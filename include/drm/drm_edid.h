--- conflicted
+++ resolved
@@ -336,10 +336,6 @@
 drm_hdmi_vendor_infoframe_from_display_mode(struct hdmi_vendor_infoframe *frame,
 					    const struct drm_display_mode *mode);
 
-<<<<<<< HEAD
-struct edid *drm_do_get_edid(struct drm_connector *connector,
-	int (*get_edid_block)(void *, unsigned char *buf, int, int),
-=======
 /**
  * drm_eld_mnl - Get ELD monitor name length in bytes.
  * @eld: pointer to an eld memory structure with mnl set
@@ -390,7 +386,6 @@
 struct edid *drm_do_get_edid(struct drm_connector *connector,
 	int (*get_edid_block)(void *data, u8 *buf, unsigned int block,
 			      size_t len),
->>>>>>> bfa76d49
 	void *data);
 
 #endif /* __DRM_EDID_H__ */