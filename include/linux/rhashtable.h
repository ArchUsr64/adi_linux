--- conflicted
+++ resolved
@@ -84,11 +84,7 @@
 
 	struct lockdep_map	dep_map;
 
-<<<<<<< HEAD
-	struct rhash_lock_head __rcu *buckets[] ____cacheline_aligned_in_smp;
-=======
 	struct rhash_lock_head *buckets[] ____cacheline_aligned_in_smp;
->>>>>>> 4b972a01
 };
 
 /*
@@ -265,15 +261,6 @@
 				 void *arg);
 void rhashtable_destroy(struct rhashtable *ht);
 
-<<<<<<< HEAD
-struct rhash_lock_head __rcu **rht_bucket_nested(const struct bucket_table *tbl,
-						 unsigned int hash);
-struct rhash_lock_head __rcu **__rht_bucket_nested(const struct bucket_table *tbl,
-						   unsigned int hash);
-struct rhash_lock_head __rcu **rht_bucket_nested_insert(struct rhashtable *ht,
-							struct bucket_table *tbl,
-							unsigned int hash);
-=======
 struct rhash_lock_head **rht_bucket_nested(const struct bucket_table *tbl,
 					   unsigned int hash);
 struct rhash_lock_head **__rht_bucket_nested(const struct bucket_table *tbl,
@@ -281,7 +268,6 @@
 struct rhash_lock_head **rht_bucket_nested_insert(struct rhashtable *ht,
 						  struct bucket_table *tbl,
 						  unsigned int hash);
->>>>>>> 4b972a01
 
 #define rht_dereference(p, ht) \
 	rcu_dereference_protected(p, lockdep_rht_mutex_is_held(ht))
@@ -298,33 +284,21 @@
 #define rht_entry(tpos, pos, member) \
 	({ tpos = container_of(pos, typeof(*tpos), member); 1; })
 
-<<<<<<< HEAD
-static inline struct rhash_lock_head __rcu *const *rht_bucket(
-=======
 static inline struct rhash_lock_head *const *rht_bucket(
->>>>>>> 4b972a01
 	const struct bucket_table *tbl, unsigned int hash)
 {
 	return unlikely(tbl->nest) ? rht_bucket_nested(tbl, hash) :
 				     &tbl->buckets[hash];
 }
 
-<<<<<<< HEAD
-static inline struct rhash_lock_head __rcu **rht_bucket_var(
-=======
 static inline struct rhash_lock_head **rht_bucket_var(
->>>>>>> 4b972a01
 	struct bucket_table *tbl, unsigned int hash)
 {
 	return unlikely(tbl->nest) ? __rht_bucket_nested(tbl, hash) :
 				     &tbl->buckets[hash];
 }
 
-<<<<<<< HEAD
-static inline struct rhash_lock_head __rcu **rht_bucket_insert(
-=======
 static inline struct rhash_lock_head **rht_bucket_insert(
->>>>>>> 4b972a01
 	struct rhashtable *ht, struct bucket_table *tbl, unsigned int hash)
 {
 	return unlikely(tbl->nest) ? rht_bucket_nested_insert(ht, tbl, hash) :
@@ -375,15 +349,12 @@
 	local_bh_enable();
 }
 
-<<<<<<< HEAD
-=======
 static inline struct rhash_head __rcu *__rht_ptr(
 	struct rhash_lock_head *const *bkt)
 {
 	return (struct rhash_head __rcu *)((unsigned long)*bkt & ~BIT(0));
 }
 
->>>>>>> 4b972a01
 /*
  * Where 'bkt' is a bucket and might be locked:
  *   rht_ptr() dereferences that pointer and clears the lock bit.
@@ -391,32 +362,6 @@
  *            access is guaranteed, such as when destroying the table.
  */
 static inline struct rhash_head *rht_ptr(
-<<<<<<< HEAD
-	struct rhash_lock_head __rcu * const *bkt,
-	struct bucket_table *tbl,
-	unsigned int hash)
-{
-	const struct rhash_lock_head *p =
-		rht_dereference_bucket_rcu(*bkt, tbl, hash);
-
-	if ((((unsigned long)p) & ~BIT(0)) == 0)
-		return RHT_NULLS_MARKER(bkt);
-	return (void *)(((unsigned long)p) & ~BIT(0));
-}
-
-static inline struct rhash_head *rht_ptr_exclusive(
-	struct rhash_lock_head __rcu * const *bkt)
-{
-	const struct rhash_lock_head *p =
-		rcu_dereference_protected(*bkt, 1);
-
-	if (!p)
-		return RHT_NULLS_MARKER(bkt);
-	return (void *)(((unsigned long)p) & ~BIT(0));
-}
-
-static inline void rht_assign_locked(struct rhash_lock_head __rcu **bkt,
-=======
 	struct rhash_lock_head *const *bkt,
 	struct bucket_table *tbl,
 	unsigned int hash)
@@ -441,7 +386,6 @@
 }
 
 static inline void rht_assign_locked(struct rhash_lock_head **bkt,
->>>>>>> 4b972a01
 				     struct rhash_head *obj)
 {
 	struct rhash_head __rcu **p = (struct rhash_head __rcu **)bkt;
@@ -452,11 +396,7 @@
 }
 
 static inline void rht_assign_unlock(struct bucket_table *tbl,
-<<<<<<< HEAD
-				     struct rhash_lock_head __rcu **bkt,
-=======
 				     struct rhash_lock_head **bkt,
->>>>>>> 4b972a01
 				     struct rhash_head *obj)
 {
 	struct rhash_head __rcu **p = (struct rhash_head __rcu **)bkt;
@@ -653,11 +593,7 @@
 		.ht = ht,
 		.key = key,
 	};
-<<<<<<< HEAD
-	struct rhash_lock_head __rcu * const *bkt;
-=======
 	struct rhash_lock_head *const *bkt;
->>>>>>> 4b972a01
 	struct bucket_table *tbl;
 	struct rhash_head *he;
 	unsigned int hash;
@@ -773,11 +709,7 @@
 		.ht = ht,
 		.key = key,
 	};
-<<<<<<< HEAD
-	struct rhash_lock_head __rcu **bkt;
-=======
 	struct rhash_lock_head **bkt;
->>>>>>> 4b972a01
 	struct rhash_head __rcu **pprev;
 	struct bucket_table *tbl;
 	struct rhash_head *head;
@@ -1063,11 +995,7 @@
 	struct rhash_head *obj, const struct rhashtable_params params,
 	bool rhlist)
 {
-<<<<<<< HEAD
-	struct rhash_lock_head __rcu **bkt;
-=======
 	struct rhash_lock_head **bkt;
->>>>>>> 4b972a01
 	struct rhash_head __rcu **pprev;
 	struct rhash_head *he;
 	unsigned int hash;
@@ -1219,11 +1147,7 @@
 	struct rhash_head *obj_old, struct rhash_head *obj_new,
 	const struct rhashtable_params params)
 {
-<<<<<<< HEAD
-	struct rhash_lock_head __rcu **bkt;
-=======
 	struct rhash_lock_head **bkt;
->>>>>>> 4b972a01
 	struct rhash_head __rcu **pprev;
 	struct rhash_head *he;
 	unsigned int hash;
