/*
 * Copyright (C) 2014 Freescale Semiconductor, Inc.
 *
 * This program is free software; you can redistribute it and/or modify
 * it under the terms of the GNU General Public License as published by
 * the Free Software Foundation; either version 2 of the License, or
 * (at your option) any later version.
 */

#ifndef __LINUX_MTD_SPI_NOR_H
#define __LINUX_MTD_SPI_NOR_H

#include <linux/bitops.h>
#include <linux/mtd/cfi.h>
#include <linux/mtd/mtd.h>

/*
 * Manufacturer IDs
 *
 * The first byte returned from the flash after sending opcode SPINOR_OP_RDID.
 * Sometimes these are the same as CFI IDs, but sometimes they aren't.
 */
#define SNOR_MFR_ATMEL		CFI_MFR_ATMEL
#define SNOR_MFR_GIGADEVICE	0xc8
#define SNOR_MFR_INTEL		CFI_MFR_INTEL
#define SNOR_MFR_MICRON		CFI_MFR_ST /* ST Micro <--> Micron */
#define SNOR_MFR_MACRONIX	CFI_MFR_MACRONIX
#define SNOR_MFR_SPANSION	CFI_MFR_AMD
#define SNOR_MFR_SST		CFI_MFR_SST
#define SNOR_MFR_WINBOND	0xef /* Also used by some Spansion */
#define SNOR_MFR_ISSI		CFI_MFR_PMC

/*
 * Note on opcode nomenclature: some opcodes have a format like
 * SPINOR_OP_FUNCTION{4,}_x_y_z. The numbers x, y, and z stand for the number
 * of I/O lines used for the opcode, address, and data (respectively). The
 * FUNCTION has an optional suffix of '4', to represent an opcode which
 * requires a 4-byte (32-bit) address.
 */

/* Flash opcodes. */
#define SPINOR_OP_WREN		0x06	/* Write enable */
#define SPINOR_OP_RDSR		0x05	/* Read status register */
#define SPINOR_OP_WRSR		0x01	/* Write status register 1 byte */
#define SPINOR_OP_RDSR2		0x3f	/* Read status register 2 */
#define SPINOR_OP_WRSR2		0x3e	/* Write status register 2 */
#define SPINOR_OP_READ		0x03	/* Read data bytes (low frequency) */
#define SPINOR_OP_READ_FAST	0x0b	/* Read data bytes (high frequency) */
#define SPINOR_OP_READ_1_1_2	0x3b	/* Read data bytes (Dual Output SPI) */
#define SPINOR_OP_READ_1_2_2	0xbb	/* Read data bytes (Dual I/O SPI) */
#define SPINOR_OP_READ_1_1_4	0x6b	/* Read data bytes (Quad Output SPI) */
#define SPINOR_OP_READ_1_4_4	0xeb	/* Read data bytes (Quad I/O SPI) */
#define SPINOR_OP_PP		0x02	/* Page program (up to 256 bytes) */
#define SPINOR_OP_PP_1_1_4	0x32	/* Quad page program */
#define SPINOR_OP_PP_1_4_4	0x38	/* Quad page program */
#define SPINOR_OP_BE_4K		0x20	/* Erase 4KiB block */
#define SPINOR_OP_BE_4K_PMC	0xd7	/* Erase 4KiB block on PMC chips */
#define SPINOR_OP_BE_32K	0x52	/* Erase 32KiB block */
#define SPINOR_OP_CHIP_ERASE	0xc7	/* Erase whole flash chip */
#define SPINOR_OP_SE		0xd8	/* Sector erase (usually 64KiB) */
#define SPINOR_OP_RDID		0x9f	/* Read JEDEC ID */
#define SPINOR_OP_RDSFDP	0x5a	/* Read SFDP */
#define SPINOR_OP_RDCR		0x35	/* Read configuration register */
#define SPINOR_OP_RDFSR		0x70	/* Read flag status register */
<<<<<<< HEAD
#define SPINOR_OP_WREAR		0xc5	/* Write Extended Address Register */
#define SPINOR_OP_RDEAR		0xc8	/* Read Extended Address Register */
=======
#define SPINOR_OP_CLFSR		0x50	/* Clear flag status register */
#define SPINOR_OP_RDEAR		0xc8	/* Read Extended Address Register */
#define SPINOR_OP_WREAR		0xc5	/* Write Extended Address Register */
>>>>>>> 84df9525

/* 4-byte address opcodes - used on Spansion and some Macronix flashes. */
#define SPINOR_OP_READ_4B	0x13	/* Read data bytes (low frequency) */
#define SPINOR_OP_READ_FAST_4B	0x0c	/* Read data bytes (high frequency) */
#define SPINOR_OP_READ_1_1_2_4B	0x3c	/* Read data bytes (Dual Output SPI) */
#define SPINOR_OP_READ_1_2_2_4B	0xbc	/* Read data bytes (Dual I/O SPI) */
#define SPINOR_OP_READ_1_1_4_4B	0x6c	/* Read data bytes (Quad Output SPI) */
#define SPINOR_OP_READ_1_4_4_4B	0xec	/* Read data bytes (Quad I/O SPI) */
#define SPINOR_OP_PP_4B		0x12	/* Page program (up to 256 bytes) */
#define SPINOR_OP_PP_1_1_4_4B	0x34	/* Quad page program */
#define SPINOR_OP_PP_1_4_4_4B	0x3e	/* Quad page program */
#define SPINOR_OP_BE_4K_4B	0x21	/* Erase 4KiB block */
#define SPINOR_OP_BE_32K_4B	0x5c	/* Erase 32KiB block */
#define SPINOR_OP_SE_4B		0xdc	/* Sector erase (usually 64KiB) */

/* Double Transfer Rate opcodes - defined in JEDEC JESD216B. */
#define SPINOR_OP_READ_1_1_1_DTR	0x0d
#define SPINOR_OP_READ_1_2_2_DTR	0xbd
#define SPINOR_OP_READ_1_4_4_DTR	0xed

#define SPINOR_OP_READ_1_1_1_DTR_4B	0x0e
#define SPINOR_OP_READ_1_2_2_DTR_4B	0xbe
#define SPINOR_OP_READ_1_4_4_DTR_4B	0xee

/* Used for SST flashes only. */
#define SPINOR_OP_BP		0x02	/* Byte program */
#define SPINOR_OP_WRDI		0x04	/* Write disable */
#define SPINOR_OP_AAI_WP	0xad	/* Auto address increment word program */

#define GLOBAL_BLKPROT_UNLK	0x98	/* Clear global write protection bits */

/* Used for S3AN flashes only */
#define SPINOR_OP_XSE		0x50	/* Sector erase */
#define SPINOR_OP_XPP		0x82	/* Page program */
#define SPINOR_OP_XRDSR		0xd7	/* Read status register */

#define XSR_PAGESIZE		BIT(0)	/* Page size in Po2 or Linear */
#define XSR_RDY			BIT(7)	/* Ready */

/* Used for Macronix and Winbond flashes. */
#define SPINOR_OP_EN4B		0xb7	/* Enter 4-byte mode */
#define SPINOR_OP_EX4B		0xe9	/* Exit 4-byte mode */

/* Used for Spansion flashes only. */
#define SPINOR_OP_BRWR		0x17	/* Bank register write */
#define	SPINOR_OP_BRRD		0x16	/* Bank register read */
#define SPINOR_OP_CLSR		0x30	/* Clear status register 1 */

/* Used for Micron flashes only. */
#define SPINOR_OP_RD_EVCR      0x65    /* Read EVCR register */
#define SPINOR_OP_WD_EVCR      0x61    /* Write EVCR register */

/* Status Register bits. */
#define SR_WIP			BIT(0)	/* Write in progress */
#define SR_WEL			BIT(1)	/* Write enable latch */
/* meaning of other SR_* bits may differ between vendors */
#define SR_BP0			BIT(2)	/* Block protect 0 */
#define SR_BP1			BIT(3)	/* Block protect 1 */
#define SR_BP2			BIT(4)	/* Block protect 2 */
#define	SR_BP_BIT_OFFSET	2	/* Offset to Block protect 0 */
#define	SR_BP_BIT_MASK		(SR_BP2 | SR_BP1 | SR_BP0)

#define SR_TB			BIT(5)	/* Top/Bottom protect */
#define SR_SRWD			BIT(7)	/* SR write protect */
#define SR_BP3			0x40
/* Bit to determine whether protection starts from top or bottom */
#define SR_BP_TB		0x20
#define BP_BITS_FROM_SR(sr)	(((sr) & SR_BP_BIT_MASK) >> SR_BP_BIT_OFFSET)
#define M25P_MAX_LOCKABLE_SECTORS	64

/* Spansion/Cypress specific status bits */
#define SR_E_ERR		BIT(5)
#define SR_P_ERR		BIT(6)

#define SR_QUAD_EN_MX		BIT(6)	/* Macronix Quad I/O */

/* Enhanced Volatile Configuration Register bits */
#define EVCR_QUAD_EN_MICRON	BIT(7)	/* Micron Quad I/O */

/* Flag Status Register bits */
#define FSR_READY		BIT(7)	/* Device status, 0 = Busy, 1 = Ready */
#define FSR_E_ERR		BIT(5)	/* Erase operation status */
#define FSR_P_ERR		BIT(4)	/* Program operation status */
#define FSR_PT_ERR		BIT(1)	/* Protection error bit */

/* Configuration Register bits. */
#define CR_QUAD_EN_SPAN		BIT(1)	/* Spansion Quad I/O */

/* Extended/Bank Address Register bits */
#define EAR_SEGMENT_MASK	0x7 /* 128 Mb segment mask */

enum read_mode {
	SPI_NOR_NORMAL = 0,
	SPI_NOR_FAST,
	SPI_NOR_DUAL,
	SPI_NOR_QUAD,
};

/* Status Register 2 bits. */
#define SR2_QUAD_EN_BIT7	BIT(7)

/* Supported SPI protocols */
#define SNOR_PROTO_INST_MASK	GENMASK(23, 16)
#define SNOR_PROTO_INST_SHIFT	16
#define SNOR_PROTO_INST(_nbits)	\
	((((unsigned long)(_nbits)) << SNOR_PROTO_INST_SHIFT) & \
	 SNOR_PROTO_INST_MASK)

#define SNOR_PROTO_ADDR_MASK	GENMASK(15, 8)
#define SNOR_PROTO_ADDR_SHIFT	8
#define SNOR_PROTO_ADDR(_nbits)	\
	((((unsigned long)(_nbits)) << SNOR_PROTO_ADDR_SHIFT) & \
	 SNOR_PROTO_ADDR_MASK)

#define SNOR_PROTO_DATA_MASK	GENMASK(7, 0)
#define SNOR_PROTO_DATA_SHIFT	0
#define SNOR_PROTO_DATA(_nbits)	\
	((((unsigned long)(_nbits)) << SNOR_PROTO_DATA_SHIFT) & \
	 SNOR_PROTO_DATA_MASK)

#define SNOR_PROTO_IS_DTR	BIT(24)	/* Double Transfer Rate */

#define SNOR_PROTO_STR(_inst_nbits, _addr_nbits, _data_nbits)	\
	(SNOR_PROTO_INST(_inst_nbits) |				\
	 SNOR_PROTO_ADDR(_addr_nbits) |				\
	 SNOR_PROTO_DATA(_data_nbits))
#define SNOR_PROTO_DTR(_inst_nbits, _addr_nbits, _data_nbits)	\
	(SNOR_PROTO_IS_DTR |					\
	 SNOR_PROTO_STR(_inst_nbits, _addr_nbits, _data_nbits))

enum spi_nor_protocol {
	SNOR_PROTO_1_1_1 = SNOR_PROTO_STR(1, 1, 1),
	SNOR_PROTO_1_1_2 = SNOR_PROTO_STR(1, 1, 2),
	SNOR_PROTO_1_1_4 = SNOR_PROTO_STR(1, 1, 4),
	SNOR_PROTO_1_1_8 = SNOR_PROTO_STR(1, 1, 8),
	SNOR_PROTO_1_2_2 = SNOR_PROTO_STR(1, 2, 2),
	SNOR_PROTO_1_4_4 = SNOR_PROTO_STR(1, 4, 4),
	SNOR_PROTO_1_8_8 = SNOR_PROTO_STR(1, 8, 8),
	SNOR_PROTO_2_2_2 = SNOR_PROTO_STR(2, 2, 2),
	SNOR_PROTO_4_4_4 = SNOR_PROTO_STR(4, 4, 4),
	SNOR_PROTO_8_8_8 = SNOR_PROTO_STR(8, 8, 8),

	SNOR_PROTO_1_1_1_DTR = SNOR_PROTO_DTR(1, 1, 1),
	SNOR_PROTO_1_2_2_DTR = SNOR_PROTO_DTR(1, 2, 2),
	SNOR_PROTO_1_4_4_DTR = SNOR_PROTO_DTR(1, 4, 4),
	SNOR_PROTO_1_8_8_DTR = SNOR_PROTO_DTR(1, 8, 8),
};

static inline bool spi_nor_protocol_is_dtr(enum spi_nor_protocol proto)
{
	return !!(proto & SNOR_PROTO_IS_DTR);
}

static inline u8 spi_nor_get_protocol_inst_nbits(enum spi_nor_protocol proto)
{
	return ((unsigned long)(proto & SNOR_PROTO_INST_MASK)) >>
		SNOR_PROTO_INST_SHIFT;
}

static inline u8 spi_nor_get_protocol_addr_nbits(enum spi_nor_protocol proto)
{
	return ((unsigned long)(proto & SNOR_PROTO_ADDR_MASK)) >>
		SNOR_PROTO_ADDR_SHIFT;
}

static inline u8 spi_nor_get_protocol_data_nbits(enum spi_nor_protocol proto)
{
	return ((unsigned long)(proto & SNOR_PROTO_DATA_MASK)) >>
		SNOR_PROTO_DATA_SHIFT;
}

static inline u8 spi_nor_get_protocol_width(enum spi_nor_protocol proto)
{
	return spi_nor_get_protocol_data_nbits(proto);
}

#define SPI_NOR_MAX_CMD_SIZE	8
enum spi_nor_ops {
	SPI_NOR_OPS_READ = 0,
	SPI_NOR_OPS_WRITE,
	SPI_NOR_OPS_ERASE,
	SPI_NOR_OPS_LOCK,
	SPI_NOR_OPS_UNLOCK,
};

enum spi_nor_option_flags {
	SNOR_F_USE_FSR		= BIT(0),
	SNOR_F_HAS_SR_TB	= BIT(1),
	SNOR_F_NO_OP_CHIP_ERASE	= BIT(2),
	SNOR_F_S3AN_ADDR_DEFAULT = BIT(3),
	SNOR_F_READY_XSR_RDY	= BIT(4),
	SNOR_F_USE_CLSR		= BIT(5),
	SNOR_F_BROKEN_RESET	= BIT(6),
};

/**
 * struct flash_info - Forward declaration of a structure used internally by
 *		       spi_nor_scan()
 */
struct flash_info;

/**
 * struct spi_nor - Structure for defining a the SPI NOR layer
 * @mtd:		point to a mtd_info structure
 * @lock:		the lock for the read/write/erase/lock/unlock operations
 * @dev:		point to a spi device, or a spi nor controller device.
 * @info:		spi-nor part JDEC MFR id and other info
 * @page_size:		the page size of the SPI NOR
 * @addr_width:		number of address bytes
 * @erase_opcode:	the opcode for erasing a sector
 * @read_opcode:	the read opcode
 * @read_dummy:		the dummy needed by the read operation
 * @program_opcode:	the program opcode
 * @sst_write_second:	used by the SST write operation
 * @flags:		flag options for the current SPI-NOR (SNOR_F_*)
 * @read_proto:		the SPI protocol for read operations
 * @write_proto:	the SPI protocol for write operations
 * @reg_proto		the SPI protocol for read_reg/write_reg/erase operations
 * @cmd_buf:		used by the write_reg
 * @prepare:		[OPTIONAL] do some preparations for the
 *			read/write/erase/lock/unlock operations
 * @unprepare:		[OPTIONAL] do some post work after the
 *			read/write/erase/lock/unlock operations
 * @read_reg:		[DRIVER-SPECIFIC] read out the register
 * @write_reg:		[DRIVER-SPECIFIC] write data to the register
 * @read:		[DRIVER-SPECIFIC] read data from the SPI NOR
 * @write:		[DRIVER-SPECIFIC] write data to the SPI NOR
 * @erase:		[DRIVER-SPECIFIC] erase a sector of the SPI NOR
 *			at the offset @offs; if not provided by the driver,
 *			spi-nor will send the erase opcode via write_reg()
 * @flash_lock:		[FLASH-SPECIFIC] lock a region of the SPI NOR
 * @flash_unlock:	[FLASH-SPECIFIC] unlock a region of the SPI NOR
 * @flash_is_locked:	[FLASH-SPECIFIC] check if a region of the SPI NOR is
 * @quad_enable:	[FLASH-SPECIFIC] enables SPI NOR quad mode
 *			completely locked
 * @priv:		the private data
 */
struct spi_nor {
	struct mtd_info		mtd;
	struct mutex		lock;
	struct device		*dev;
<<<<<<< HEAD
	struct spi_device       *spi;
=======
	const struct flash_info	*info;
>>>>>>> 84df9525
	u32			page_size;
	u8			addr_width;
	u8			erase_opcode;
	u8			read_opcode;
	u8			read_dummy;
	u8			program_opcode;
	enum read_mode		flash_read;
	u32			jedec_id;
	u16			curbank;
	u16			n_sectors;
	u32			sector_size;
	enum spi_nor_protocol	read_proto;
	enum spi_nor_protocol	write_proto;
	enum spi_nor_protocol	reg_proto;
	bool			sst_write_second;
	bool			shift;
	bool			isparallel;
	bool                    isstacked;
	u32			flags;
	u8			cmd_buf[SPI_NOR_MAX_CMD_SIZE];
	bool			is_lock;

	int (*prepare)(struct spi_nor *nor, enum spi_nor_ops ops);
	void (*unprepare)(struct spi_nor *nor, enum spi_nor_ops ops);
	int (*read_reg)(struct spi_nor *nor, u8 opcode, u8 *buf, int len);
	int (*write_reg)(struct spi_nor *nor, u8 opcode, u8 *buf, int len);

	ssize_t (*read)(struct spi_nor *nor, loff_t from,
			size_t len, u_char *read_buf);
	ssize_t (*write)(struct spi_nor *nor, loff_t to,
			size_t len, const u_char *write_buf);
	int (*erase)(struct spi_nor *nor, loff_t offs);

	int (*flash_lock)(struct spi_nor *nor, loff_t ofs, uint64_t len);
	int (*flash_unlock)(struct spi_nor *nor, loff_t ofs, uint64_t len);
	int (*flash_is_locked)(struct spi_nor *nor, loff_t ofs, uint64_t len);
	int (*quad_enable)(struct spi_nor *nor);

	void *priv;
};

static inline void spi_nor_set_flash_node(struct spi_nor *nor,
					  struct device_node *np)
{
	mtd_set_of_node(&nor->mtd, np);
}

static inline struct device_node *spi_nor_get_flash_node(struct spi_nor *nor)
{
	return mtd_get_of_node(&nor->mtd);
}

/**
 * struct spi_nor_hwcaps - Structure for describing the hardware capabilies
 * supported by the SPI controller (bus master).
 * @mask:		the bitmask listing all the supported hw capabilies
 */
struct spi_nor_hwcaps {
	u32	mask;
};

/*
 *(Fast) Read capabilities.
 * MUST be ordered by priority: the higher bit position, the higher priority.
 * As a matter of performances, it is relevant to use Octo SPI protocols first,
 * then Quad SPI protocols before Dual SPI protocols, Fast Read and lastly
 * (Slow) Read.
 */
#define SNOR_HWCAPS_READ_MASK		GENMASK(14, 0)
#define SNOR_HWCAPS_READ		BIT(0)
#define SNOR_HWCAPS_READ_FAST		BIT(1)
#define SNOR_HWCAPS_READ_1_1_1_DTR	BIT(2)

#define SNOR_HWCAPS_READ_DUAL		GENMASK(6, 3)
#define SNOR_HWCAPS_READ_1_1_2		BIT(3)
#define SNOR_HWCAPS_READ_1_2_2		BIT(4)
#define SNOR_HWCAPS_READ_2_2_2		BIT(5)
#define SNOR_HWCAPS_READ_1_2_2_DTR	BIT(6)

#define SNOR_HWCAPS_READ_QUAD		GENMASK(10, 7)
#define SNOR_HWCAPS_READ_1_1_4		BIT(7)
#define SNOR_HWCAPS_READ_1_4_4		BIT(8)
#define SNOR_HWCAPS_READ_4_4_4		BIT(9)
#define SNOR_HWCAPS_READ_1_4_4_DTR	BIT(10)

#define SNOR_HWCPAS_READ_OCTO		GENMASK(14, 11)
#define SNOR_HWCAPS_READ_1_1_8		BIT(11)
#define SNOR_HWCAPS_READ_1_8_8		BIT(12)
#define SNOR_HWCAPS_READ_8_8_8		BIT(13)
#define SNOR_HWCAPS_READ_1_8_8_DTR	BIT(14)

/*
 * Page Program capabilities.
 * MUST be ordered by priority: the higher bit position, the higher priority.
 * Like (Fast) Read capabilities, Octo/Quad SPI protocols are preferred to the
 * legacy SPI 1-1-1 protocol.
 * Note that Dual Page Programs are not supported because there is no existing
 * JEDEC/SFDP standard to define them. Also at this moment no SPI flash memory
 * implements such commands.
 */
#define SNOR_HWCAPS_PP_MASK	GENMASK(22, 16)
#define SNOR_HWCAPS_PP		BIT(16)

#define SNOR_HWCAPS_PP_QUAD	GENMASK(19, 17)
#define SNOR_HWCAPS_PP_1_1_4	BIT(17)
#define SNOR_HWCAPS_PP_1_4_4	BIT(18)
#define SNOR_HWCAPS_PP_4_4_4	BIT(19)

#define SNOR_HWCAPS_PP_OCTO	GENMASK(22, 20)
#define SNOR_HWCAPS_PP_1_1_8	BIT(20)
#define SNOR_HWCAPS_PP_1_8_8	BIT(21)
#define SNOR_HWCAPS_PP_8_8_8	BIT(22)

/**
 * spi_nor_scan() - scan the SPI NOR
 * @nor:	the spi_nor structure
 * @name:	the chip type name
 * @hwcaps:	the hardware capabilities supported by the controller driver
 *
 * The drivers can use this fuction to scan the SPI NOR.
 * In the scanning, it will try to get all the necessary information to
 * fill the mtd_info{} and the spi_nor{}.
 *
 * The chip type name can be provided through the @name parameter.
 *
 * Return: 0 for success, others for failure.
 */
int spi_nor_scan(struct spi_nor *nor, const char *name,
		 const struct spi_nor_hwcaps *hwcaps);

/**
<<<<<<< HEAD
 * spi_nor_shutdown() - prepare for reboot
 * @nor:	the spi_nor structure
 *
 * The drivers can use this fuction to get the address back to
 * 0 as will be required for a ROM boot.
 */
void spi_nor_shutdown(struct spi_nor *nor);
=======
 * spi_nor_restore_addr_mode() - restore the status of SPI NOR
 * @nor:	the spi_nor structure
 */
void spi_nor_restore(struct spi_nor *nor);
>>>>>>> 84df9525

#endif<|MERGE_RESOLUTION|>--- conflicted
+++ resolved
@@ -62,14 +62,9 @@
 #define SPINOR_OP_RDSFDP	0x5a	/* Read SFDP */
 #define SPINOR_OP_RDCR		0x35	/* Read configuration register */
 #define SPINOR_OP_RDFSR		0x70	/* Read flag status register */
-<<<<<<< HEAD
-#define SPINOR_OP_WREAR		0xc5	/* Write Extended Address Register */
-#define SPINOR_OP_RDEAR		0xc8	/* Read Extended Address Register */
-=======
 #define SPINOR_OP_CLFSR		0x50	/* Clear flag status register */
 #define SPINOR_OP_RDEAR		0xc8	/* Read Extended Address Register */
 #define SPINOR_OP_WREAR		0xc5	/* Write Extended Address Register */
->>>>>>> 84df9525
 
 /* 4-byte address opcodes - used on Spansion and some Macronix flashes. */
 #define SPINOR_OP_READ_4B	0x13	/* Read data bytes (low frequency) */
@@ -311,11 +306,8 @@
 	struct mtd_info		mtd;
 	struct mutex		lock;
 	struct device		*dev;
-<<<<<<< HEAD
 	struct spi_device       *spi;
-=======
 	const struct flash_info	*info;
->>>>>>> 84df9525
 	u32			page_size;
 	u8			addr_width;
 	u8			erase_opcode;
@@ -447,7 +439,6 @@
 		 const struct spi_nor_hwcaps *hwcaps);
 
 /**
-<<<<<<< HEAD
  * spi_nor_shutdown() - prepare for reboot
  * @nor:	the spi_nor structure
  *
@@ -455,11 +446,11 @@
  * 0 as will be required for a ROM boot.
  */
 void spi_nor_shutdown(struct spi_nor *nor);
-=======
+
+/**
  * spi_nor_restore_addr_mode() - restore the status of SPI NOR
  * @nor:	the spi_nor structure
  */
 void spi_nor_restore(struct spi_nor *nor);
->>>>>>> 84df9525
 
 #endif