/*
 * ATAPI support.
 */

#include <linux/kernel.h>
#include <linux/cdrom.h>
#include <linux/delay.h>
#include <linux/ide.h>
#include <linux/scatterlist.h>

#include <scsi/scsi.h>

#ifdef DEBUG
#define debug_log(fmt, args...) \
	printk(KERN_INFO "ide: " fmt, ## args)
#else
#define debug_log(fmt, args...) do {} while (0)
#endif

#define ATAPI_MIN_CDB_BYTES	12

static inline int dev_is_idecd(ide_drive_t *drive)
{
	return drive->media == ide_cdrom || drive->media == ide_optical;
}

/*
 * Check whether we can support a device,
 * based on the ATAPI IDENTIFY command results.
 */
int ide_check_atapi_device(ide_drive_t *drive, const char *s)
{
	u16 *id = drive->id;
	u8 gcw[2], protocol, device_type, removable, drq_type, packet_size;

	*((u16 *)&gcw) = id[ATA_ID_CONFIG];

	protocol    = (gcw[1] & 0xC0) >> 6;
	device_type =  gcw[1] & 0x1F;
	removable   = (gcw[0] & 0x80) >> 7;
	drq_type    = (gcw[0] & 0x60) >> 5;
	packet_size =  gcw[0] & 0x03;

#ifdef CONFIG_PPC
	/* kludge for Apple PowerBook internal zip */
	if (drive->media == ide_floppy && device_type == 5 &&
	    !strstr((char *)&id[ATA_ID_PROD], "CD-ROM") &&
	    strstr((char *)&id[ATA_ID_PROD], "ZIP"))
		device_type = 0;
#endif

	if (protocol != 2)
		printk(KERN_ERR "%s: %s: protocol (0x%02x) is not ATAPI\n",
			s, drive->name, protocol);
	else if ((drive->media == ide_floppy && device_type != 0) ||
		 (drive->media == ide_tape && device_type != 1))
		printk(KERN_ERR "%s: %s: invalid device type (0x%02x)\n",
			s, drive->name, device_type);
	else if (removable == 0)
		printk(KERN_ERR "%s: %s: the removable flag is not set\n",
			s, drive->name);
	else if (drive->media == ide_floppy && drq_type == 3)
		printk(KERN_ERR "%s: %s: sorry, DRQ type (0x%02x) not "
			"supported\n", s, drive->name, drq_type);
	else if (packet_size != 0)
		printk(KERN_ERR "%s: %s: packet size (0x%02x) is not 12 "
			"bytes\n", s, drive->name, packet_size);
	else
		return 1;
	return 0;
}
EXPORT_SYMBOL_GPL(ide_check_atapi_device);

void ide_init_pc(struct ide_atapi_pc *pc)
{
	memset(pc, 0, sizeof(*pc));
	pc->buf = pc->pc_buf;
	pc->buf_size = IDE_PC_BUFFER_SIZE;
}
EXPORT_SYMBOL_GPL(ide_init_pc);

/*
 * Generate a new packet command request in front of the request queue, before
 * the current request, so that it will be processed immediately, on the next
 * pass through the driver.
 */
static void ide_queue_pc_head(ide_drive_t *drive, struct gendisk *disk,
			      struct ide_atapi_pc *pc, struct request *rq)
{
	blk_rq_init(NULL, rq);
	rq->cmd_type = REQ_TYPE_SPECIAL;
	rq->cmd_flags |= REQ_PREEMPT;
	rq->buffer = (char *)pc;
	rq->rq_disk = disk;

	if (pc->req_xfer) {
		rq->data = pc->buf;
		rq->data_len = pc->req_xfer;
	}

	memcpy(rq->cmd, pc->c, 12);
	if (drive->media == ide_tape)
		rq->cmd[13] = REQ_IDETAPE_PC1;

	drive->hwif->rq = NULL;

	elv_add_request(drive->queue, rq, ELEVATOR_INSERT_FRONT, 0);
}

/*
 * Add a special packet command request to the tail of the request queue,
 * and wait for it to be serviced.
 */
int ide_queue_pc_tail(ide_drive_t *drive, struct gendisk *disk,
		      struct ide_atapi_pc *pc)
{
	struct request *rq;
	int error;

	rq = blk_get_request(drive->queue, READ, __GFP_WAIT);
	rq->cmd_type = REQ_TYPE_SPECIAL;
	rq->buffer = (char *)pc;

	if (pc->req_xfer) {
		rq->data = pc->buf;
		rq->data_len = pc->req_xfer;
	}

	memcpy(rq->cmd, pc->c, 12);
	if (drive->media == ide_tape)
		rq->cmd[13] = REQ_IDETAPE_PC1;
	error = blk_execute_rq(drive->queue, disk, rq, 0);
	blk_put_request(rq);

	return error;
}
EXPORT_SYMBOL_GPL(ide_queue_pc_tail);

int ide_do_test_unit_ready(ide_drive_t *drive, struct gendisk *disk)
{
	struct ide_atapi_pc pc;

	ide_init_pc(&pc);
	pc.c[0] = TEST_UNIT_READY;

	return ide_queue_pc_tail(drive, disk, &pc);
}
EXPORT_SYMBOL_GPL(ide_do_test_unit_ready);

int ide_do_start_stop(ide_drive_t *drive, struct gendisk *disk, int start)
{
	struct ide_atapi_pc pc;

	ide_init_pc(&pc);
	pc.c[0] = START_STOP;
	pc.c[4] = start;

	if (drive->media == ide_tape)
		pc.flags |= PC_FLAG_WAIT_FOR_DSC;

	return ide_queue_pc_tail(drive, disk, &pc);
}
EXPORT_SYMBOL_GPL(ide_do_start_stop);

int ide_set_media_lock(ide_drive_t *drive, struct gendisk *disk, int on)
{
	struct ide_atapi_pc pc;

	if ((drive->dev_flags & IDE_DFLAG_DOORLOCKING) == 0)
		return 0;

	ide_init_pc(&pc);
	pc.c[0] = ALLOW_MEDIUM_REMOVAL;
	pc.c[4] = on;

	return ide_queue_pc_tail(drive, disk, &pc);
}
EXPORT_SYMBOL_GPL(ide_set_media_lock);

void ide_create_request_sense_cmd(ide_drive_t *drive, struct ide_atapi_pc *pc)
{
	ide_init_pc(pc);
	pc->c[0] = REQUEST_SENSE;
	if (drive->media == ide_floppy) {
		pc->c[4] = 255;
		pc->req_xfer = 18;
	} else {
		pc->c[4] = 20;
		pc->req_xfer = 20;
	}
}
EXPORT_SYMBOL_GPL(ide_create_request_sense_cmd);

/*
 * Called when an error was detected during the last packet command.
 * We queue a request sense packet command in the head of the request list.
 */
void ide_retry_pc(ide_drive_t *drive, struct gendisk *disk)
{
	struct request *rq = &drive->request_sense_rq;
	struct ide_atapi_pc *pc = &drive->request_sense_pc;

	(void)ide_read_error(drive);
	ide_create_request_sense_cmd(drive, pc);
	if (drive->media == ide_tape)
		set_bit(IDE_AFLAG_IGNORE_DSC, &drive->atapi_flags);
	ide_queue_pc_head(drive, disk, pc, rq);
}
EXPORT_SYMBOL_GPL(ide_retry_pc);

int ide_cd_expiry(ide_drive_t *drive)
{
	struct request *rq = drive->hwif->rq;
	unsigned long wait = 0;

	debug_log("%s: rq->cmd[0]: 0x%x\n", __func__, rq->cmd[0]);

	/*
	 * Some commands are *slow* and normally take a long time to complete.
	 * Usually we can use the ATAPI "disconnect" to bypass this, but not all
	 * commands/drives support that. Let ide_timer_expiry keep polling us
	 * for these.
	 */
	switch (rq->cmd[0]) {
	case GPCMD_BLANK:
	case GPCMD_FORMAT_UNIT:
	case GPCMD_RESERVE_RZONE_TRACK:
	case GPCMD_CLOSE_TRACK:
	case GPCMD_FLUSH_CACHE:
		wait = ATAPI_WAIT_PC;
		break;
	default:
		if (!(rq->cmd_flags & REQ_QUIET))
			printk(KERN_INFO "cmd 0x%x timed out\n",
					 rq->cmd[0]);
		wait = 0;
		break;
	}
	return wait;
}
EXPORT_SYMBOL_GPL(ide_cd_expiry);

int ide_cd_get_xferlen(struct request *rq)
{
	if (blk_fs_request(rq))
		return 32768;
	else if (blk_sense_request(rq) || blk_pc_request(rq) ||
			 rq->cmd_type == REQ_TYPE_ATA_PC)
		return rq->data_len;
	else
		return 0;
}
EXPORT_SYMBOL_GPL(ide_cd_get_xferlen);

void ide_read_bcount_and_ireason(ide_drive_t *drive, u16 *bcount, u8 *ireason)
{
<<<<<<< HEAD
	struct ide_cmd cmd;

	memset(&cmd, 0, sizeof(cmd));
	cmd.tf_flags = IDE_TFLAG_IN_LBAH | IDE_TFLAG_IN_LBAM |
		       IDE_TFLAG_IN_NSECT;

	drive->hwif->tp_ops->tf_read(drive, &cmd);

	*bcount = (cmd.tf.lbah << 8) | cmd.tf.lbam;
	*ireason = cmd.tf.nsect & 3;
=======
	struct ide_taskfile tf;

	drive->hwif->tp_ops->tf_read(drive, &tf, IDE_VALID_NSECT |
				     IDE_VALID_LBAM | IDE_VALID_LBAH);

	*bcount = (tf.lbah << 8) | tf.lbam;
	*ireason = tf.nsect & 3;
>>>>>>> 6574612f
}
EXPORT_SYMBOL_GPL(ide_read_bcount_and_ireason);

/*
 * This is the usual interrupt handler which will be called during a packet
 * command.  We will transfer some of the data (as requested by the drive)
 * and will re-point interrupt handler to us.
 */
static ide_startstop_t ide_pc_intr(ide_drive_t *drive)
{
	struct ide_atapi_pc *pc = drive->pc;
	ide_hwif_t *hwif = drive->hwif;
	struct ide_cmd *cmd = &hwif->cmd;
	struct request *rq = hwif->rq;
	const struct ide_tp_ops *tp_ops = hwif->tp_ops;
	xfer_func_t *xferfunc;
	unsigned int timeout, done;
	u16 bcount;
	u8 stat, ireason, dsc = 0;
	u8 write = !!(pc->flags & PC_FLAG_WRITING);

	debug_log("Enter %s - interrupt handler\n", __func__);

	timeout = (drive->media == ide_floppy) ? WAIT_FLOPPY_CMD
					       : WAIT_TAPE_CMD;

	/* Clear the interrupt */
	stat = tp_ops->read_status(hwif);

	if (pc->flags & PC_FLAG_DMA_IN_PROGRESS) {
		int rc;

		drive->waiting_for_dma = 0;
		rc = hwif->dma_ops->dma_end(drive);
		ide_dma_unmap_sg(drive, cmd);

		if (rc || (drive->media == ide_tape && (stat & ATA_ERR))) {
			if (drive->media == ide_floppy)
				printk(KERN_ERR "%s: DMA %s error\n",
					drive->name, rq_data_dir(pc->rq)
						     ? "write" : "read");
			pc->flags |= PC_FLAG_DMA_ERROR;
		} else {
			pc->xferred = pc->req_xfer;
			if (drive->pc_update_buffers)
				drive->pc_update_buffers(drive, pc);
		}
		debug_log("%s: DMA finished\n", drive->name);
	}

	/* No more interrupts */
	if ((stat & ATA_DRQ) == 0) {
		int uptodate, error;
		unsigned int done;

		debug_log("Packet command completed, %d bytes transferred\n",
			  pc->xferred);

		pc->flags &= ~PC_FLAG_DMA_IN_PROGRESS;

		local_irq_enable_in_hardirq();

		if (drive->media == ide_tape &&
		    (stat & ATA_ERR) && rq->cmd[0] == REQUEST_SENSE)
			stat &= ~ATA_ERR;

		if ((stat & ATA_ERR) || (pc->flags & PC_FLAG_DMA_ERROR)) {
			/* Error detected */
			debug_log("%s: I/O error\n", drive->name);

			if (drive->media != ide_tape)
				pc->rq->errors++;

			if (rq->cmd[0] == REQUEST_SENSE) {
				printk(KERN_ERR "%s: I/O error in request sense"
						" command\n", drive->name);
				return ide_do_reset(drive);
			}

			debug_log("[cmd %x]: check condition\n", rq->cmd[0]);

			/* Retry operation */
			ide_retry_pc(drive, rq->rq_disk);

			/* queued, but not started */
			return ide_stopped;
		}
		pc->error = 0;

		if ((pc->flags & PC_FLAG_WAIT_FOR_DSC) && (stat & ATA_DSC) == 0)
			dsc = 1;

		/* Command finished - Call the callback function */
		uptodate = drive->pc_callback(drive, dsc);
<<<<<<< HEAD

		if (uptodate == 0)
			drive->failed_pc = NULL;

=======

		if (uptodate == 0)
			drive->failed_pc = NULL;

>>>>>>> 6574612f
		if (blk_special_request(rq)) {
			rq->errors = 0;
			done = blk_rq_bytes(rq);
			error = 0;
		} else {

			if (blk_fs_request(rq) == 0 && uptodate <= 0) {
				if (rq->errors == 0)
					rq->errors = -EIO;
			}

			if (drive->media == ide_tape)
				done = ide_rq_bytes(rq); /* FIXME */
			else
				done = blk_rq_bytes(rq);

			error = uptodate ? 0 : -EIO;
		}

		ide_complete_rq(drive, error, done);
		return ide_stopped;
	}

	if (pc->flags & PC_FLAG_DMA_IN_PROGRESS) {
		pc->flags &= ~PC_FLAG_DMA_IN_PROGRESS;
		printk(KERN_ERR "%s: The device wants to issue more interrupts "
				"in DMA mode\n", drive->name);
		ide_dma_off(drive);
		return ide_do_reset(drive);
	}

	/* Get the number of bytes to transfer on this interrupt. */
	ide_read_bcount_and_ireason(drive, &bcount, &ireason);

	if (ireason & ATAPI_COD) {
		printk(KERN_ERR "%s: CoD != 0 in %s\n", drive->name, __func__);
		return ide_do_reset(drive);
	}

	if (((ireason & ATAPI_IO) == ATAPI_IO) == write) {
		/* Hopefully, we will never get here */
		printk(KERN_ERR "%s: We wanted to %s, but the device wants us "
				"to %s!\n", drive->name,
				(ireason & ATAPI_IO) ? "Write" : "Read",
				(ireason & ATAPI_IO) ? "Read" : "Write");
		return ide_do_reset(drive);
	}

	xferfunc = write ? tp_ops->output_data : tp_ops->input_data;

	if (drive->media == ide_floppy && pc->buf == NULL) {
		done = min_t(unsigned int, bcount, cmd->nleft);
		ide_pio_bytes(drive, cmd, write, done);
	} else if (drive->media == ide_tape && pc->bh) {
		done = drive->pc_io_buffers(drive, pc, bcount, write);
	} else {
		done = min_t(unsigned int, bcount, pc->req_xfer - pc->xferred);
		xferfunc(drive, NULL, pc->cur_pos, done);
	}

	/* Update the current position */
	pc->xferred += done;
	pc->cur_pos += done;

	bcount -= done;

	if (bcount)
		ide_pad_transfer(drive, write, bcount);

	debug_log("[cmd %x] transferred %d bytes, padded %d bytes\n",
		  rq->cmd[0], done, bcount);

	/* And set the interrupt handler again */
	ide_set_handler(drive, ide_pc_intr, timeout);
	return ide_started;
}

<<<<<<< HEAD
static void ide_init_packet_cmd(struct ide_cmd *cmd, u32 tf_flags,
				u16 bcount, u8 dma)
{
	cmd->protocol  = dma ? ATAPI_PROT_DMA : ATAPI_PROT_PIO;
	cmd->tf_flags |= IDE_TFLAG_OUT_LBAH | IDE_TFLAG_OUT_LBAM |
			 IDE_TFLAG_OUT_FEATURE | tf_flags;
	cmd->tf.command = ATA_CMD_PACKET;
	cmd->tf.feature = dma;		/* Use PIO/DMA */
	cmd->tf.lbam    = bcount & 0xff;
	cmd->tf.lbah    = (bcount >> 8) & 0xff;
}

static u8 ide_read_ireason(ide_drive_t *drive)
{
	struct ide_cmd cmd;

	memset(&cmd, 0, sizeof(cmd));
	cmd.tf_flags = IDE_TFLAG_IN_NSECT;

	drive->hwif->tp_ops->tf_read(drive, &cmd);

	return cmd.tf.nsect & 3;
=======
static void ide_init_packet_cmd(struct ide_cmd *cmd, u8 valid_tf,
				u16 bcount, u8 dma)
{
	cmd->protocol = dma ? ATAPI_PROT_DMA : ATAPI_PROT_PIO;
	cmd->valid.out.tf = IDE_VALID_LBAH | IDE_VALID_LBAM |
			    IDE_VALID_FEATURE | valid_tf;
	cmd->tf.command = ATA_CMD_PACKET;
	cmd->tf.feature = dma;		/* Use PIO/DMA */
	cmd->tf.lbam    = bcount & 0xff;
	cmd->tf.lbah    = (bcount >> 8) & 0xff;
}

static u8 ide_read_ireason(ide_drive_t *drive)
{
	struct ide_taskfile tf;

	drive->hwif->tp_ops->tf_read(drive, &tf, IDE_VALID_NSECT);

	return tf.nsect & 3;
>>>>>>> 6574612f
}

static u8 ide_wait_ireason(ide_drive_t *drive, u8 ireason)
{
	int retries = 100;

	while (retries-- && ((ireason & ATAPI_COD) == 0 ||
		(ireason & ATAPI_IO))) {
		printk(KERN_ERR "%s: (IO,CoD != (0,1) while issuing "
				"a packet command, retrying\n", drive->name);
		udelay(100);
		ireason = ide_read_ireason(drive);
		if (retries == 0) {
			printk(KERN_ERR "%s: (IO,CoD != (0,1) while issuing "
					"a packet command, ignoring\n",
					drive->name);
			ireason |= ATAPI_COD;
			ireason &= ~ATAPI_IO;
		}
	}

	return ireason;
}

static int ide_delayed_transfer_pc(ide_drive_t *drive)
{
	/* Send the actual packet */
	drive->hwif->tp_ops->output_data(drive, NULL, drive->pc->c, 12);

	/* Timeout for the packet command */
	return WAIT_FLOPPY_CMD;
}

static ide_startstop_t ide_transfer_pc(ide_drive_t *drive)
{
	struct ide_atapi_pc *uninitialized_var(pc);
	ide_hwif_t *hwif = drive->hwif;
	struct request *rq = hwif->rq;
	ide_expiry_t *expiry;
	unsigned int timeout;
	int cmd_len;
	ide_startstop_t startstop;
	u8 ireason;

	if (ide_wait_stat(&startstop, drive, ATA_DRQ, ATA_BUSY, WAIT_READY)) {
		printk(KERN_ERR "%s: Strange, packet command initiated yet "
				"DRQ isn't asserted\n", drive->name);
		return startstop;
	}

	if (drive->atapi_flags & IDE_AFLAG_DRQ_INTERRUPT) {
		if (drive->dma)
			drive->waiting_for_dma = 1;
	}

	if (dev_is_idecd(drive)) {
		/* ATAPI commands get padded out to 12 bytes minimum */
		cmd_len = COMMAND_SIZE(rq->cmd[0]);
		if (cmd_len < ATAPI_MIN_CDB_BYTES)
			cmd_len = ATAPI_MIN_CDB_BYTES;

		timeout = rq->timeout;
		expiry  = ide_cd_expiry;
	} else {
		pc = drive->pc;

		cmd_len = ATAPI_MIN_CDB_BYTES;

		/*
		 * If necessary schedule the packet transfer to occur 'timeout'
		 * miliseconds later in ide_delayed_transfer_pc() after the
		 * device says it's ready for a packet.
		 */
		if (drive->atapi_flags & IDE_AFLAG_ZIP_DRIVE) {
			timeout = drive->pc_delay;
			expiry = &ide_delayed_transfer_pc;
		} else {
			timeout = (drive->media == ide_floppy) ? WAIT_FLOPPY_CMD
							       : WAIT_TAPE_CMD;
			expiry = NULL;
		}

		ireason = ide_read_ireason(drive);
		if (drive->media == ide_tape)
			ireason = ide_wait_ireason(drive, ireason);

		if ((ireason & ATAPI_COD) == 0 || (ireason & ATAPI_IO)) {
			printk(KERN_ERR "%s: (IO,CoD) != (0,1) while issuing "
					"a packet command\n", drive->name);

			return ide_do_reset(drive);
		}
	}

	hwif->expiry = expiry;

	/* Set the interrupt routine */
	ide_set_handler(drive,
			(dev_is_idecd(drive) ? drive->irq_handler
					     : ide_pc_intr),
			timeout);

	/* Send the actual packet */
	if ((drive->atapi_flags & IDE_AFLAG_ZIP_DRIVE) == 0)
		hwif->tp_ops->output_data(drive, NULL, rq->cmd, cmd_len);

	/* Begin DMA, if necessary */
	if (dev_is_idecd(drive)) {
		if (drive->dma)
			hwif->dma_ops->dma_start(drive);
	} else {
		if (pc->flags & PC_FLAG_DMA_OK) {
			pc->flags |= PC_FLAG_DMA_IN_PROGRESS;
			hwif->dma_ops->dma_start(drive);
		}
	}

	return ide_started;
}

ide_startstop_t ide_issue_pc(ide_drive_t *drive, struct ide_cmd *cmd)
{
	struct ide_atapi_pc *pc;
	ide_hwif_t *hwif = drive->hwif;
	ide_expiry_t *expiry = NULL;
	struct request *rq = hwif->rq;
	unsigned int timeout;
	u16 bcount;
<<<<<<< HEAD
	u8 drq_int = !!(drive->atapi_flags & IDE_AFLAG_DRQ_INTERRUPT);

	if (dev_is_idecd(drive)) {
		tf_flags = IDE_TFLAG_OUT_NSECT | IDE_TFLAG_OUT_LBAL;
=======
	u8 valid_tf;
	u8 drq_int = !!(drive->atapi_flags & IDE_AFLAG_DRQ_INTERRUPT);

	if (dev_is_idecd(drive)) {
		valid_tf = IDE_VALID_NSECT | IDE_VALID_LBAL;
>>>>>>> 6574612f
		bcount = ide_cd_get_xferlen(rq);
		expiry = ide_cd_expiry;
		timeout = ATAPI_WAIT_PC;

		if (drive->dma)
			drive->dma = !ide_dma_prepare(drive, cmd);
	} else {
		pc = drive->pc;

		/* We haven't transferred any data yet */
		pc->xferred = 0;
		pc->cur_pos = pc->buf;

		valid_tf = IDE_VALID_DEVICE;
		bcount = ((drive->media == ide_tape) ?
				pc->req_xfer :
				min(pc->req_xfer, 63 * 1024));

		if (pc->flags & PC_FLAG_DMA_ERROR) {
			pc->flags &= ~PC_FLAG_DMA_ERROR;
			ide_dma_off(drive);
		}

		if (pc->flags & PC_FLAG_DMA_OK)
			drive->dma = !ide_dma_prepare(drive, cmd);

		if (!drive->dma)
			pc->flags &= ~PC_FLAG_DMA_OK;

		timeout = (drive->media == ide_floppy) ? WAIT_FLOPPY_CMD
						       : WAIT_TAPE_CMD;
	}

<<<<<<< HEAD
	ide_init_packet_cmd(cmd, tf_flags, bcount, drive->dma);
=======
	ide_init_packet_cmd(cmd, valid_tf, bcount, drive->dma);
>>>>>>> 6574612f

	(void)do_rw_taskfile(drive, cmd);

	if (drq_int) {
		if (drive->dma)
			drive->waiting_for_dma = 0;
		hwif->expiry = expiry;
	}

	ide_execute_command(drive, cmd, ide_transfer_pc, timeout);

	return drq_int ? ide_started : ide_transfer_pc(drive);
}
EXPORT_SYMBOL_GPL(ide_issue_pc);<|MERGE_RESOLUTION|>--- conflicted
+++ resolved
@@ -254,18 +254,6 @@
 
 void ide_read_bcount_and_ireason(ide_drive_t *drive, u16 *bcount, u8 *ireason)
 {
-<<<<<<< HEAD
-	struct ide_cmd cmd;
-
-	memset(&cmd, 0, sizeof(cmd));
-	cmd.tf_flags = IDE_TFLAG_IN_LBAH | IDE_TFLAG_IN_LBAM |
-		       IDE_TFLAG_IN_NSECT;
-
-	drive->hwif->tp_ops->tf_read(drive, &cmd);
-
-	*bcount = (cmd.tf.lbah << 8) | cmd.tf.lbam;
-	*ireason = cmd.tf.nsect & 3;
-=======
 	struct ide_taskfile tf;
 
 	drive->hwif->tp_ops->tf_read(drive, &tf, IDE_VALID_NSECT |
@@ -273,7 +261,6 @@
 
 	*bcount = (tf.lbah << 8) | tf.lbam;
 	*ireason = tf.nsect & 3;
->>>>>>> 6574612f
 }
 EXPORT_SYMBOL_GPL(ide_read_bcount_and_ireason);
 
@@ -368,17 +355,10 @@
 
 		/* Command finished - Call the callback function */
 		uptodate = drive->pc_callback(drive, dsc);
-<<<<<<< HEAD
 
 		if (uptodate == 0)
 			drive->failed_pc = NULL;
 
-=======
-
-		if (uptodate == 0)
-			drive->failed_pc = NULL;
-
->>>>>>> 6574612f
 		if (blk_special_request(rq)) {
 			rq->errors = 0;
 			done = blk_rq_bytes(rq);
@@ -456,30 +436,6 @@
 	return ide_started;
 }
 
-<<<<<<< HEAD
-static void ide_init_packet_cmd(struct ide_cmd *cmd, u32 tf_flags,
-				u16 bcount, u8 dma)
-{
-	cmd->protocol  = dma ? ATAPI_PROT_DMA : ATAPI_PROT_PIO;
-	cmd->tf_flags |= IDE_TFLAG_OUT_LBAH | IDE_TFLAG_OUT_LBAM |
-			 IDE_TFLAG_OUT_FEATURE | tf_flags;
-	cmd->tf.command = ATA_CMD_PACKET;
-	cmd->tf.feature = dma;		/* Use PIO/DMA */
-	cmd->tf.lbam    = bcount & 0xff;
-	cmd->tf.lbah    = (bcount >> 8) & 0xff;
-}
-
-static u8 ide_read_ireason(ide_drive_t *drive)
-{
-	struct ide_cmd cmd;
-
-	memset(&cmd, 0, sizeof(cmd));
-	cmd.tf_flags = IDE_TFLAG_IN_NSECT;
-
-	drive->hwif->tp_ops->tf_read(drive, &cmd);
-
-	return cmd.tf.nsect & 3;
-=======
 static void ide_init_packet_cmd(struct ide_cmd *cmd, u8 valid_tf,
 				u16 bcount, u8 dma)
 {
@@ -499,7 +455,6 @@
 	drive->hwif->tp_ops->tf_read(drive, &tf, IDE_VALID_NSECT);
 
 	return tf.nsect & 3;
->>>>>>> 6574612f
 }
 
 static u8 ide_wait_ireason(ide_drive_t *drive, u8 ireason)
@@ -628,18 +583,11 @@
 	struct request *rq = hwif->rq;
 	unsigned int timeout;
 	u16 bcount;
-<<<<<<< HEAD
-	u8 drq_int = !!(drive->atapi_flags & IDE_AFLAG_DRQ_INTERRUPT);
-
-	if (dev_is_idecd(drive)) {
-		tf_flags = IDE_TFLAG_OUT_NSECT | IDE_TFLAG_OUT_LBAL;
-=======
 	u8 valid_tf;
 	u8 drq_int = !!(drive->atapi_flags & IDE_AFLAG_DRQ_INTERRUPT);
 
 	if (dev_is_idecd(drive)) {
 		valid_tf = IDE_VALID_NSECT | IDE_VALID_LBAL;
->>>>>>> 6574612f
 		bcount = ide_cd_get_xferlen(rq);
 		expiry = ide_cd_expiry;
 		timeout = ATAPI_WAIT_PC;
@@ -673,11 +621,7 @@
 						       : WAIT_TAPE_CMD;
 	}
 
-<<<<<<< HEAD
-	ide_init_packet_cmd(cmd, tf_flags, bcount, drive->dma);
-=======
 	ide_init_packet_cmd(cmd, valid_tf, bcount, drive->dma);
->>>>>>> 6574612f
 
 	(void)do_rw_taskfile(drive, cmd);
 
