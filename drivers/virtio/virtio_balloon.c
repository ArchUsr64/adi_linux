--- conflicted
+++ resolved
@@ -791,13 +791,6 @@
 		VIRTIO_BALLOON_PAGES_PER_PAGE;
 }
 
-static unsigned long leak_balloon_pages(struct virtio_balloon *vb,
-                                          unsigned long pages_to_free)
-{
-	return leak_balloon(vb, pages_to_free * VIRTIO_BALLOON_PAGES_PER_PAGE) /
-		VIRTIO_BALLOON_PAGES_PER_PAGE;
-}
-
 static unsigned long shrink_balloon_pages(struct virtio_balloon *vb,
 					  unsigned long pages_to_free)
 {
@@ -845,11 +838,7 @@
 	unsigned long count;
 
 	count = vb->num_pages / VIRTIO_BALLOON_PAGES_PER_PAGE;
-<<<<<<< HEAD
-	count += vb->num_free_page_blocks << VIRTIO_BALLOON_FREE_PAGE_ORDER;
-=======
 	count += vb->num_free_page_blocks * VIRTIO_BALLOON_HINT_BLOCK_PAGES;
->>>>>>> a7196caf
 
 	return count;
 }
