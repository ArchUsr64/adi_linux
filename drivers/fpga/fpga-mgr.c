--- conflicted
+++ resolved
@@ -407,7 +407,6 @@
 	return sprintf(buf, "%s\n", state_str[mgr->state]);
 }
 
-<<<<<<< HEAD
 static ssize_t firmware_store(struct device *dev,
 			      struct device_attribute *attr,
 			      const char *buf, size_t count)
@@ -418,10 +417,12 @@
 	int ret;
 
 	/* struct with information about the FPGA image to program. */
-	struct fpga_image_info info;
+	struct fpga_image_info info = {0};
 
 	/* flags indicates whether to do full or partial reconfiguration */
-	info.flags = 0;
+	info.flags = mgr->flags;
+	memcpy(info.key, mgr->key, ENCRYPTED_KEY_LEN);
+	memcpy(info.iv, mgr->key, ENCRYPTED_IV_LEN);
 
 	/* lose terminating \n */
 	strcpy(image_name, buf);
@@ -494,7 +495,8 @@
 		return ret;
 
 	return count;
-=======
+}
+
 static ssize_t status_show(struct device *dev,
 			   struct device_attribute *attr, char *buf)
 {
@@ -519,31 +521,24 @@
 		len += sprintf(buf + len, "reconfig fifo overflow error\n");
 
 	return len;
->>>>>>> 84df9525
 }
 
 static DEVICE_ATTR_RO(name);
 static DEVICE_ATTR_RO(state);
-<<<<<<< HEAD
 static DEVICE_ATTR_WO(firmware);
 static DEVICE_ATTR_RW(flags);
 static DEVICE_ATTR_RW(key);
 static DEVICE_ATTR_RW(iv);
-=======
 static DEVICE_ATTR_RO(status);
->>>>>>> 84df9525
 
 static struct attribute *fpga_mgr_attrs[] = {
 	&dev_attr_name.attr,
 	&dev_attr_state.attr,
-<<<<<<< HEAD
 	&dev_attr_firmware.attr,
 	&dev_attr_flags.attr,
 	&dev_attr_key.attr,
 	&dev_attr_iv.attr,
-=======
 	&dev_attr_status.attr,
->>>>>>> 84df9525
 	NULL,
 };
 ATTRIBUTE_GROUPS(fpga_mgr);
