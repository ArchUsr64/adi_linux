/* The industrial I/O core
 *
 * Copyright (c) 2008 Jonathan Cameron
 *
 * This program is free software; you can redistribute it and/or modify it
 * under the terms of the GNU General Public License version 2 as published by
 * the Free Software Foundation.
 *
 * Handling of buffer allocation / resizing.
 *
 *
 * Things to look at here.
 * - Better memory allocation techniques?
 * - Alternative access techniques?
 */
#include <linux/kernel.h>
#include <linux/export.h>
#include <linux/device.h>
#include <linux/fs.h>
#include <linux/cdev.h>
#include <linux/slab.h>
#include <linux/poll.h>
#include <linux/sched.h>
#include <linux/dma-mapping.h>

#include <linux/iio/iio.h>
#include "iio_core.h"
#include "iio_core_trigger.h"
#include <linux/iio/sysfs.h>
#include <linux/iio/buffer.h>
#include <linux/iio/trigger.h>

static const char * const iio_endian_prefix[] = {
	[IIO_BE] = "be",
	[IIO_LE] = "le",
};

static bool iio_buffer_is_active(struct iio_buffer *buf)
{
	return !list_empty(&buf->buffer_list);
}

static bool iio_buffer_data_available(struct iio_buffer *buf)
{
	return buf->access->data_available(buf);
}

/**
 * iio_buffer_read_first_n_outer() - chrdev read for buffer access
 *
 * This function relies on all buffer implementations having an
 * iio_buffer as their first element.
 **/
ssize_t iio_buffer_read_first_n_outer(struct file *filp, char __user *buf,
				      size_t n, loff_t *f_ps)
{
	struct iio_dev *indio_dev = filp->private_data;
	struct iio_buffer *rb = indio_dev->buffer;
	int ret;

	if (!indio_dev->info)
		return -ENODEV;

	if (!indio_dev->info)
		return -ENODEV;

	if (!rb || !rb->access->read)
		return -EINVAL;

	do {
		if (!iio_buffer_data_available(rb)) {
			if (filp->f_flags & O_NONBLOCK)
				return -EAGAIN;

			ret = wait_event_interruptible(rb->pollq,
					iio_buffer_data_available(rb) ||
					indio_dev->info == NULL);
			if (ret)
				return ret;
			if (indio_dev->info == NULL)
				return -ENODEV;
		}

		ret = rb->access->read(rb, n, buf);
		if (ret == 0 && (filp->f_flags & O_NONBLOCK))
			ret = -EAGAIN;
	 } while (ret == 0);

	return ret;
}

static bool iio_buffer_space_available(struct iio_buffer *buf)
{
	if (buf->access->space_available)
		return buf->access->space_available(buf);

	return true;
}

ssize_t iio_buffer_chrdev_write(struct file *filp, const char __user *buf,
				      size_t n, loff_t *f_ps)
{
	struct iio_dev *indio_dev = filp->private_data;
	struct iio_buffer *rb = indio_dev->buffer;
	int ret;

	if (!rb || !rb->access->write)
		return -EINVAL;

	do {
		if (!iio_buffer_space_available(rb)) {
			if (filp->f_flags & O_NONBLOCK)
				return -EAGAIN;

			ret = wait_event_interruptible(rb->pollq,
					iio_buffer_space_available(rb) ||
					indio_dev->info == NULL);
			if (ret)
				return ret;
			if (indio_dev->info == NULL)
				return -ENODEV;
		}

		ret = rb->access->write(rb, n, buf);
		if (ret == 0 && (filp->f_flags & O_NONBLOCK))
			ret = -EAGAIN;
	} while (ret == 0);

	return ret;
}

/**
 * iio_buffer_poll() - poll the buffer to find out if it has data
 */
unsigned int iio_buffer_poll(struct file *filp,
			     struct poll_table_struct *wait)
{
	struct iio_dev *indio_dev = filp->private_data;
	struct iio_buffer *rb = indio_dev->buffer;

	if (!indio_dev->info)
		return -ENODEV;

	poll_wait(filp, &rb->pollq, wait);

	switch (indio_dev->direction) {
	case IIO_DEVICE_DIRECTION_IN:
		if (iio_buffer_data_available(rb))
			return POLLIN | POLLRDNORM;
		break;
	case IIO_DEVICE_DIRECTION_OUT:
		if (iio_buffer_space_available(rb))
			return POLLOUT | POLLWRNORM;
	}

	/* need a way of knowing if there may be enough data... */
	return 0;
}

/**
 * iio_buffer_wakeup_poll - Wakes up the buffer waitqueue
 * @indio_dev: The IIO device
 *
 * Wakes up the event waitqueue used for poll(). Should usually
 * be called when the device is unregistered.
 */
void iio_buffer_wakeup_poll(struct iio_dev *indio_dev)
{
	if (!indio_dev->buffer)
		return;

	wake_up(&indio_dev->buffer->pollq);
}

void iio_buffer_init(struct iio_buffer *buffer)
{
	INIT_LIST_HEAD(&buffer->demux_list);
	INIT_LIST_HEAD(&buffer->buffer_list);
	init_waitqueue_head(&buffer->pollq);
	kref_init(&buffer->ref);
}
EXPORT_SYMBOL(iio_buffer_init);

static ssize_t iio_show_scan_index(struct device *dev,
				   struct device_attribute *attr,
				   char *buf)
{
	return sprintf(buf, "%u\n", to_iio_dev_attr(attr)->c->scan_index);
}

static ssize_t iio_show_fixed_type(struct device *dev,
				   struct device_attribute *attr,
				   char *buf)
{
	struct iio_dev_attr *this_attr = to_iio_dev_attr(attr);
	u8 type = this_attr->c->scan_type.endianness;

	if (type == IIO_CPU) {
#ifdef __LITTLE_ENDIAN
		type = IIO_LE;
#else
		type = IIO_BE;
#endif
	}
	if (this_attr->c->scan_type.repeat > 1)
		return sprintf(buf, "%s:%c%d/%dX%d>>%u\n",
		       iio_endian_prefix[type],
		       this_attr->c->scan_type.sign,
		       this_attr->c->scan_type.realbits,
		       this_attr->c->scan_type.storagebits,
		       this_attr->c->scan_type.repeat,
		       this_attr->c->scan_type.shift);
		else
			return sprintf(buf, "%s:%c%d/%d>>%u\n",
		       iio_endian_prefix[type],
		       this_attr->c->scan_type.sign,
		       this_attr->c->scan_type.realbits,
		       this_attr->c->scan_type.storagebits,
		       this_attr->c->scan_type.shift);
}

static ssize_t iio_scan_el_show(struct device *dev,
				struct device_attribute *attr,
				char *buf)
{
	int ret;
	struct iio_dev *indio_dev = dev_to_iio_dev(dev);

	/* Ensure ret is 0 or 1. */
	ret = !!test_bit(to_iio_dev_attr(attr)->address,
		       indio_dev->buffer->scan_mask);

	return sprintf(buf, "%d\n", ret);
}

/* Note NULL used as error indicator as it doesn't make sense. */
static const unsigned long *iio_scan_mask_match(const unsigned long *av_masks,
					  unsigned int masklength,
					  const unsigned long *mask)
{
	if (bitmap_empty(mask, masklength))
		return NULL;
	while (*av_masks) {
		if (bitmap_subset(mask, av_masks, masklength))
			return av_masks;
		av_masks += BITS_TO_LONGS(masklength);
	}
	return NULL;
}

static bool iio_validate_scan_mask(struct iio_dev *indio_dev,
	const unsigned long *mask)
{
	if (!indio_dev->setup_ops->validate_scan_mask)
		return true;

	return indio_dev->setup_ops->validate_scan_mask(indio_dev, mask);
}

/**
 * iio_scan_mask_set() - set particular bit in the scan mask
 * @indio_dev: the iio device
 * @buffer: the buffer whose scan mask we are interested in
 * @bit: the bit to be set.
 *
 * Note that at this point we have no way of knowing what other
 * buffers might request, hence this code only verifies that the
 * individual buffers request is plausible.
 */
static int iio_scan_mask_set(struct iio_dev *indio_dev,
		      struct iio_buffer *buffer, int bit)
{
	const unsigned long *mask;
	unsigned long *trialmask;

	trialmask = kmalloc(sizeof(*trialmask)*
			    BITS_TO_LONGS(indio_dev->masklength),
			    GFP_KERNEL);

	if (trialmask == NULL)
		return -ENOMEM;
	if (!indio_dev->masklength) {
		WARN_ON("Trying to set scanmask prior to registering buffer\n");
		goto err_invalid_mask;
	}
	bitmap_copy(trialmask, buffer->scan_mask, indio_dev->masklength);
	set_bit(bit, trialmask);

	if (!iio_validate_scan_mask(indio_dev, trialmask))
		goto err_invalid_mask;

	if (indio_dev->available_scan_masks) {
		mask = iio_scan_mask_match(indio_dev->available_scan_masks,
					   indio_dev->masklength,
					   trialmask);
		if (!mask)
			goto err_invalid_mask;
	}
	bitmap_copy(buffer->scan_mask, trialmask, indio_dev->masklength);

	kfree(trialmask);

	return 0;

err_invalid_mask:
	kfree(trialmask);
	return -EINVAL;
}

static int iio_scan_mask_clear(struct iio_buffer *buffer, int bit)
{
	clear_bit(bit, buffer->scan_mask);
	return 0;
}

static ssize_t iio_scan_el_store(struct device *dev,
				 struct device_attribute *attr,
				 const char *buf,
				 size_t len)
{
	int ret;
	bool state;
	struct iio_dev *indio_dev = dev_to_iio_dev(dev);
	struct iio_buffer *buffer = indio_dev->buffer;
	struct iio_dev_attr *this_attr = to_iio_dev_attr(attr);

	ret = strtobool(buf, &state);
	if (ret < 0)
		return ret;
	mutex_lock(&indio_dev->mlock);
	if (iio_buffer_is_active(indio_dev->buffer)) {
		ret = -EBUSY;
		goto error_ret;
	}
	ret = iio_scan_mask_query(indio_dev, buffer, this_attr->address);
	if (ret < 0)
		goto error_ret;
	if (!state && ret) {
		ret = iio_scan_mask_clear(buffer, this_attr->address);
		if (ret)
			goto error_ret;
	} else if (state && !ret) {
		ret = iio_scan_mask_set(indio_dev, buffer, this_attr->address);
		if (ret)
			goto error_ret;
	}

error_ret:
	mutex_unlock(&indio_dev->mlock);

	return ret < 0 ? ret : len;

}

static ssize_t iio_scan_el_ts_show(struct device *dev,
				   struct device_attribute *attr,
				   char *buf)
{
	struct iio_dev *indio_dev = dev_to_iio_dev(dev);
	return sprintf(buf, "%d\n", indio_dev->buffer->scan_timestamp);
}

static ssize_t iio_scan_el_ts_store(struct device *dev,
				    struct device_attribute *attr,
				    const char *buf,
				    size_t len)
{
	int ret;
	struct iio_dev *indio_dev = dev_to_iio_dev(dev);
	bool state;

	ret = strtobool(buf, &state);
	if (ret < 0)
		return ret;

	mutex_lock(&indio_dev->mlock);
	if (iio_buffer_is_active(indio_dev->buffer)) {
		ret = -EBUSY;
		goto error_ret;
	}
	indio_dev->buffer->scan_timestamp = state;
error_ret:
	mutex_unlock(&indio_dev->mlock);

	return ret ? ret : len;
}

static int iio_buffer_add_channel_sysfs(struct iio_dev *indio_dev,
					const struct iio_chan_spec *chan)
{
	int ret, attrcount = 0;
	struct iio_buffer *buffer = indio_dev->buffer;

	ret = __iio_add_chan_devattr("index",
				     chan,
				     &iio_show_scan_index,
				     NULL,
				     0,
				     IIO_SEPARATE,
				     &indio_dev->dev,
				     &buffer->scan_el_dev_attr_list);
	if (ret)
		return ret;
	attrcount++;
	ret = __iio_add_chan_devattr("type",
				     chan,
				     &iio_show_fixed_type,
				     NULL,
				     0,
				     0,
				     &indio_dev->dev,
				     &buffer->scan_el_dev_attr_list);
	if (ret)
		return ret;
	attrcount++;
	if (chan->type != IIO_TIMESTAMP)
		ret = __iio_add_chan_devattr("en",
					     chan,
					     &iio_scan_el_show,
					     &iio_scan_el_store,
					     chan->scan_index,
					     0,
					     &indio_dev->dev,
					     &buffer->scan_el_dev_attr_list);
	else
		ret = __iio_add_chan_devattr("en",
					     chan,
					     &iio_scan_el_ts_show,
					     &iio_scan_el_ts_store,
					     chan->scan_index,
					     0,
					     &indio_dev->dev,
					     &buffer->scan_el_dev_attr_list);
	if (ret)
		return ret;
	attrcount++;
	ret = attrcount;
	return ret;
}

static ssize_t iio_buffer_read_length(struct device *dev,
<<<<<<< HEAD
	struct device_attribute *attr, char *buf)
=======
				      struct device_attribute *attr,
				      char *buf)
>>>>>>> ea8f1fb4
{
	struct iio_dev *indio_dev = dev_to_iio_dev(dev);
	struct iio_buffer *buffer = indio_dev->buffer;

	return sprintf(buf, "%d\n", buffer->length);
}

static ssize_t iio_buffer_write_length(struct device *dev,
<<<<<<< HEAD
	struct device_attribute *attr, const char *buf, size_t len)
=======
				       struct device_attribute *attr,
				       const char *buf, size_t len)
>>>>>>> ea8f1fb4
{
	struct iio_dev *indio_dev = dev_to_iio_dev(dev);
	struct iio_buffer *buffer = indio_dev->buffer;
	unsigned int val;
	int ret;

	ret = kstrtouint(buf, 10, &val);
	if (ret)
		return ret;

	if (val == buffer->length)
		return len;

	mutex_lock(&indio_dev->mlock);
	if (iio_buffer_is_active(indio_dev->buffer)) {
		ret = -EBUSY;
	} else {
		buffer->access->set_length(buffer, val);
		ret = 0;
	}
	mutex_unlock(&indio_dev->mlock);

	return ret ? ret : len;
}

static ssize_t iio_buffer_show_enable(struct device *dev,
<<<<<<< HEAD
	struct device_attribute *attr, char *buf)
=======
				      struct device_attribute *attr,
				      char *buf)
>>>>>>> ea8f1fb4
{
	struct iio_dev *indio_dev = dev_to_iio_dev(dev);
	return sprintf(buf, "%d\n", iio_buffer_is_active(indio_dev->buffer));
}
<<<<<<< HEAD

/* Note NULL used as error indicator as it doesn't make sense. */
static const unsigned long *iio_scan_mask_match(const unsigned long *av_masks,
					  unsigned int masklength,
					  const unsigned long *mask,
					  bool strict)
{
	int (*cmp_func)(const unsigned long *src1, const unsigned long *src2,
		unsigned int nbits);

	if (strict)
		cmp_func = bitmap_equal;
	else
		cmp_func = bitmap_subset;


	if (bitmap_empty(mask, masklength))
		return NULL;
	while (*av_masks) {
		if (cmp_func(mask, av_masks, masklength))
			return av_masks;
		av_masks += BITS_TO_LONGS(masklength);
	}
	return NULL;
}
=======
>>>>>>> ea8f1fb4

static int iio_compute_scan_bytes(struct iio_dev *indio_dev,
				const unsigned long *mask, bool timestamp)
{
	const struct iio_chan_spec *ch;
	unsigned bytes = 0;
	int length, i;

	/* How much space will the demuxed element take? */
	for_each_set_bit(i, mask,
			 indio_dev->masklength) {
		ch = iio_find_channel_from_si(indio_dev, i);
		if (ch->scan_type.repeat > 1)
			length = ch->scan_type.storagebits / 8 *
				ch->scan_type.repeat;
		else
			length = ch->scan_type.storagebits / 8;
		bytes = ALIGN(bytes, length);
		bytes += length;
	}
	if (timestamp) {
		ch = iio_find_channel_from_si(indio_dev,
					      indio_dev->scan_index_timestamp);
		if (ch->scan_type.repeat > 1)
			length = ch->scan_type.storagebits / 8 *
				ch->scan_type.repeat;
		else
			length = ch->scan_type.storagebits / 8;
		bytes = ALIGN(bytes, length);
		bytes += length;
	}
	return bytes;
}

static void iio_buffer_activate(struct iio_dev *indio_dev,
	struct iio_buffer *buffer)
{
	iio_buffer_get(buffer);
	list_add(&buffer->buffer_list, &indio_dev->buffer_list);
}

static void iio_buffer_deactivate(struct iio_buffer *buffer)
{
	list_del_init(&buffer->buffer_list);
	iio_buffer_put(buffer);
}

static void iio_buffer_deactivate_all(struct iio_dev *indio_dev)
{
	struct iio_buffer *buffer, *_buffer;

	list_for_each_entry_safe(buffer, _buffer,
			&indio_dev->buffer_list, buffer_list)
		iio_buffer_deactivate(buffer);
}

static int iio_buffer_enable(struct iio_buffer *buffer,
	struct iio_dev *indio_dev)
{
	if (!buffer->access->enable)
		return 0;
	return buffer->access->enable(buffer, indio_dev);
}

static int iio_buffer_disable(struct iio_buffer *buffer,
	struct iio_dev *indio_dev)
{
	if (!buffer->access->disable)
		return 0;
	return buffer->access->disable(buffer, indio_dev);
}

static void iio_buffer_update_bytes_per_datum(struct iio_dev *indio_dev,
	struct iio_buffer *buffer)
{
	unsigned int bytes;

	if (!buffer->access->set_bytes_per_datum)
		return;

	bytes = iio_compute_scan_bytes(indio_dev, buffer->scan_mask,
		buffer->scan_timestamp);

	buffer->access->set_bytes_per_datum(buffer, bytes);
}

static int iio_buffer_request_update(struct iio_dev *indio_dev,
	struct iio_buffer *buffer)
{
	int ret;

	iio_buffer_update_bytes_per_datum(indio_dev, buffer);
	if (buffer->access->request_update) {
		ret = buffer->access->request_update(buffer);
		if (ret) {
			dev_dbg(&indio_dev->dev,
			      "Buffer not started: buffer parameter update failed (%d)\n",
				ret);
			return ret;
		}
	}

	return 0;
}

static void iio_free_scan_mask(struct iio_dev *indio_dev,
	const unsigned long *mask)
{
	/* If the mask is dynamically allocated free it, otherwise do nothing */
	if (!indio_dev->available_scan_masks)
		kfree(mask);
}

struct iio_device_config {
	unsigned int mode;
	const unsigned long *scan_mask;
	unsigned int scan_bytes;
	bool scan_timestamp;
};

static int iio_verify_update(struct iio_dev *indio_dev,
	struct iio_buffer *insert_buffer, struct iio_buffer *remove_buffer,
	struct iio_device_config *config)
{
	unsigned long *compound_mask;
	const unsigned long *scan_mask;
	struct iio_buffer *buffer;
	bool scan_timestamp;
	unsigned int modes;

	memset(config, 0, sizeof(*config));

	/*
	 * If there is just one buffer and we are removing it there is nothing
	 * to verify.
	 */
	if (remove_buffer && !insert_buffer &&
		list_is_singular(&indio_dev->buffer_list))
			return 0;

	modes = indio_dev->modes;

	list_for_each_entry(buffer, &indio_dev->buffer_list, buffer_list) {
		if (buffer == remove_buffer)
			continue;
		modes &= buffer->access->modes;
	}

	if (insert_buffer)
		modes &= insert_buffer->access->modes;

	/* Definitely possible for devices to support both of these. */
	if ((modes & INDIO_BUFFER_TRIGGERED) && indio_dev->trig)
		config->mode = INDIO_BUFFER_TRIGGERED;
	else if (modes & INDIO_BUFFER_HARDWARE)
		config->mode = INDIO_BUFFER_HARDWARE;
	else
		return -EINVAL;

	/* What scan mask do we actually have? */
	compound_mask = kcalloc(BITS_TO_LONGS(indio_dev->masklength),
				sizeof(long), GFP_KERNEL);
	if (compound_mask == NULL)
		return -ENOMEM;

	scan_timestamp = false;

	list_for_each_entry(buffer, &indio_dev->buffer_list, buffer_list) {
		if (buffer == remove_buffer)
			continue;
		bitmap_or(compound_mask, compound_mask, buffer->scan_mask,
			  indio_dev->masklength);
		scan_timestamp |= buffer->scan_timestamp;
	}

	if (insert_buffer) {
		bitmap_or(compound_mask, compound_mask,
			  insert_buffer->scan_mask, indio_dev->masklength);
		scan_timestamp |= insert_buffer->scan_timestamp;
	}

	if (indio_dev->available_scan_masks) {
		scan_mask = iio_scan_mask_match(indio_dev->available_scan_masks,
				    indio_dev->masklength,
				    compound_mask,
				    indio_dev->direction ==
				    IIO_DEVICE_DIRECTION_OUT);
		kfree(compound_mask);
		if (scan_mask == NULL)
			return -EINVAL;
	} else {
		scan_mask = compound_mask;
	}

	config->scan_bytes = iio_compute_scan_bytes(indio_dev,
				    scan_mask, scan_timestamp);
	config->scan_mask = scan_mask;
	config->scan_timestamp = scan_timestamp;

	return 0;
}

static int iio_disable_buffers(struct iio_dev *indio_dev)
{
	struct iio_buffer *buffer;
	int ret = 0;
	int ret2;

	/* Wind down existing buffers - iff there are any */
	if (list_empty(&indio_dev->buffer_list))
		return 0;

	/*
	 * If things go wrong at some step in disable we still need to continue
	 * to perform the other steps, otherwise we leave the device in a
	 * inconsistent state. We return the error code for the first error we
	 * encountered.
	 */

	if (indio_dev->setup_ops->predisable) {
		ret2 = indio_dev->setup_ops->predisable(indio_dev);
		if (ret2 && !ret)
			ret = ret2;
	}

	list_for_each_entry(buffer, &indio_dev->buffer_list, buffer_list) {
		ret = iio_buffer_disable(buffer, indio_dev);
		if (ret2 && !ret)
			ret = ret2;
	}

	iio_trigger_detach_poll_func(indio_dev);

	if (indio_dev->setup_ops->postdisable) {
		ret = indio_dev->setup_ops->postdisable(indio_dev);
		if (ret2 && !ret)
			ret = ret2;
	}

	indio_dev->currentmode = INDIO_DIRECT_MODE;
	iio_free_scan_mask(indio_dev, indio_dev->active_scan_mask);
	indio_dev->active_scan_mask = NULL;

	return ret;
}

static int iio_enable_buffers(struct iio_dev *indio_dev,
	struct iio_device_config *config)
{
	struct iio_buffer *buffer;
	int ret;

	indio_dev->currentmode = config->mode;
	indio_dev->active_scan_mask = config->scan_mask;
	indio_dev->scan_timestamp = config->scan_timestamp;
	indio_dev->scan_bytes = config->scan_bytes;

	if (indio_dev->direction == IIO_DEVICE_DIRECTION_IN)
		iio_update_demux(indio_dev);

	/* Wind up again */
	if (indio_dev->setup_ops->preenable) {
		ret = indio_dev->setup_ops->preenable(indio_dev);
		if (ret) {
			dev_dbg(&indio_dev->dev,
			       "Buffer not started: buffer preenable failed (%d)\n", ret);
			goto err_undo_config;
		}
	}

	list_for_each_entry(buffer, &indio_dev->buffer_list, buffer_list) {
		ret = iio_buffer_enable(buffer, indio_dev);
		if (ret)
			goto err_buffer_disable;
	}

	if (indio_dev->info->update_scan_mode) {
		ret = indio_dev->info
			->update_scan_mode(indio_dev,
					   indio_dev->active_scan_mask);
		if (ret < 0) {
			dev_dbg(&indio_dev->dev,
				"Buffer not started: update scan mode failed (%d)\n",
				ret);
			goto err_buffer_disable;
		}
<<<<<<< HEAD
=======
		indio_dev->currentmode = INDIO_BUFFER_TRIGGERED;
	} else if (indio_dev->modes & INDIO_BUFFER_HARDWARE) {
		indio_dev->currentmode = INDIO_BUFFER_HARDWARE;
	} else if (indio_dev->modes & INDIO_BUFFER_SOFTWARE) {
		indio_dev->currentmode = INDIO_BUFFER_SOFTWARE;
	} else { /* Should never be reached */
		ret = -EINVAL;
		goto error_run_postdisable;
>>>>>>> ea8f1fb4
	}

	ret = iio_trigger_attach_poll_func(indio_dev);
	if (ret)
		goto err_buffer_disable;

	if (indio_dev->setup_ops->postenable) {
		ret = indio_dev->setup_ops->postenable(indio_dev);
		if (ret) {
			dev_dbg(&indio_dev->dev,
			       "Buffer not started: postenable failed (%d)\n", ret);
			goto err_detach_pollfunc;
		}
	}

	return 0;

err_detach_pollfunc:
	iio_trigger_detach_poll_func(indio_dev);
err_buffer_disable:
	list_for_each_entry_continue_reverse(buffer, &indio_dev->buffer_list, buffer_list)
		iio_buffer_disable(buffer, indio_dev);

	if (indio_dev->setup_ops->postdisable)
		indio_dev->setup_ops->postdisable(indio_dev);
err_undo_config:
	indio_dev->currentmode = INDIO_DIRECT_MODE;
	indio_dev->active_scan_mask = NULL;

	return ret;
}

static int __iio_update_buffers(struct iio_dev *indio_dev,
		       struct iio_buffer *insert_buffer,
		       struct iio_buffer *remove_buffer)
{
	struct iio_device_config new_config;
	int ret;

	ret = iio_verify_update(indio_dev, insert_buffer, remove_buffer,
		&new_config);
	if (ret)
		return ret;

	if (insert_buffer) {
		if (bitmap_empty(insert_buffer->scan_mask,
			indio_dev->masklength)) {
			ret = -EINVAL;
			goto err_free_config;
		}

		ret = iio_buffer_request_update(indio_dev, insert_buffer);
		if (ret)
			goto err_free_config;
	}

	ret = iio_disable_buffers(indio_dev);
	if (ret)
		goto err_deactivate_all;

	if (remove_buffer)
		iio_buffer_deactivate(remove_buffer);
	if (insert_buffer)
		iio_buffer_activate(indio_dev, insert_buffer);

	/* If no buffers in list, we are done */
	if (list_empty(&indio_dev->buffer_list))
		return 0;

	ret = iio_enable_buffers(indio_dev, &new_config);
	if (ret)
		goto err_deactivate_all;

	return 0;

err_deactivate_all:
	/*
	 * We've already verified that the config is valid earlier. If things go
	 * wrong in either enable or disable the most likely reason is an IO
	 * error from the device. In this case there is no good recovery
	 * strategy. Just make sure to disable everything and leave the device
	 * in a sane state.  With a bit of luck the device might come back to
	 * life again later and userspace can try again.
	 */
	iio_buffer_deactivate_all(indio_dev);

err_free_config:
	iio_free_scan_mask(indio_dev, new_config.scan_mask);
	return ret;
}

int iio_update_buffers(struct iio_dev *indio_dev,
		       struct iio_buffer *insert_buffer,
		       struct iio_buffer *remove_buffer)
{
	int ret;

	if (insert_buffer == remove_buffer)
		return 0;

	mutex_lock(&indio_dev->info_exist_lock);
	mutex_lock(&indio_dev->mlock);

	if (indio_dev->direction == IIO_DEVICE_DIRECTION_OUT) {
		ret = -EINVAL;
		goto out_unlock;
	}

	if (insert_buffer && iio_buffer_is_active(insert_buffer))
		insert_buffer = NULL;

	if (remove_buffer && !iio_buffer_is_active(remove_buffer))
		remove_buffer = NULL;

	if (!insert_buffer && !remove_buffer) {
		ret = 0;
		goto out_unlock;
	}

	if (indio_dev->info == NULL) {
		ret = -ENODEV;
		goto out_unlock;
	}

	ret = __iio_update_buffers(indio_dev, insert_buffer, remove_buffer);

out_unlock:
	mutex_unlock(&indio_dev->mlock);
	mutex_unlock(&indio_dev->info_exist_lock);

	return ret;
}
EXPORT_SYMBOL_GPL(iio_update_buffers);

<<<<<<< HEAD
void iio_disable_all_buffers(struct iio_dev *indio_dev)
{
	iio_disable_buffers(indio_dev);
	iio_buffer_deactivate_all(indio_dev);
}

static ssize_t iio_buffer_store_enable(struct device *dev,
	struct device_attribute *attr, const char *buf, size_t len)
=======
static ssize_t iio_buffer_store_enable(struct device *dev,
				       struct device_attribute *attr,
				       const char *buf,
				       size_t len)
>>>>>>> ea8f1fb4
{
	int ret;
	bool requested_state;
	struct iio_dev *indio_dev = dev_to_iio_dev(dev);
	bool inlist;

	ret = strtobool(buf, &requested_state);
	if (ret < 0)
		return ret;

	mutex_lock(&indio_dev->mlock);

	/* Find out if it is in the list */
	inlist = iio_buffer_is_active(indio_dev->buffer);
	/* Already in desired state */
	if (inlist == requested_state)
		goto done;

	if (requested_state)
		ret = __iio_update_buffers(indio_dev,
					 indio_dev->buffer, NULL);
	else
		ret = __iio_update_buffers(indio_dev,
					 NULL, indio_dev->buffer);

	if (ret < 0)
		goto done;
done:
	mutex_unlock(&indio_dev->mlock);
	return (ret < 0) ? ret : len;
}
<<<<<<< HEAD

static const char * const iio_scan_elements_group_name = "scan_elements";

static DEVICE_ATTR(length, S_IRUGO | S_IWUSR, iio_buffer_read_length,
	iio_buffer_write_length);
static struct device_attribute dev_attr_length_ro = __ATTR(length,
	S_IRUGO, iio_buffer_read_length, NULL);
static DEVICE_ATTR(enable, S_IRUGO | S_IWUSR,
	iio_buffer_show_enable, iio_buffer_store_enable);

int iio_buffer_alloc_sysfs(struct iio_dev *indio_dev)
{
	struct iio_dev_attr *p;
	struct attribute **attr;
	struct iio_buffer *buffer = indio_dev->buffer;
	int ret, i, attrn, attrcount, attrcount_orig = 0;
	const struct iio_chan_spec *channels;

	channels = indio_dev->channels;
	if (channels) {
		for (i = 0; i < indio_dev->num_channels; i++) {
			if (channels[i].scan_index < 0)
				continue;

			/* Establish necessary mask length */
			if (channels[i].scan_index >= indio_dev->masklength)
				indio_dev->masklength = channels[i].scan_index + 1;
		}
	}

	if (!buffer)
		return 0;

	attrcount = 0;
	if (buffer->attrs) {
		while (buffer->attrs[attrcount] != NULL)
			attrcount++;
	}

	buffer->buffer_group.name = "buffer";
	buffer->buffer_group.attrs = kcalloc(attrcount + 3,
			sizeof(*buffer->buffer_group.attrs), GFP_KERNEL);
	if (!buffer->buffer_group.attrs)
		return -ENOMEM;
	
	if (buffer->access->set_length)
		buffer->buffer_group.attrs[0] = &dev_attr_length.attr;
	else
		buffer->buffer_group.attrs[0] = &dev_attr_length_ro.attr;
	buffer->buffer_group.attrs[1] = &dev_attr_enable.attr;
	if (buffer->attrs)
		memcpy(&buffer->buffer_group.attrs[2], buffer->attrs,
			sizeof(*&buffer->buffer_group.attrs) * (attrcount - 2));
	buffer->buffer_group.attrs[attrcount+2] = NULL;

	indio_dev->groups[indio_dev->groupcounter++] = &buffer->buffer_group;

	if (buffer->scan_el_attrs != NULL) {
		attr = buffer->scan_el_attrs->attrs;
		while (*attr++ != NULL)
			attrcount_orig++;
	}
	attrcount = attrcount_orig;
	INIT_LIST_HEAD(&buffer->scan_el_dev_attr_list);
	channels = indio_dev->channels;
	if (channels) {
		/* new magic */
		for (i = 0; i < indio_dev->num_channels; i++) {
			if (channels[i].scan_index < 0)
				continue;

			ret = iio_buffer_add_channel_sysfs(indio_dev,
							 &channels[i]);
			if (ret < 0)
				goto error_cleanup_dynamic;
			attrcount += ret;
			if (channels[i].type == IIO_TIMESTAMP)
				indio_dev->scan_index_timestamp =
					channels[i].scan_index;
		}
		if (indio_dev->masklength && buffer->scan_mask == NULL) {
			buffer->scan_mask = kcalloc(BITS_TO_LONGS(indio_dev->masklength),
						    sizeof(*buffer->scan_mask),
						    GFP_KERNEL);
			if (buffer->scan_mask == NULL) {
				ret = -ENOMEM;
				goto error_cleanup_dynamic;
			}
		}
	}

	buffer->scan_el_group.name = iio_scan_elements_group_name;

	buffer->scan_el_group.attrs = kcalloc(attrcount + 1,
					      sizeof(buffer->scan_el_group.attrs[0]),
					      GFP_KERNEL);
	if (buffer->scan_el_group.attrs == NULL) {
		ret = -ENOMEM;
		goto error_free_scan_mask;
	}
	if (buffer->scan_el_attrs)
		memcpy(buffer->scan_el_group.attrs, buffer->scan_el_attrs,
		       sizeof(buffer->scan_el_group.attrs[0])*attrcount_orig);
	attrn = attrcount_orig;

	list_for_each_entry(p, &buffer->scan_el_dev_attr_list, l)
		buffer->scan_el_group.attrs[attrn++] = &p->dev_attr.attr;
	indio_dev->groups[indio_dev->groupcounter++] = &buffer->scan_el_group;

	return 0;

error_free_scan_mask:
	kfree(buffer->scan_mask);
error_cleanup_dynamic:
	iio_free_chan_devattr_list(&buffer->scan_el_dev_attr_list);
	kfree(indio_dev->buffer->buffer_group.attrs);

	return ret;
}

void iio_buffer_free_sysfs(struct iio_dev *indio_dev)
{
	if (!indio_dev->buffer)
		return;

	kfree(indio_dev->buffer->scan_mask);
	kfree(indio_dev->buffer->buffer_group.attrs);
	kfree(indio_dev->buffer->scan_el_group.attrs);
	iio_free_chan_devattr_list(&indio_dev->buffer->scan_el_dev_attr_list);
}
=======
>>>>>>> ea8f1fb4

static const char * const iio_scan_elements_group_name = "scan_elements";

static DEVICE_ATTR(length, S_IRUGO | S_IWUSR, iio_buffer_read_length,
		   iio_buffer_write_length);
static struct device_attribute dev_attr_length_ro = __ATTR(length,
	S_IRUGO, iio_buffer_read_length, NULL);
static DEVICE_ATTR(enable, S_IRUGO | S_IWUSR,
		   iio_buffer_show_enable, iio_buffer_store_enable);

int iio_buffer_alloc_sysfs_and_mask(struct iio_dev *indio_dev)
{
	struct iio_dev_attr *p;
	struct attribute **attr;
	struct iio_buffer *buffer = indio_dev->buffer;
	int ret, i, attrn, attrcount, attrcount_orig = 0;
	const struct iio_chan_spec *channels;

	if (!buffer)
		return 0;

	attrcount = 0;
	if (buffer->attrs) {
		while (buffer->attrs[attrcount] != NULL)
			attrcount++;
	}

	buffer->buffer_group.name = "buffer";
	buffer->buffer_group.attrs = kcalloc(attrcount + 3,
			sizeof(*buffer->buffer_group.attrs), GFP_KERNEL);
	if (!buffer->buffer_group.attrs)
		return -ENOMEM;

	if (buffer->access->set_length)
		buffer->buffer_group.attrs[0] = &dev_attr_length.attr;
	else
		buffer->buffer_group.attrs[0] = &dev_attr_length_ro.attr;
	buffer->buffer_group.attrs[1] = &dev_attr_enable.attr;
	if (buffer->attrs)
		memcpy(&buffer->buffer_group.attrs[2], buffer->attrs,
			sizeof(*&buffer->buffer_group.attrs) * attrcount);
	buffer->buffer_group.attrs[attrcount+2] = NULL;

	indio_dev->groups[indio_dev->groupcounter++] = &buffer->buffer_group;

	if (buffer->scan_el_attrs != NULL) {
		attr = buffer->scan_el_attrs->attrs;
		while (*attr++ != NULL)
			attrcount_orig++;
	}
	attrcount = attrcount_orig;
	INIT_LIST_HEAD(&buffer->scan_el_dev_attr_list);
	channels = indio_dev->channels;
	if (channels) {
		/* new magic */
		for (i = 0; i < indio_dev->num_channels; i++) {
			if (channels[i].scan_index < 0)
				continue;

			/* Establish necessary mask length */
			if (channels[i].scan_index >
			    (int)indio_dev->masklength - 1)
				indio_dev->masklength
					= channels[i].scan_index + 1;

<<<<<<< HEAD
	if (indio_dev->available_scan_masks) {
		mask = iio_scan_mask_match(indio_dev->available_scan_masks,
					   indio_dev->masklength,
					   trialmask, false);
		if (!mask)
			goto err_invalid_mask;
=======
			ret = iio_buffer_add_channel_sysfs(indio_dev,
							 &channels[i]);
			if (ret < 0)
				goto error_cleanup_dynamic;
			attrcount += ret;
			if (channels[i].type == IIO_TIMESTAMP)
				indio_dev->scan_index_timestamp =
					channels[i].scan_index;
		}
		if (indio_dev->masklength && buffer->scan_mask == NULL) {
			buffer->scan_mask = kcalloc(BITS_TO_LONGS(indio_dev->masklength),
						    sizeof(*buffer->scan_mask),
						    GFP_KERNEL);
			if (buffer->scan_mask == NULL) {
				ret = -ENOMEM;
				goto error_cleanup_dynamic;
			}
		}
>>>>>>> ea8f1fb4
	}

	buffer->scan_el_group.name = iio_scan_elements_group_name;

	buffer->scan_el_group.attrs = kcalloc(attrcount + 1,
					      sizeof(buffer->scan_el_group.attrs[0]),
					      GFP_KERNEL);
	if (buffer->scan_el_group.attrs == NULL) {
		ret = -ENOMEM;
		goto error_free_scan_mask;
	}
	if (buffer->scan_el_attrs)
		memcpy(buffer->scan_el_group.attrs, buffer->scan_el_attrs,
		       sizeof(buffer->scan_el_group.attrs[0])*attrcount_orig);
	attrn = attrcount_orig;

	list_for_each_entry(p, &buffer->scan_el_dev_attr_list, l)
		buffer->scan_el_group.attrs[attrn++] = &p->dev_attr.attr;
	indio_dev->groups[indio_dev->groupcounter++] = &buffer->scan_el_group;

	return 0;

error_free_scan_mask:
	kfree(buffer->scan_mask);
error_cleanup_dynamic:
	iio_free_chan_devattr_list(&buffer->scan_el_dev_attr_list);
	kfree(indio_dev->buffer->buffer_group.attrs);

	return ret;
}

void iio_buffer_free_sysfs_and_mask(struct iio_dev *indio_dev)
{
	if (!indio_dev->buffer)
		return;

	kfree(indio_dev->buffer->scan_mask);
	kfree(indio_dev->buffer->buffer_group.attrs);
	kfree(indio_dev->buffer->scan_el_group.attrs);
	iio_free_chan_devattr_list(&indio_dev->buffer->scan_el_dev_attr_list);
}

/**
 * iio_validate_scan_mask_onehot() - Validates that exactly one channel is selected
 * @indio_dev: the iio device
 * @mask: scan mask to be checked
 *
 * Return true if exactly one bit is set in the scan mask, false otherwise. It
 * can be used for devices where only one channel can be active for sampling at
 * a time.
 */
bool iio_validate_scan_mask_onehot(struct iio_dev *indio_dev,
	const unsigned long *mask)
{
	return bitmap_weight(mask, indio_dev->masklength) == 1;
}
EXPORT_SYMBOL_GPL(iio_validate_scan_mask_onehot);

int iio_scan_mask_query(struct iio_dev *indio_dev,
			struct iio_buffer *buffer, int bit)
{
	if (bit > indio_dev->masklength)
		return -EINVAL;

	if (!buffer->scan_mask)
		return 0;

	/* Ensure return value is 0 or 1. */
	return !!test_bit(bit, buffer->scan_mask);
};
EXPORT_SYMBOL_GPL(iio_scan_mask_query);

/**
 * struct iio_demux_table() - table describing demux memcpy ops
 * @from:	index to copy from
 * @to:		index to copy to
 * @length:	how many bytes to copy
 * @l:		list head used for management
 */
struct iio_demux_table {
	unsigned from;
	unsigned to;
	unsigned length;
	struct list_head l;
};

static const void *iio_demux(struct iio_buffer *buffer,
				 const void *datain)
{
	struct iio_demux_table *t;

	if (list_empty(&buffer->demux_list))
		return datain;
	list_for_each_entry(t, &buffer->demux_list, l)
		memcpy(buffer->demux_bounce + t->to,
		       datain + t->from, t->length);

	return buffer->demux_bounce;
}

static int iio_push_to_buffer(struct iio_buffer *buffer, const void *data)
{
	const void *dataout = iio_demux(buffer, data);

	return buffer->access->store_to(buffer, dataout);
}

static void iio_buffer_demux_free(struct iio_buffer *buffer)
{
	struct iio_demux_table *p, *q;
	list_for_each_entry_safe(p, q, &buffer->demux_list, l) {
		list_del(&p->l);
		kfree(p);
	}
}


int iio_push_to_buffers(struct iio_dev *indio_dev, const void *data)
{
	int ret;
	struct iio_buffer *buf;

	list_for_each_entry(buf, &indio_dev->buffer_list, buffer_list) {
		ret = iio_push_to_buffer(buf, data);
		if (ret < 0)
			return ret;
	}

	return 0;
}
EXPORT_SYMBOL_GPL(iio_push_to_buffers);

static int iio_buffer_add_demux(struct iio_buffer *buffer,
	struct iio_demux_table **p, unsigned int in_loc, unsigned int out_loc,
	unsigned int length)
{

	if (*p && (*p)->from + (*p)->length == in_loc &&
		(*p)->to + (*p)->length == out_loc) {
		(*p)->length += length;
	} else {
		*p = kmalloc(sizeof(**p), GFP_KERNEL);
		if (*p == NULL)
			return -ENOMEM;
		(*p)->from = in_loc;
		(*p)->to = out_loc;
		(*p)->length = length;
		list_add_tail(&(*p)->l, &buffer->demux_list);
	}

	return 0;
}

static int iio_buffer_update_demux(struct iio_dev *indio_dev,
				   struct iio_buffer *buffer)
{
	const struct iio_chan_spec *ch;
	int ret, in_ind = -1, out_ind, length;
	unsigned in_loc = 0, out_loc = 0;
	struct iio_demux_table *p = NULL;

	/* Clear out any old demux */
	iio_buffer_demux_free(buffer);
	kfree(buffer->demux_bounce);
	buffer->demux_bounce = NULL;

	/* First work out which scan mode we will actually have */
	if (bitmap_equal(indio_dev->active_scan_mask,
			 buffer->scan_mask,
			 indio_dev->masklength))
		return 0;

	/* Now we have the two masks, work from least sig and build up sizes */
	for_each_set_bit(out_ind,
			 buffer->scan_mask,
			 indio_dev->masklength) {
		in_ind = find_next_bit(indio_dev->active_scan_mask,
				       indio_dev->masklength,
				       in_ind + 1);
		while (in_ind != out_ind) {
			in_ind = find_next_bit(indio_dev->active_scan_mask,
					       indio_dev->masklength,
					       in_ind + 1);
			ch = iio_find_channel_from_si(indio_dev, in_ind);
			if (ch->scan_type.repeat > 1)
				length = ch->scan_type.storagebits / 8 *
					ch->scan_type.repeat;
			else
				length = ch->scan_type.storagebits / 8;
			/* Make sure we are aligned */
			in_loc = roundup(in_loc, length) + length;
		}
		ch = iio_find_channel_from_si(indio_dev, in_ind);
		if (ch->scan_type.repeat > 1)
			length = ch->scan_type.storagebits / 8 *
				ch->scan_type.repeat;
		else
			length = ch->scan_type.storagebits / 8;
		out_loc = roundup(out_loc, length);
		in_loc = roundup(in_loc, length);
		ret = iio_buffer_add_demux(buffer, &p, in_loc, out_loc, length);
		if (ret)
			goto error_clear_mux_table;
		out_loc += length;
		in_loc += length;
	}
	/* Relies on scan_timestamp being last */
	if (buffer->scan_timestamp) {
		ch = iio_find_channel_from_si(indio_dev,
			indio_dev->scan_index_timestamp);
		if (ch->scan_type.repeat > 1)
			length = ch->scan_type.storagebits / 8 *
				ch->scan_type.repeat;
		else
			length = ch->scan_type.storagebits / 8;
		out_loc = roundup(out_loc, length);
		in_loc = roundup(in_loc, length);
		ret = iio_buffer_add_demux(buffer, &p, in_loc, out_loc, length);
		if (ret)
			goto error_clear_mux_table;
		out_loc += length;
		in_loc += length;
	}
	buffer->demux_bounce = kzalloc(out_loc, GFP_KERNEL);
	if (buffer->demux_bounce == NULL) {
		ret = -ENOMEM;
		goto error_clear_mux_table;
	}
	return 0;

error_clear_mux_table:
	iio_buffer_demux_free(buffer);

	return ret;
}

int iio_update_demux(struct iio_dev *indio_dev)
{
	struct iio_buffer *buffer;
	int ret;

	list_for_each_entry(buffer, &indio_dev->buffer_list, buffer_list) {
		ret = iio_buffer_update_demux(indio_dev, buffer);
		if (ret < 0)
			goto error_clear_mux_table;
	}
	return 0;

error_clear_mux_table:
	list_for_each_entry(buffer, &indio_dev->buffer_list, buffer_list)
		iio_buffer_demux_free(buffer);

	return ret;
}
EXPORT_SYMBOL_GPL(iio_update_demux);

/**
 * iio_buffer_release() - Free a buffer's resources
 * @ref: Pointer to the kref embedded in the iio_buffer struct
 *
 * This function is called when the last reference to the buffer has been
 * dropped. It will typically free all resources allocated by the buffer. Do not
 * call this function manually, always use iio_buffer_put() when done using a
 * buffer.
 */
static void iio_buffer_release(struct kref *ref)
{
	struct iio_buffer *buffer = container_of(ref, struct iio_buffer, ref);

	buffer->access->release(buffer);
}

/**
 * iio_buffer_get() - Grab a reference to the buffer
 * @buffer: The buffer to grab a reference for, may be NULL
 *
 * Returns the pointer to the buffer that was passed into the function.
 */
struct iio_buffer *iio_buffer_get(struct iio_buffer *buffer)
{
	if (buffer)
		kref_get(&buffer->ref);

	return buffer;
}
EXPORT_SYMBOL_GPL(iio_buffer_get);

/**
 * iio_buffer_put() - Release the reference to the buffer
 * @buffer: The buffer to release the reference for, may be NULL
 */
void iio_buffer_put(struct iio_buffer *buffer)
{
	if (buffer)
		kref_put(&buffer->ref, iio_buffer_release);
}
EXPORT_SYMBOL_GPL(iio_buffer_put);

static int iio_buffer_query_block(struct iio_buffer *buffer,
	struct iio_buffer_block __user *user_block)
{
	struct iio_buffer_block block;
	int ret;

	if (!buffer->access->query_block)
		return -ENOSYS;

	if (copy_from_user(&block, user_block, sizeof(block)))
		return -EFAULT;

	ret = buffer->access->query_block(buffer, &block);
	if (ret)
		return ret;

	if (copy_to_user(user_block, &block, sizeof(block)))
		return -EFAULT;

	return 0;
}

static int iio_buffer_dequeue_block(struct iio_dev *indio_dev,
	struct iio_buffer_block __user *user_block, bool non_blocking)
{
	struct iio_buffer *buffer = indio_dev->buffer;
	struct iio_buffer_block block;
	int ret;

	if (!buffer->access->dequeue_block)
		return -ENOSYS;

	do {
		if (!iio_buffer_data_available(buffer)) {
			if (non_blocking)
				return -EAGAIN;

			ret = wait_event_interruptible(buffer->pollq,
					iio_buffer_data_available(buffer) ||
					indio_dev->info == NULL);
			if (ret)
				return ret;
			if (indio_dev->info == NULL)
				return -ENODEV;
		}

		ret = buffer->access->dequeue_block(buffer, &block);
		if (ret == -EAGAIN && non_blocking)
			ret = 0;
	 } while (ret);

	 if (ret)
		return ret;

	if (copy_to_user(user_block, &block, sizeof(block)))
		return -EFAULT;

	return 0;
}

static int iio_buffer_enqueue_block(struct iio_buffer *buffer,
	struct iio_buffer_block __user *user_block)
{
	struct iio_buffer_block block;

	if (!buffer->access->enqueue_block)
		return -ENOSYS;

	if (copy_from_user(&block, user_block, sizeof(block)))
		return -EFAULT;

	return buffer->access->enqueue_block(buffer, &block);
}

static int iio_buffer_alloc_blocks(struct iio_buffer *buffer,
	struct iio_buffer_block_alloc_req __user *user_req)
{
	struct iio_buffer_block_alloc_req req;
	int ret;

	if (!buffer->access->alloc_blocks)
		return -ENOSYS;

	if (copy_from_user(&req, user_req, sizeof(req)))
		return -EFAULT;

	ret = buffer->access->alloc_blocks(buffer, &req);
	if (ret)
		return ret;

	if (copy_to_user(user_req, &req, sizeof(req)))
		return -EFAULT;

	return 0;
}

void iio_buffer_free_blocks(struct iio_buffer *buffer)
{
	if (buffer->access->free_blocks)
		buffer->access->free_blocks(buffer);
}

long iio_buffer_ioctl(struct iio_dev *indio_dev, struct file *filep,
		unsigned int cmd, unsigned long arg)
{
	bool non_blocking = filep->f_flags & O_NONBLOCK;
	struct iio_buffer *buffer = indio_dev->buffer;

	if (!buffer || !buffer->access)
		return -ENODEV;

	switch (cmd) {
	case IIO_BLOCK_ALLOC_IOCTL:
		return iio_buffer_alloc_blocks(buffer,
			(struct iio_buffer_block_alloc_req __user *)arg);
	case IIO_BLOCK_FREE_IOCTL:
		iio_buffer_free_blocks(buffer);
		return 0;
	case IIO_BLOCK_QUERY_IOCTL:
		return iio_buffer_query_block(buffer,
			(struct iio_buffer_block __user *)arg);
	case IIO_BLOCK_ENQUEUE_IOCTL:
		return iio_buffer_enqueue_block(buffer,
			(struct iio_buffer_block __user *)arg);
	case IIO_BLOCK_DEQUEUE_IOCTL:
		return iio_buffer_dequeue_block(indio_dev,
			(struct iio_buffer_block __user *)arg, non_blocking);
	}
	return -EINVAL;
}

int iio_buffer_mmap(struct file *filep, struct vm_area_struct *vma)
{
	struct iio_dev *indio_dev = filep->private_data;

	if (!indio_dev->buffer || !indio_dev->buffer->access ||
		!indio_dev->buffer->access->mmap)
		return -ENODEV;

	if (!(vma->vm_flags & VM_SHARED))
		return -EINVAL;

	switch (indio_dev->direction) {
	case IIO_DEVICE_DIRECTION_IN:
		if (!(vma->vm_flags & VM_READ))
			return -EINVAL;
		break;
	case IIO_DEVICE_DIRECTION_OUT:
		if (!(vma->vm_flags & VM_WRITE))
			return -EINVAL;
		break;
	}

	return indio_dev->buffer->access->mmap(indio_dev->buffer, vma);
}<|MERGE_RESOLUTION|>--- conflicted
+++ resolved
@@ -84,7 +84,7 @@
 		ret = rb->access->read(rb, n, buf);
 		if (ret == 0 && (filp->f_flags & O_NONBLOCK))
 			ret = -EAGAIN;
-	 } while (ret == 0);
+	} while (ret == 0);
 
 	return ret;
 }
@@ -236,13 +236,19 @@
 /* Note NULL used as error indicator as it doesn't make sense. */
 static const unsigned long *iio_scan_mask_match(const unsigned long *av_masks,
 					  unsigned int masklength,
-					  const unsigned long *mask)
+					  const unsigned long *mask,
+					  bool strict)
 {
 	if (bitmap_empty(mask, masklength))
 		return NULL;
 	while (*av_masks) {
-		if (bitmap_subset(mask, av_masks, masklength))
-			return av_masks;
+		if (strict) {
+			if (bitmap_equal(mask, av_masks, masklength))
+				return av_masks;
+		} else {
+			if (bitmap_subset(mask, av_masks, masklength))
+				return av_masks;
+		}
 		av_masks += BITS_TO_LONGS(masklength);
 	}
 	return NULL;
@@ -292,7 +298,7 @@
 	if (indio_dev->available_scan_masks) {
 		mask = iio_scan_mask_match(indio_dev->available_scan_masks,
 					   indio_dev->masklength,
-					   trialmask);
+					   trialmask, false);
 		if (!mask)
 			goto err_invalid_mask;
 	}
@@ -439,12 +445,8 @@
 }
 
 static ssize_t iio_buffer_read_length(struct device *dev,
-<<<<<<< HEAD
-	struct device_attribute *attr, char *buf)
-=======
 				      struct device_attribute *attr,
 				      char *buf)
->>>>>>> ea8f1fb4
 {
 	struct iio_dev *indio_dev = dev_to_iio_dev(dev);
 	struct iio_buffer *buffer = indio_dev->buffer;
@@ -453,12 +455,8 @@
 }
 
 static ssize_t iio_buffer_write_length(struct device *dev,
-<<<<<<< HEAD
-	struct device_attribute *attr, const char *buf, size_t len)
-=======
 				       struct device_attribute *attr,
 				       const char *buf, size_t len)
->>>>>>> ea8f1fb4
 {
 	struct iio_dev *indio_dev = dev_to_iio_dev(dev);
 	struct iio_buffer *buffer = indio_dev->buffer;
@@ -485,44 +483,12 @@
 }
 
 static ssize_t iio_buffer_show_enable(struct device *dev,
-<<<<<<< HEAD
-	struct device_attribute *attr, char *buf)
-=======
 				      struct device_attribute *attr,
 				      char *buf)
->>>>>>> ea8f1fb4
 {
 	struct iio_dev *indio_dev = dev_to_iio_dev(dev);
 	return sprintf(buf, "%d\n", iio_buffer_is_active(indio_dev->buffer));
 }
-<<<<<<< HEAD
-
-/* Note NULL used as error indicator as it doesn't make sense. */
-static const unsigned long *iio_scan_mask_match(const unsigned long *av_masks,
-					  unsigned int masklength,
-					  const unsigned long *mask,
-					  bool strict)
-{
-	int (*cmp_func)(const unsigned long *src1, const unsigned long *src2,
-		unsigned int nbits);
-
-	if (strict)
-		cmp_func = bitmap_equal;
-	else
-		cmp_func = bitmap_subset;
-
-
-	if (bitmap_empty(mask, masklength))
-		return NULL;
-	while (*av_masks) {
-		if (cmp_func(mask, av_masks, masklength))
-			return av_masks;
-		av_masks += BITS_TO_LONGS(masklength);
-	}
-	return NULL;
-}
-=======
->>>>>>> ea8f1fb4
 
 static int iio_compute_scan_bytes(struct iio_dev *indio_dev,
 				const unsigned long *mask, bool timestamp)
@@ -619,7 +585,7 @@
 		ret = buffer->access->request_update(buffer);
 		if (ret) {
 			dev_dbg(&indio_dev->dev,
-			      "Buffer not started: buffer parameter update failed (%d)\n",
+			       "Buffer not started: buffer parameter update failed (%d)\n",
 				ret);
 			return ret;
 		}
@@ -649,6 +615,7 @@
 {
 	unsigned long *compound_mask;
 	const unsigned long *scan_mask;
+	bool strict_scanmask = false;
 	struct iio_buffer *buffer;
 	bool scan_timestamp;
 	unsigned int modes;
@@ -675,12 +642,28 @@
 		modes &= insert_buffer->access->modes;
 
 	/* Definitely possible for devices to support both of these. */
-	if ((modes & INDIO_BUFFER_TRIGGERED) && indio_dev->trig)
+	if ((modes & INDIO_BUFFER_TRIGGERED) && indio_dev->trig) {
 		config->mode = INDIO_BUFFER_TRIGGERED;
-	else if (modes & INDIO_BUFFER_HARDWARE)
+	} else if (modes & INDIO_BUFFER_HARDWARE) {
+		/*
+		 * Keep things simple for now and only allow a single buffer to
+		 * be connected in hardware mode.
+		 */
+		if (insert_buffer && !list_empty(&indio_dev->buffer_list))
+			return -EINVAL;
 		config->mode = INDIO_BUFFER_HARDWARE;
-	else
+		strict_scanmask = true;
+	} else if (modes & INDIO_BUFFER_SOFTWARE) {
+		config->mode = INDIO_BUFFER_SOFTWARE;
+	} else {
+		/* Can only occur on first buffer */
+		if (indio_dev->modes & INDIO_BUFFER_TRIGGERED)
+			dev_dbg(&indio_dev->dev, "Buffer not started: no trigger\n");
 		return -EINVAL;
+	}
+
+	if (indio_dev->direction == IIO_DEVICE_DIRECTION_OUT)
+		strict_scanmask = true;
 
 	/* What scan mask do we actually have? */
 	compound_mask = kcalloc(BITS_TO_LONGS(indio_dev->masklength),
@@ -708,13 +691,12 @@
 		scan_mask = iio_scan_mask_match(indio_dev->available_scan_masks,
 				    indio_dev->masklength,
 				    compound_mask,
-				    indio_dev->direction ==
-				    IIO_DEVICE_DIRECTION_OUT);
+				    strict_scanmask);
 		kfree(compound_mask);
 		if (scan_mask == NULL)
 			return -EINVAL;
 	} else {
-		scan_mask = compound_mask;
+	    scan_mask = compound_mask;
 	}
 
 	config->scan_bytes = iio_compute_scan_bytes(indio_dev,
@@ -725,57 +707,12 @@
 	return 0;
 }
 
-static int iio_disable_buffers(struct iio_dev *indio_dev)
-{
-	struct iio_buffer *buffer;
-	int ret = 0;
-	int ret2;
-
-	/* Wind down existing buffers - iff there are any */
-	if (list_empty(&indio_dev->buffer_list))
-		return 0;
-
-	/*
-	 * If things go wrong at some step in disable we still need to continue
-	 * to perform the other steps, otherwise we leave the device in a
-	 * inconsistent state. We return the error code for the first error we
-	 * encountered.
-	 */
-
-	if (indio_dev->setup_ops->predisable) {
-		ret2 = indio_dev->setup_ops->predisable(indio_dev);
-		if (ret2 && !ret)
-			ret = ret2;
-	}
-
-	list_for_each_entry(buffer, &indio_dev->buffer_list, buffer_list) {
-		ret = iio_buffer_disable(buffer, indio_dev);
-		if (ret2 && !ret)
-			ret = ret2;
-	}
-
-	iio_trigger_detach_poll_func(indio_dev);
-
-	if (indio_dev->setup_ops->postdisable) {
-		ret = indio_dev->setup_ops->postdisable(indio_dev);
-		if (ret2 && !ret)
-			ret = ret2;
-	}
-
-	indio_dev->currentmode = INDIO_DIRECT_MODE;
-	iio_free_scan_mask(indio_dev, indio_dev->active_scan_mask);
-	indio_dev->active_scan_mask = NULL;
-
-	return ret;
-}
-
 static int iio_enable_buffers(struct iio_dev *indio_dev,
 	struct iio_device_config *config)
 {
 	struct iio_buffer *buffer;
 	int ret;
 
-	indio_dev->currentmode = config->mode;
 	indio_dev->active_scan_mask = config->scan_mask;
 	indio_dev->scan_timestamp = config->scan_timestamp;
 	indio_dev->scan_bytes = config->scan_bytes;
@@ -809,18 +746,9 @@
 				ret);
 			goto err_buffer_disable;
 		}
-<<<<<<< HEAD
-=======
-		indio_dev->currentmode = INDIO_BUFFER_TRIGGERED;
-	} else if (indio_dev->modes & INDIO_BUFFER_HARDWARE) {
-		indio_dev->currentmode = INDIO_BUFFER_HARDWARE;
-	} else if (indio_dev->modes & INDIO_BUFFER_SOFTWARE) {
-		indio_dev->currentmode = INDIO_BUFFER_SOFTWARE;
-	} else { /* Should never be reached */
-		ret = -EINVAL;
-		goto error_run_postdisable;
->>>>>>> ea8f1fb4
-	}
+	}
+
+	indio_dev->currentmode = config->mode;
 
 	ret = iio_trigger_attach_poll_func(indio_dev);
 	if (ret)
@@ -846,7 +774,51 @@
 	if (indio_dev->setup_ops->postdisable)
 		indio_dev->setup_ops->postdisable(indio_dev);
 err_undo_config:
+	indio_dev->active_scan_mask = NULL;
+
+	return ret;
+}
+
+static int iio_disable_buffers(struct iio_dev *indio_dev)
+{
+	struct iio_buffer *buffer;
+	int ret = 0;
+	int ret2;
+
+	/* Wind down existing buffers - iff there are any */
+	if (list_empty(&indio_dev->buffer_list))
+		return 0;
+
+	/*
+	 * If things go wrong at some step in disable we still need to continue
+	 * to perform the other steps, otherwise we leave the device in a
+	 * inconsistent state. We return the error code for the first error we
+	 * encountered.
+	 */
+
+	if (indio_dev->setup_ops->predisable) {
+		ret2 = indio_dev->setup_ops->predisable(indio_dev);
+		if (ret2 && !ret)
+			ret = ret2;
+	}
+
+	list_for_each_entry(buffer, &indio_dev->buffer_list, buffer_list) {
+		ret = iio_buffer_disable(buffer, indio_dev);
+		if (ret2 && !ret)
+			ret = ret2;
+	}
+
+	iio_trigger_detach_poll_func(indio_dev);
+
 	indio_dev->currentmode = INDIO_DIRECT_MODE;
+
+	if (indio_dev->setup_ops->postdisable) {
+		ret2 = indio_dev->setup_ops->postdisable(indio_dev);
+		if (ret2 && !ret)
+			ret = ret2;
+	}
+
+	iio_free_scan_mask(indio_dev, indio_dev->active_scan_mask);
 	indio_dev->active_scan_mask = NULL;
 
 	return ret;
@@ -954,21 +926,16 @@
 }
 EXPORT_SYMBOL_GPL(iio_update_buffers);
 
-<<<<<<< HEAD
 void iio_disable_all_buffers(struct iio_dev *indio_dev)
 {
 	iio_disable_buffers(indio_dev);
 	iio_buffer_deactivate_all(indio_dev);
 }
 
-static ssize_t iio_buffer_store_enable(struct device *dev,
-	struct device_attribute *attr, const char *buf, size_t len)
-=======
 static ssize_t iio_buffer_store_enable(struct device *dev,
 				       struct device_attribute *attr,
 				       const char *buf,
 				       size_t len)
->>>>>>> ea8f1fb4
 {
 	int ret;
 	bool requested_state;
@@ -1000,7 +967,6 @@
 	mutex_unlock(&indio_dev->mlock);
 	return (ret < 0) ? ret : len;
 }
-<<<<<<< HEAD
 
 static const char * const iio_scan_elements_group_name = "scan_elements";
 
@@ -1011,7 +977,7 @@
 static DEVICE_ATTR(enable, S_IRUGO | S_IWUSR,
 	iio_buffer_show_enable, iio_buffer_store_enable);
 
-int iio_buffer_alloc_sysfs(struct iio_dev *indio_dev)
+int iio_buffer_alloc_sysfs_and_mask(struct iio_dev *indio_dev)
 {
 	struct iio_dev_attr *p;
 	struct attribute **attr;
@@ -1090,141 +1056,6 @@
 				goto error_cleanup_dynamic;
 			}
 		}
-	}
-
-	buffer->scan_el_group.name = iio_scan_elements_group_name;
-
-	buffer->scan_el_group.attrs = kcalloc(attrcount + 1,
-					      sizeof(buffer->scan_el_group.attrs[0]),
-					      GFP_KERNEL);
-	if (buffer->scan_el_group.attrs == NULL) {
-		ret = -ENOMEM;
-		goto error_free_scan_mask;
-	}
-	if (buffer->scan_el_attrs)
-		memcpy(buffer->scan_el_group.attrs, buffer->scan_el_attrs,
-		       sizeof(buffer->scan_el_group.attrs[0])*attrcount_orig);
-	attrn = attrcount_orig;
-
-	list_for_each_entry(p, &buffer->scan_el_dev_attr_list, l)
-		buffer->scan_el_group.attrs[attrn++] = &p->dev_attr.attr;
-	indio_dev->groups[indio_dev->groupcounter++] = &buffer->scan_el_group;
-
-	return 0;
-
-error_free_scan_mask:
-	kfree(buffer->scan_mask);
-error_cleanup_dynamic:
-	iio_free_chan_devattr_list(&buffer->scan_el_dev_attr_list);
-	kfree(indio_dev->buffer->buffer_group.attrs);
-
-	return ret;
-}
-
-void iio_buffer_free_sysfs(struct iio_dev *indio_dev)
-{
-	if (!indio_dev->buffer)
-		return;
-
-	kfree(indio_dev->buffer->scan_mask);
-	kfree(indio_dev->buffer->buffer_group.attrs);
-	kfree(indio_dev->buffer->scan_el_group.attrs);
-	iio_free_chan_devattr_list(&indio_dev->buffer->scan_el_dev_attr_list);
-}
-=======
->>>>>>> ea8f1fb4
-
-static const char * const iio_scan_elements_group_name = "scan_elements";
-
-static DEVICE_ATTR(length, S_IRUGO | S_IWUSR, iio_buffer_read_length,
-		   iio_buffer_write_length);
-static struct device_attribute dev_attr_length_ro = __ATTR(length,
-	S_IRUGO, iio_buffer_read_length, NULL);
-static DEVICE_ATTR(enable, S_IRUGO | S_IWUSR,
-		   iio_buffer_show_enable, iio_buffer_store_enable);
-
-int iio_buffer_alloc_sysfs_and_mask(struct iio_dev *indio_dev)
-{
-	struct iio_dev_attr *p;
-	struct attribute **attr;
-	struct iio_buffer *buffer = indio_dev->buffer;
-	int ret, i, attrn, attrcount, attrcount_orig = 0;
-	const struct iio_chan_spec *channels;
-
-	if (!buffer)
-		return 0;
-
-	attrcount = 0;
-	if (buffer->attrs) {
-		while (buffer->attrs[attrcount] != NULL)
-			attrcount++;
-	}
-
-	buffer->buffer_group.name = "buffer";
-	buffer->buffer_group.attrs = kcalloc(attrcount + 3,
-			sizeof(*buffer->buffer_group.attrs), GFP_KERNEL);
-	if (!buffer->buffer_group.attrs)
-		return -ENOMEM;
-
-	if (buffer->access->set_length)
-		buffer->buffer_group.attrs[0] = &dev_attr_length.attr;
-	else
-		buffer->buffer_group.attrs[0] = &dev_attr_length_ro.attr;
-	buffer->buffer_group.attrs[1] = &dev_attr_enable.attr;
-	if (buffer->attrs)
-		memcpy(&buffer->buffer_group.attrs[2], buffer->attrs,
-			sizeof(*&buffer->buffer_group.attrs) * attrcount);
-	buffer->buffer_group.attrs[attrcount+2] = NULL;
-
-	indio_dev->groups[indio_dev->groupcounter++] = &buffer->buffer_group;
-
-	if (buffer->scan_el_attrs != NULL) {
-		attr = buffer->scan_el_attrs->attrs;
-		while (*attr++ != NULL)
-			attrcount_orig++;
-	}
-	attrcount = attrcount_orig;
-	INIT_LIST_HEAD(&buffer->scan_el_dev_attr_list);
-	channels = indio_dev->channels;
-	if (channels) {
-		/* new magic */
-		for (i = 0; i < indio_dev->num_channels; i++) {
-			if (channels[i].scan_index < 0)
-				continue;
-
-			/* Establish necessary mask length */
-			if (channels[i].scan_index >
-			    (int)indio_dev->masklength - 1)
-				indio_dev->masklength
-					= channels[i].scan_index + 1;
-
-<<<<<<< HEAD
-	if (indio_dev->available_scan_masks) {
-		mask = iio_scan_mask_match(indio_dev->available_scan_masks,
-					   indio_dev->masklength,
-					   trialmask, false);
-		if (!mask)
-			goto err_invalid_mask;
-=======
-			ret = iio_buffer_add_channel_sysfs(indio_dev,
-							 &channels[i]);
-			if (ret < 0)
-				goto error_cleanup_dynamic;
-			attrcount += ret;
-			if (channels[i].type == IIO_TIMESTAMP)
-				indio_dev->scan_index_timestamp =
-					channels[i].scan_index;
-		}
-		if (indio_dev->masklength && buffer->scan_mask == NULL) {
-			buffer->scan_mask = kcalloc(BITS_TO_LONGS(indio_dev->masklength),
-						    sizeof(*buffer->scan_mask),
-						    GFP_KERNEL);
-			if (buffer->scan_mask == NULL) {
-				ret = -ENOMEM;
-				goto error_cleanup_dynamic;
-			}
-		}
->>>>>>> ea8f1fb4
 	}
 
 	buffer->scan_el_group.name = iio_scan_elements_group_name;
