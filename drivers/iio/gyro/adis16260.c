--- conflicted
+++ resolved
@@ -293,11 +293,7 @@
 		addr = adis16260_addresses[chan->scan_index][1];
 		return adis_write_reg_16(adis, addr, val);
 	case IIO_CHAN_INFO_SAMP_FREQ:
-<<<<<<< HEAD
 		adis_dev_lock(adis);
-=======
-		mutex_lock(&adis->state_lock);
->>>>>>> 256af411
 		if (spi_get_device_id(adis->spi)->driver_data)
 			t = 256 / val;
 		else
@@ -314,11 +310,7 @@
 			adis->spi->max_speed_hz = ADIS16260_SPI_FAST;
 		ret = __adis_write_reg_8(adis, ADIS16260_SMPL_PRD, t);
 
-<<<<<<< HEAD
 		adis_dev_unlock(adis);
-=======
-		mutex_unlock(&adis->state_lock);
->>>>>>> 256af411
 		return ret;
 	}
 	return -EINVAL;
