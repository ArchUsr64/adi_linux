/*
 *      uvc_video.c  --  USB Video Class driver - Video handling
 *
 *      Copyright (C) 2005-2010
 *          Laurent Pinchart (laurent.pinchart@ideasonboard.com)
 *
 *      This program is free software; you can redistribute it and/or modify
 *      it under the terms of the GNU General Public License as published by
 *      the Free Software Foundation; either version 2 of the License, or
 *      (at your option) any later version.
 *
 */

#include <linux/kernel.h>
#include <linux/list.h>
#include <linux/module.h>
#include <linux/slab.h>
#include <linux/usb.h>
#include <linux/videodev2.h>
#include <linux/vmalloc.h>
#include <linux/wait.h>
#include <linux/atomic.h>
#include <asm/unaligned.h>

#include <media/v4l2-common.h>

#include "uvcvideo.h"

/* ------------------------------------------------------------------------
 * UVC Controls
 */

static int __uvc_query_ctrl(struct uvc_device *dev, u8 query, u8 unit,
			u8 intfnum, u8 cs, void *data, u16 size,
			int timeout)
{
	u8 type = USB_TYPE_CLASS | USB_RECIP_INTERFACE;
	unsigned int pipe;

	pipe = (query & 0x80) ? usb_rcvctrlpipe(dev->udev, 0)
			      : usb_sndctrlpipe(dev->udev, 0);
	type |= (query & 0x80) ? USB_DIR_IN : USB_DIR_OUT;

	return usb_control_msg(dev->udev, pipe, query, type, cs << 8,
			unit << 8 | intfnum, data, size, timeout);
}

static const char *uvc_query_name(u8 query)
{
	switch (query) {
	case UVC_SET_CUR:
		return "SET_CUR";
	case UVC_GET_CUR:
		return "GET_CUR";
	case UVC_GET_MIN:
		return "GET_MIN";
	case UVC_GET_MAX:
		return "GET_MAX";
	case UVC_GET_RES:
		return "GET_RES";
	case UVC_GET_LEN:
		return "GET_LEN";
	case UVC_GET_INFO:
		return "GET_INFO";
	case UVC_GET_DEF:
		return "GET_DEF";
	default:
		return "<invalid>";
	}
}

int uvc_query_ctrl(struct uvc_device *dev, u8 query, u8 unit,
			u8 intfnum, u8 cs, void *data, u16 size)
{
	int ret;
	u8 error;
	u8 tmp;

	ret = __uvc_query_ctrl(dev, query, unit, intfnum, cs, data, size,
				UVC_CTRL_CONTROL_TIMEOUT);
	if (likely(ret == size))
		return 0;

	uvc_printk(KERN_ERR,
		   "Failed to query (%s) UVC control %u on unit %u: %d (exp. %u).\n",
		   uvc_query_name(query), cs, unit, ret, size);

	if (ret != -EPIPE)
		return ret;

	tmp = *(u8 *)data;

	ret = __uvc_query_ctrl(dev, UVC_GET_CUR, 0, intfnum,
			       UVC_VC_REQUEST_ERROR_CODE_CONTROL, data, 1,
			       UVC_CTRL_CONTROL_TIMEOUT);

	error = *(u8 *)data;
	*(u8 *)data = tmp;

	if (ret != 1)
		return ret < 0 ? ret : -EPIPE;

	uvc_trace(UVC_TRACE_CONTROL, "Control error %u\n", error);

	switch (error) {
	case 0:
		/* Cannot happen - we received a STALL */
		return -EPIPE;
	case 1: /* Not ready */
		return -EBUSY;
	case 2: /* Wrong state */
		return -EILSEQ;
	case 3: /* Power */
		return -EREMOTE;
	case 4: /* Out of range */
		return -ERANGE;
	case 5: /* Invalid unit */
	case 6: /* Invalid control */
	case 7: /* Invalid Request */
	case 8: /* Invalid value within range */
		return -EINVAL;
	default: /* reserved or unknown */
		break;
	}

	return -EPIPE;
}

static void uvc_fixup_video_ctrl(struct uvc_streaming *stream,
	struct uvc_streaming_control *ctrl)
{
	struct uvc_format *format = NULL;
	struct uvc_frame *frame = NULL;
	unsigned int i;

	for (i = 0; i < stream->nformats; ++i) {
		if (stream->format[i].index == ctrl->bFormatIndex) {
			format = &stream->format[i];
			break;
		}
	}

	if (format == NULL)
		return;

	for (i = 0; i < format->nframes; ++i) {
		if (format->frame[i].bFrameIndex == ctrl->bFrameIndex) {
			frame = &format->frame[i];
			break;
		}
	}

	if (frame == NULL)
		return;

	if (!(format->flags & UVC_FMT_FLAG_COMPRESSED) ||
	     (ctrl->dwMaxVideoFrameSize == 0 &&
	      stream->dev->uvc_version < 0x0110))
		ctrl->dwMaxVideoFrameSize =
			frame->dwMaxVideoFrameBufferSize;

	/* The "TOSHIBA Web Camera - 5M" Chicony device (04f2:b50b) seems to
	 * compute the bandwidth on 16 bits and erroneously sign-extend it to
	 * 32 bits, resulting in a huge bandwidth value. Detect and fix that
	 * condition by setting the 16 MSBs to 0 when they're all equal to 1.
	 */
	if ((ctrl->dwMaxPayloadTransferSize & 0xffff0000) == 0xffff0000)
		ctrl->dwMaxPayloadTransferSize &= ~0xffff0000;

	if (!(format->flags & UVC_FMT_FLAG_COMPRESSED) &&
	    stream->dev->quirks & UVC_QUIRK_FIX_BANDWIDTH &&
	    stream->intf->num_altsetting > 1) {
		u32 interval;
		u32 bandwidth;

		interval = (ctrl->dwFrameInterval > 100000)
			 ? ctrl->dwFrameInterval
			 : frame->dwFrameInterval[0];

		/* Compute a bandwidth estimation by multiplying the frame
		 * size by the number of video frames per second, divide the
		 * result by the number of USB frames (or micro-frames for
		 * high-speed devices) per second and add the UVC header size
		 * (assumed to be 12 bytes long).
		 */
		bandwidth = frame->wWidth * frame->wHeight / 8 * format->bpp;
		bandwidth *= 10000000 / interval + 1;
		bandwidth /= 1000;
		if (stream->dev->udev->speed == USB_SPEED_HIGH)
			bandwidth /= 8;
		bandwidth += 12;

		/* The bandwidth estimate is too low for many cameras. Don't use
		 * maximum packet sizes lower than 1024 bytes to try and work
		 * around the problem. According to measurements done on two
		 * different camera models, the value is high enough to get most
		 * resolutions working while not preventing two simultaneous
		 * VGA streams at 15 fps.
		 */
		bandwidth = max_t(u32, bandwidth, 1024);

		ctrl->dwMaxPayloadTransferSize = bandwidth;
	}
}

static size_t uvc_video_ctrl_size(struct uvc_streaming *stream)
{
	/*
	 * Return the size of the video probe and commit controls, which depends
	 * on the protocol version.
	 */
	if (stream->dev->uvc_version < 0x0110)
		return 26;
	else if (stream->dev->uvc_version < 0x0150)
		return 34;
	else
		return 48;
}

static int uvc_get_video_ctrl(struct uvc_streaming *stream,
	struct uvc_streaming_control *ctrl, int probe, u8 query)
{
	u16 size = uvc_video_ctrl_size(stream);
	u8 *data;
	int ret;

	if ((stream->dev->quirks & UVC_QUIRK_PROBE_DEF) &&
			query == UVC_GET_DEF)
		return -EIO;

	data = kmalloc(size, GFP_KERNEL);
	if (data == NULL)
		return -ENOMEM;

	ret = __uvc_query_ctrl(stream->dev, query, 0, stream->intfnum,
		probe ? UVC_VS_PROBE_CONTROL : UVC_VS_COMMIT_CONTROL, data,
		size, uvc_timeout_param);

	if ((query == UVC_GET_MIN || query == UVC_GET_MAX) && ret == 2) {
		/* Some cameras, mostly based on Bison Electronics chipsets,
		 * answer a GET_MIN or GET_MAX request with the wCompQuality
		 * field only.
		 */
		uvc_warn_once(stream->dev, UVC_WARN_MINMAX, "UVC non "
			"compliance - GET_MIN/MAX(PROBE) incorrectly "
			"supported. Enabling workaround.\n");
		memset(ctrl, 0, sizeof(*ctrl));
		ctrl->wCompQuality = le16_to_cpup((__le16 *)data);
		ret = 0;
		goto out;
	} else if (query == UVC_GET_DEF && probe == 1 && ret != size) {
		/* Many cameras don't support the GET_DEF request on their
		 * video probe control. Warn once and return, the caller will
		 * fall back to GET_CUR.
		 */
		uvc_warn_once(stream->dev, UVC_WARN_PROBE_DEF, "UVC non "
			"compliance - GET_DEF(PROBE) not supported. "
			"Enabling workaround.\n");
		ret = -EIO;
		goto out;
	} else if (ret != size) {
		uvc_printk(KERN_ERR, "Failed to query (%u) UVC %s control : "
			"%d (exp. %u).\n", query, probe ? "probe" : "commit",
			ret, size);
		ret = -EIO;
		goto out;
	}

	ctrl->bmHint = le16_to_cpup((__le16 *)&data[0]);
	ctrl->bFormatIndex = data[2];
	ctrl->bFrameIndex = data[3];
	ctrl->dwFrameInterval = le32_to_cpup((__le32 *)&data[4]);
	ctrl->wKeyFrameRate = le16_to_cpup((__le16 *)&data[8]);
	ctrl->wPFrameRate = le16_to_cpup((__le16 *)&data[10]);
	ctrl->wCompQuality = le16_to_cpup((__le16 *)&data[12]);
	ctrl->wCompWindowSize = le16_to_cpup((__le16 *)&data[14]);
	ctrl->wDelay = le16_to_cpup((__le16 *)&data[16]);
	ctrl->dwMaxVideoFrameSize = get_unaligned_le32(&data[18]);
	ctrl->dwMaxPayloadTransferSize = get_unaligned_le32(&data[22]);

	if (size >= 34) {
		ctrl->dwClockFrequency = get_unaligned_le32(&data[26]);
		ctrl->bmFramingInfo = data[30];
		ctrl->bPreferedVersion = data[31];
		ctrl->bMinVersion = data[32];
		ctrl->bMaxVersion = data[33];
	} else {
		ctrl->dwClockFrequency = stream->dev->clock_frequency;
		ctrl->bmFramingInfo = 0;
		ctrl->bPreferedVersion = 0;
		ctrl->bMinVersion = 0;
		ctrl->bMaxVersion = 0;
	}

	/* Some broken devices return null or wrong dwMaxVideoFrameSize and
	 * dwMaxPayloadTransferSize fields. Try to get the value from the
	 * format and frame descriptors.
	 */
	uvc_fixup_video_ctrl(stream, ctrl);
	ret = 0;

out:
	kfree(data);
	return ret;
}

static int uvc_set_video_ctrl(struct uvc_streaming *stream,
	struct uvc_streaming_control *ctrl, int probe)
{
	u16 size = uvc_video_ctrl_size(stream);
	u8 *data;
	int ret;

	data = kzalloc(size, GFP_KERNEL);
	if (data == NULL)
		return -ENOMEM;

	*(__le16 *)&data[0] = cpu_to_le16(ctrl->bmHint);
	data[2] = ctrl->bFormatIndex;
	data[3] = ctrl->bFrameIndex;
	*(__le32 *)&data[4] = cpu_to_le32(ctrl->dwFrameInterval);
	*(__le16 *)&data[8] = cpu_to_le16(ctrl->wKeyFrameRate);
	*(__le16 *)&data[10] = cpu_to_le16(ctrl->wPFrameRate);
	*(__le16 *)&data[12] = cpu_to_le16(ctrl->wCompQuality);
	*(__le16 *)&data[14] = cpu_to_le16(ctrl->wCompWindowSize);
	*(__le16 *)&data[16] = cpu_to_le16(ctrl->wDelay);
	put_unaligned_le32(ctrl->dwMaxVideoFrameSize, &data[18]);
	put_unaligned_le32(ctrl->dwMaxPayloadTransferSize, &data[22]);

	if (size >= 34) {
		put_unaligned_le32(ctrl->dwClockFrequency, &data[26]);
		data[30] = ctrl->bmFramingInfo;
		data[31] = ctrl->bPreferedVersion;
		data[32] = ctrl->bMinVersion;
		data[33] = ctrl->bMaxVersion;
	}

	ret = __uvc_query_ctrl(stream->dev, UVC_SET_CUR, 0, stream->intfnum,
		probe ? UVC_VS_PROBE_CONTROL : UVC_VS_COMMIT_CONTROL, data,
		size, uvc_timeout_param);
	if (ret != size) {
		uvc_printk(KERN_ERR, "Failed to set UVC %s control : "
			"%d (exp. %u).\n", probe ? "probe" : "commit",
			ret, size);
		ret = -EIO;
	}

	kfree(data);
	return ret;
}

int uvc_probe_video(struct uvc_streaming *stream,
	struct uvc_streaming_control *probe)
{
	struct uvc_streaming_control probe_min, probe_max;
	u16 bandwidth;
	unsigned int i;
	int ret;

	/* Perform probing. The device should adjust the requested values
	 * according to its capabilities. However, some devices, namely the
	 * first generation UVC Logitech webcams, don't implement the Video
	 * Probe control properly, and just return the needed bandwidth. For
	 * that reason, if the needed bandwidth exceeds the maximum available
	 * bandwidth, try to lower the quality.
	 */
	ret = uvc_set_video_ctrl(stream, probe, 1);
	if (ret < 0)
		goto done;

	/* Get the minimum and maximum values for compression settings. */
	if (!(stream->dev->quirks & UVC_QUIRK_PROBE_MINMAX)) {
		ret = uvc_get_video_ctrl(stream, &probe_min, 1, UVC_GET_MIN);
		if (ret < 0)
			goto done;
		ret = uvc_get_video_ctrl(stream, &probe_max, 1, UVC_GET_MAX);
		if (ret < 0)
			goto done;

		probe->wCompQuality = probe_max.wCompQuality;
	}

	for (i = 0; i < 2; ++i) {
		ret = uvc_set_video_ctrl(stream, probe, 1);
		if (ret < 0)
			goto done;
		ret = uvc_get_video_ctrl(stream, probe, 1, UVC_GET_CUR);
		if (ret < 0)
			goto done;

		if (stream->intf->num_altsetting == 1)
			break;

		bandwidth = probe->dwMaxPayloadTransferSize;
		if (bandwidth <= stream->maxpsize)
			break;

		if (stream->dev->quirks & UVC_QUIRK_PROBE_MINMAX) {
			ret = -ENOSPC;
			goto done;
		}

		/* TODO: negotiate compression parameters */
		probe->wKeyFrameRate = probe_min.wKeyFrameRate;
		probe->wPFrameRate = probe_min.wPFrameRate;
		probe->wCompQuality = probe_max.wCompQuality;
		probe->wCompWindowSize = probe_min.wCompWindowSize;
	}

done:
	return ret;
}

static int uvc_commit_video(struct uvc_streaming *stream,
			    struct uvc_streaming_control *probe)
{
	return uvc_set_video_ctrl(stream, probe, 0);
}

/* -----------------------------------------------------------------------------
 * Clocks and timestamps
 */

static inline ktime_t uvc_video_get_time(void)
{
	if (uvc_clock_param == CLOCK_MONOTONIC)
		return ktime_get();
	else
		return ktime_get_real();
}

static void
uvc_video_clock_decode(struct uvc_streaming *stream, struct uvc_buffer *buf,
		       const u8 *data, int len)
{
	struct uvc_clock_sample *sample;
	unsigned int header_size;
	bool has_pts = false;
	bool has_scr = false;
	unsigned long flags;
	ktime_t time;
	u16 host_sof;
	u16 dev_sof;

	switch (data[1] & (UVC_STREAM_PTS | UVC_STREAM_SCR)) {
	case UVC_STREAM_PTS | UVC_STREAM_SCR:
		header_size = 12;
		has_pts = true;
		has_scr = true;
		break;
	case UVC_STREAM_PTS:
		header_size = 6;
		has_pts = true;
		break;
	case UVC_STREAM_SCR:
		header_size = 8;
		has_scr = true;
		break;
	default:
		header_size = 2;
		break;
	}

	/* Check for invalid headers. */
	if (len < header_size)
		return;

	/* Extract the timestamps:
	 *
	 * - store the frame PTS in the buffer structure
	 * - if the SCR field is present, retrieve the host SOF counter and
	 *   kernel timestamps and store them with the SCR STC and SOF fields
	 *   in the ring buffer
	 */
	if (has_pts && buf != NULL)
		buf->pts = get_unaligned_le32(&data[2]);

	if (!has_scr)
		return;

	/* To limit the amount of data, drop SCRs with an SOF identical to the
	 * previous one.
	 */
	dev_sof = get_unaligned_le16(&data[header_size - 2]);
	if (dev_sof == stream->clock.last_sof)
		return;

	stream->clock.last_sof = dev_sof;

	host_sof = usb_get_current_frame_number(stream->dev->udev);
	time = uvc_video_get_time();

	/* The UVC specification allows device implementations that can't obtain
	 * the USB frame number to keep their own frame counters as long as they
	 * match the size and frequency of the frame number associated with USB
	 * SOF tokens. The SOF values sent by such devices differ from the USB
	 * SOF tokens by a fixed offset that needs to be estimated and accounted
	 * for to make timestamp recovery as accurate as possible.
	 *
	 * The offset is estimated the first time a device SOF value is received
	 * as the difference between the host and device SOF values. As the two
	 * SOF values can differ slightly due to transmission delays, consider
	 * that the offset is null if the difference is not higher than 10 ms
	 * (negative differences can not happen and are thus considered as an
	 * offset). The video commit control wDelay field should be used to
	 * compute a dynamic threshold instead of using a fixed 10 ms value, but
	 * devices don't report reliable wDelay values.
	 *
	 * See uvc_video_clock_host_sof() for an explanation regarding why only
	 * the 8 LSBs of the delta are kept.
	 */
	if (stream->clock.sof_offset == (u16)-1) {
		u16 delta_sof = (host_sof - dev_sof) & 255;
		if (delta_sof >= 10)
			stream->clock.sof_offset = delta_sof;
		else
			stream->clock.sof_offset = 0;
	}

	dev_sof = (dev_sof + stream->clock.sof_offset) & 2047;

	spin_lock_irqsave(&stream->clock.lock, flags);

	sample = &stream->clock.samples[stream->clock.head];
	sample->dev_stc = get_unaligned_le32(&data[header_size - 6]);
	sample->dev_sof = dev_sof;
	sample->host_sof = host_sof;
	sample->host_time = time;

	/* Update the sliding window head and count. */
	stream->clock.head = (stream->clock.head + 1) % stream->clock.size;

	if (stream->clock.count < stream->clock.size)
		stream->clock.count++;

	spin_unlock_irqrestore(&stream->clock.lock, flags);
}

static void uvc_video_clock_reset(struct uvc_streaming *stream)
{
	struct uvc_clock *clock = &stream->clock;

	clock->head = 0;
	clock->count = 0;
	clock->last_sof = -1;
	clock->sof_offset = -1;
}

static int uvc_video_clock_init(struct uvc_streaming *stream)
{
	struct uvc_clock *clock = &stream->clock;

	spin_lock_init(&clock->lock);
	clock->size = 32;

	clock->samples = kmalloc_array(clock->size, sizeof(*clock->samples),
				       GFP_KERNEL);
	if (clock->samples == NULL)
		return -ENOMEM;

	uvc_video_clock_reset(stream);

	return 0;
}

static void uvc_video_clock_cleanup(struct uvc_streaming *stream)
{
	kfree(stream->clock.samples);
	stream->clock.samples = NULL;
}

/*
 * uvc_video_clock_host_sof - Return the host SOF value for a clock sample
 *
 * Host SOF counters reported by usb_get_current_frame_number() usually don't
 * cover the whole 11-bits SOF range (0-2047) but are limited to the HCI frame
 * schedule window. They can be limited to 8, 9 or 10 bits depending on the host
 * controller and its configuration.
 *
 * We thus need to recover the SOF value corresponding to the host frame number.
 * As the device and host frame numbers are sampled in a short interval, the
 * difference between their values should be equal to a small delta plus an
 * integer multiple of 256 caused by the host frame number limited precision.
 *
 * To obtain the recovered host SOF value, compute the small delta by masking
 * the high bits of the host frame counter and device SOF difference and add it
 * to the device SOF value.
 */
static u16 uvc_video_clock_host_sof(const struct uvc_clock_sample *sample)
{
	/* The delta value can be negative. */
	s8 delta_sof;

	delta_sof = (sample->host_sof - sample->dev_sof) & 255;

	return (sample->dev_sof + delta_sof) & 2047;
}

/*
 * uvc_video_clock_update - Update the buffer timestamp
 *
 * This function converts the buffer PTS timestamp to the host clock domain by
 * going through the USB SOF clock domain and stores the result in the V4L2
 * buffer timestamp field.
 *
 * The relationship between the device clock and the host clock isn't known.
 * However, the device and the host share the common USB SOF clock which can be
 * used to recover that relationship.
 *
 * The relationship between the device clock and the USB SOF clock is considered
 * to be linear over the clock samples sliding window and is given by
 *
 * SOF = m * PTS + p
 *
 * Several methods to compute the slope (m) and intercept (p) can be used. As
 * the clock drift should be small compared to the sliding window size, we
 * assume that the line that goes through the points at both ends of the window
 * is a good approximation. Naming those points P1 and P2, we get
 *
 * SOF = (SOF2 - SOF1) / (STC2 - STC1) * PTS
 *     + (SOF1 * STC2 - SOF2 * STC1) / (STC2 - STC1)
 *
 * or
 *
 * SOF = ((SOF2 - SOF1) * PTS + SOF1 * STC2 - SOF2 * STC1) / (STC2 - STC1)   (1)
 *
 * to avoid losing precision in the division. Similarly, the host timestamp is
 * computed with
 *
 * TS = ((TS2 - TS1) * PTS + TS1 * SOF2 - TS2 * SOF1) / (SOF2 - SOF1)	     (2)
 *
 * SOF values are coded on 11 bits by USB. We extend their precision with 16
 * decimal bits, leading to a 11.16 coding.
 *
 * TODO: To avoid surprises with device clock values, PTS/STC timestamps should
 * be normalized using the nominal device clock frequency reported through the
 * UVC descriptors.
 *
 * Both the PTS/STC and SOF counters roll over, after a fixed but device
 * specific amount of time for PTS/STC and after 2048ms for SOF. As long as the
 * sliding window size is smaller than the rollover period, differences computed
 * on unsigned integers will produce the correct result. However, the p term in
 * the linear relations will be miscomputed.
 *
 * To fix the issue, we subtract a constant from the PTS and STC values to bring
 * PTS to half the 32 bit STC range. The sliding window STC values then fit into
 * the 32 bit range without any rollover.
 *
 * Similarly, we add 2048 to the device SOF values to make sure that the SOF
 * computed by (1) will never be smaller than 0. This offset is then compensated
 * by adding 2048 to the SOF values used in (2). However, this doesn't prevent
 * rollovers between (1) and (2): the SOF value computed by (1) can be slightly
 * lower than 4096, and the host SOF counters can have rolled over to 2048. This
 * case is handled by subtracting 2048 from the SOF value if it exceeds the host
 * SOF value at the end of the sliding window.
 *
 * Finally we subtract a constant from the host timestamps to bring the first
 * timestamp of the sliding window to 1s.
 */
void uvc_video_clock_update(struct uvc_streaming *stream,
			    struct vb2_v4l2_buffer *vbuf,
			    struct uvc_buffer *buf)
{
	struct uvc_clock *clock = &stream->clock;
	struct uvc_clock_sample *first;
	struct uvc_clock_sample *last;
	unsigned long flags;
	u64 timestamp;
	u32 delta_stc;
	u32 y1, y2;
	u32 x1, x2;
	u32 mean;
	u32 sof;
	u64 y;

	if (!uvc_hw_timestamps_param)
		return;

	spin_lock_irqsave(&clock->lock, flags);

	if (clock->count < clock->size)
		goto done;

	first = &clock->samples[clock->head];
	last = &clock->samples[(clock->head - 1) % clock->size];

	/* First step, PTS to SOF conversion. */
	delta_stc = buf->pts - (1UL << 31);
	x1 = first->dev_stc - delta_stc;
	x2 = last->dev_stc - delta_stc;
	if (x1 == x2)
		goto done;

	y1 = (first->dev_sof + 2048) << 16;
	y2 = (last->dev_sof + 2048) << 16;
	if (y2 < y1)
		y2 += 2048 << 16;

	y = (u64)(y2 - y1) * (1ULL << 31) + (u64)y1 * (u64)x2
	  - (u64)y2 * (u64)x1;
	y = div_u64(y, x2 - x1);

	sof = y;

	uvc_trace(UVC_TRACE_CLOCK, "%s: PTS %u y %llu.%06llu SOF %u.%06llu "
		  "(x1 %u x2 %u y1 %u y2 %u SOF offset %u)\n",
		  stream->dev->name, buf->pts,
		  y >> 16, div_u64((y & 0xffff) * 1000000, 65536),
		  sof >> 16, div_u64(((u64)sof & 0xffff) * 1000000LLU, 65536),
		  x1, x2, y1, y2, clock->sof_offset);

	/* Second step, SOF to host clock conversion. */
	x1 = (uvc_video_clock_host_sof(first) + 2048) << 16;
	x2 = (uvc_video_clock_host_sof(last) + 2048) << 16;
	if (x2 < x1)
		x2 += 2048 << 16;
	if (x1 == x2)
		goto done;

	y1 = NSEC_PER_SEC;
	y2 = (u32)ktime_to_ns(ktime_sub(last->host_time, first->host_time)) + y1;

	/* Interpolated and host SOF timestamps can wrap around at slightly
	 * different times. Handle this by adding or removing 2048 to or from
	 * the computed SOF value to keep it close to the SOF samples mean
	 * value.
	 */
	mean = (x1 + x2) / 2;
	if (mean - (1024 << 16) > sof)
		sof += 2048 << 16;
	else if (sof > mean + (1024 << 16))
		sof -= 2048 << 16;

	y = (u64)(y2 - y1) * (u64)sof + (u64)y1 * (u64)x2
	  - (u64)y2 * (u64)x1;
	y = div_u64(y, x2 - x1);

	timestamp = ktime_to_ns(first->host_time) + y - y1;

	uvc_trace(UVC_TRACE_CLOCK, "%s: SOF %u.%06llu y %llu ts %llu "
		  "buf ts %llu (x1 %u/%u/%u x2 %u/%u/%u y1 %u y2 %u)\n",
		  stream->dev->name,
		  sof >> 16, div_u64(((u64)sof & 0xffff) * 1000000LLU, 65536),
		  y, timestamp, vbuf->vb2_buf.timestamp,
		  x1, first->host_sof, first->dev_sof,
		  x2, last->host_sof, last->dev_sof, y1, y2);

	/* Update the V4L2 buffer. */
	vbuf->vb2_buf.timestamp = timestamp;

done:
	spin_unlock_irqrestore(&clock->lock, flags);
}

/* ------------------------------------------------------------------------
 * Stream statistics
 */

static void uvc_video_stats_decode(struct uvc_streaming *stream,
		const u8 *data, int len)
{
	unsigned int header_size;
	bool has_pts = false;
	bool has_scr = false;
	u16 uninitialized_var(scr_sof);
	u32 uninitialized_var(scr_stc);
	u32 uninitialized_var(pts);

	if (stream->stats.stream.nb_frames == 0 &&
	    stream->stats.frame.nb_packets == 0)
		stream->stats.stream.start_ts = ktime_get();

	switch (data[1] & (UVC_STREAM_PTS | UVC_STREAM_SCR)) {
	case UVC_STREAM_PTS | UVC_STREAM_SCR:
		header_size = 12;
		has_pts = true;
		has_scr = true;
		break;
	case UVC_STREAM_PTS:
		header_size = 6;
		has_pts = true;
		break;
	case UVC_STREAM_SCR:
		header_size = 8;
		has_scr = true;
		break;
	default:
		header_size = 2;
		break;
	}

	/* Check for invalid headers. */
	if (len < header_size || data[0] < header_size) {
		stream->stats.frame.nb_invalid++;
		return;
	}

	/* Extract the timestamps. */
	if (has_pts)
		pts = get_unaligned_le32(&data[2]);

	if (has_scr) {
		scr_stc = get_unaligned_le32(&data[header_size - 6]);
		scr_sof = get_unaligned_le16(&data[header_size - 2]);
	}

	/* Is PTS constant through the whole frame ? */
	if (has_pts && stream->stats.frame.nb_pts) {
		if (stream->stats.frame.pts != pts) {
			stream->stats.frame.nb_pts_diffs++;
			stream->stats.frame.last_pts_diff =
				stream->stats.frame.nb_packets;
		}
	}

	if (has_pts) {
		stream->stats.frame.nb_pts++;
		stream->stats.frame.pts = pts;
	}

	/* Do all frames have a PTS in their first non-empty packet, or before
	 * their first empty packet ?
	 */
	if (stream->stats.frame.size == 0) {
		if (len > header_size)
			stream->stats.frame.has_initial_pts = has_pts;
		if (len == header_size && has_pts)
			stream->stats.frame.has_early_pts = true;
	}

	/* Do the SCR.STC and SCR.SOF fields vary through the frame ? */
	if (has_scr && stream->stats.frame.nb_scr) {
		if (stream->stats.frame.scr_stc != scr_stc)
			stream->stats.frame.nb_scr_diffs++;
	}

	if (has_scr) {
		/* Expand the SOF counter to 32 bits and store its value. */
		if (stream->stats.stream.nb_frames > 0 ||
		    stream->stats.frame.nb_scr > 0)
			stream->stats.stream.scr_sof_count +=
				(scr_sof - stream->stats.stream.scr_sof) % 2048;
		stream->stats.stream.scr_sof = scr_sof;

		stream->stats.frame.nb_scr++;
		stream->stats.frame.scr_stc = scr_stc;
		stream->stats.frame.scr_sof = scr_sof;

		if (scr_sof < stream->stats.stream.min_sof)
			stream->stats.stream.min_sof = scr_sof;
		if (scr_sof > stream->stats.stream.max_sof)
			stream->stats.stream.max_sof = scr_sof;
	}

	/* Record the first non-empty packet number. */
	if (stream->stats.frame.size == 0 && len > header_size)
		stream->stats.frame.first_data = stream->stats.frame.nb_packets;

	/* Update the frame size. */
	stream->stats.frame.size += len - header_size;

	/* Update the packets counters. */
	stream->stats.frame.nb_packets++;
	if (len <= header_size)
		stream->stats.frame.nb_empty++;

	if (data[1] & UVC_STREAM_ERR)
		stream->stats.frame.nb_errors++;
}

static void uvc_video_stats_update(struct uvc_streaming *stream)
{
	struct uvc_stats_frame *frame = &stream->stats.frame;

	uvc_trace(UVC_TRACE_STATS, "frame %u stats: %u/%u/%u packets, "
		  "%u/%u/%u pts (%searly %sinitial), %u/%u scr, "
		  "last pts/stc/sof %u/%u/%u\n",
		  stream->sequence, frame->first_data,
		  frame->nb_packets - frame->nb_empty, frame->nb_packets,
		  frame->nb_pts_diffs, frame->last_pts_diff, frame->nb_pts,
		  frame->has_early_pts ? "" : "!",
		  frame->has_initial_pts ? "" : "!",
		  frame->nb_scr_diffs, frame->nb_scr,
		  frame->pts, frame->scr_stc, frame->scr_sof);

	stream->stats.stream.nb_frames++;
	stream->stats.stream.nb_packets += stream->stats.frame.nb_packets;
	stream->stats.stream.nb_empty += stream->stats.frame.nb_empty;
	stream->stats.stream.nb_errors += stream->stats.frame.nb_errors;
	stream->stats.stream.nb_invalid += stream->stats.frame.nb_invalid;

	if (frame->has_early_pts)
		stream->stats.stream.nb_pts_early++;
	if (frame->has_initial_pts)
		stream->stats.stream.nb_pts_initial++;
	if (frame->last_pts_diff <= frame->first_data)
		stream->stats.stream.nb_pts_constant++;
	if (frame->nb_scr >= frame->nb_packets - frame->nb_empty)
		stream->stats.stream.nb_scr_count_ok++;
	if (frame->nb_scr_diffs + 1 == frame->nb_scr)
		stream->stats.stream.nb_scr_diffs_ok++;

	memset(&stream->stats.frame, 0, sizeof(stream->stats.frame));
}

size_t uvc_video_stats_dump(struct uvc_streaming *stream, char *buf,
			    size_t size)
{
	unsigned int scr_sof_freq;
	unsigned int duration;
	size_t count = 0;

	/* Compute the SCR.SOF frequency estimate. At the nominal 1kHz SOF
	 * frequency this will not overflow before more than 1h.
	 */
	duration = ktime_ms_delta(stream->stats.stream.stop_ts,
				  stream->stats.stream.start_ts);
	if (duration != 0)
		scr_sof_freq = stream->stats.stream.scr_sof_count * 1000
			     / duration;
	else
		scr_sof_freq = 0;

	count += scnprintf(buf + count, size - count,
			   "frames:  %u\npackets: %u\nempty:   %u\n"
			   "errors:  %u\ninvalid: %u\n",
			   stream->stats.stream.nb_frames,
			   stream->stats.stream.nb_packets,
			   stream->stats.stream.nb_empty,
			   stream->stats.stream.nb_errors,
			   stream->stats.stream.nb_invalid);
	count += scnprintf(buf + count, size - count,
			   "pts: %u early, %u initial, %u ok\n",
			   stream->stats.stream.nb_pts_early,
			   stream->stats.stream.nb_pts_initial,
			   stream->stats.stream.nb_pts_constant);
	count += scnprintf(buf + count, size - count,
			   "scr: %u count ok, %u diff ok\n",
			   stream->stats.stream.nb_scr_count_ok,
			   stream->stats.stream.nb_scr_diffs_ok);
	count += scnprintf(buf + count, size - count,
			   "sof: %u <= sof <= %u, freq %u.%03u kHz\n",
			   stream->stats.stream.min_sof,
			   stream->stats.stream.max_sof,
			   scr_sof_freq / 1000, scr_sof_freq % 1000);

	return count;
}

static void uvc_video_stats_start(struct uvc_streaming *stream)
{
	memset(&stream->stats, 0, sizeof(stream->stats));
	stream->stats.stream.min_sof = 2048;
}

static void uvc_video_stats_stop(struct uvc_streaming *stream)
{
	stream->stats.stream.stop_ts = ktime_get();
}

/* ------------------------------------------------------------------------
 * Video codecs
 */

/* Video payload decoding is handled by uvc_video_decode_start(),
 * uvc_video_decode_data() and uvc_video_decode_end().
 *
 * uvc_video_decode_start is called with URB data at the start of a bulk or
 * isochronous payload. It processes header data and returns the header size
 * in bytes if successful. If an error occurs, it returns a negative error
 * code. The following error codes have special meanings.
 *
 * - EAGAIN informs the caller that the current video buffer should be marked
 *   as done, and that the function should be called again with the same data
 *   and a new video buffer. This is used when end of frame conditions can be
 *   reliably detected at the beginning of the next frame only.
 *
 * If an error other than -EAGAIN is returned, the caller will drop the current
 * payload. No call to uvc_video_decode_data and uvc_video_decode_end will be
 * made until the next payload. -ENODATA can be used to drop the current
 * payload if no other error code is appropriate.
 *
 * uvc_video_decode_data is called for every URB with URB data. It copies the
 * data to the video buffer.
 *
 * uvc_video_decode_end is called with header data at the end of a bulk or
 * isochronous payload. It performs any additional header data processing and
 * returns 0 or a negative error code if an error occurred. As header data have
 * already been processed by uvc_video_decode_start, this functions isn't
 * required to perform sanity checks a second time.
 *
 * For isochronous transfers where a payload is always transferred in a single
 * URB, the three functions will be called in a row.
 *
 * To let the decoder process header data and update its internal state even
 * when no video buffer is available, uvc_video_decode_start must be prepared
 * to be called with a NULL buf parameter. uvc_video_decode_data and
 * uvc_video_decode_end will never be called with a NULL buffer.
 */
static int uvc_video_decode_start(struct uvc_streaming *stream,
		struct uvc_buffer *buf, const u8 *data, int len)
{
	u8 fid;

	/* Sanity checks:
	 * - packet must be at least 2 bytes long
	 * - bHeaderLength value must be at least 2 bytes (see above)
	 * - bHeaderLength value can't be larger than the packet size.
	 */
	if (len < 2 || data[0] < 2 || data[0] > len) {
		stream->stats.frame.nb_invalid++;
		return -EINVAL;
	}

	fid = data[1] & UVC_STREAM_FID;

	/* Increase the sequence number regardless of any buffer states, so
	 * that discontinuous sequence numbers always indicate lost frames.
	 */
	if (stream->last_fid != fid) {
		stream->sequence++;
		if (stream->sequence)
			uvc_video_stats_update(stream);
	}

	uvc_video_clock_decode(stream, buf, data, len);
	uvc_video_stats_decode(stream, data, len);

	/* Store the payload FID bit and return immediately when the buffer is
	 * NULL.
	 */
	if (buf == NULL) {
		stream->last_fid = fid;
		return -ENODATA;
	}

	/* Mark the buffer as bad if the error bit is set. */
	if (data[1] & UVC_STREAM_ERR) {
		uvc_trace(UVC_TRACE_FRAME, "Marking buffer as bad (error bit "
			  "set).\n");
		buf->error = 1;
	}

	/* Synchronize to the input stream by waiting for the FID bit to be
	 * toggled when the the buffer state is not UVC_BUF_STATE_ACTIVE.
	 * stream->last_fid is initialized to -1, so the first isochronous
	 * frame will always be in sync.
	 *
	 * If the device doesn't toggle the FID bit, invert stream->last_fid
	 * when the EOF bit is set to force synchronisation on the next packet.
	 */
	if (buf->state != UVC_BUF_STATE_ACTIVE) {
		if (fid == stream->last_fid) {
			uvc_trace(UVC_TRACE_FRAME, "Dropping payload (out of "
				"sync).\n");
			if ((stream->dev->quirks & UVC_QUIRK_STREAM_NO_FID) &&
			    (data[1] & UVC_STREAM_EOF))
				stream->last_fid ^= UVC_STREAM_FID;
			return -ENODATA;
		}

		buf->buf.field = V4L2_FIELD_NONE;
		buf->buf.sequence = stream->sequence;
		buf->buf.vb2_buf.timestamp = ktime_to_ns(uvc_video_get_time());

		/* TODO: Handle PTS and SCR. */
		buf->state = UVC_BUF_STATE_ACTIVE;
	}

	/* Mark the buffer as done if we're at the beginning of a new frame.
	 * End of frame detection is better implemented by checking the EOF
	 * bit (FID bit toggling is delayed by one frame compared to the EOF
	 * bit), but some devices don't set the bit at end of frame (and the
	 * last payload can be lost anyway). We thus must check if the FID has
	 * been toggled.
	 *
	 * stream->last_fid is initialized to -1, so the first isochronous
	 * frame will never trigger an end of frame detection.
	 *
	 * Empty buffers (bytesused == 0) don't trigger end of frame detection
	 * as it doesn't make sense to return an empty buffer. This also
	 * avoids detecting end of frame conditions at FID toggling if the
	 * previous payload had the EOF bit set.
	 */
	if (fid != stream->last_fid && buf->bytesused != 0) {
		uvc_trace(UVC_TRACE_FRAME, "Frame complete (FID bit "
				"toggled).\n");
		buf->state = UVC_BUF_STATE_READY;
		return -EAGAIN;
	}

	stream->last_fid = fid;

	return data[0];
}

<<<<<<< HEAD
static void uvc_video_copy_packets(struct uvc_urb *uvc_urb)
=======
static void uvc_video_decode_data(struct uvc_streaming *stream,
		struct uvc_buffer *buf, const u8 *data, int len)
>>>>>>> 84df9525
{
	unsigned int i;

	for (i = 0; i < uvc_urb->packets; i++) {
		struct uvc_decode_op *op = &uvc_urb->decodes[i];

		memcpy(op->dst, op->src, op->len);

		/* Release reference taken on this buffer. */
		uvc_queue_buffer_release(op->buf);
	}
}

/**
 * uvc_video_decode_data_work: Asynchronous memcpy processing
 *
 * Perform memcpy tasks in process context, with completion handlers
 * to return the URB, and buffer handles.
 *
 * The work submitter must pre-determine that the work is safe
 */
static void uvc_video_decode_data_work(struct work_struct *work)
{
	struct uvc_urb *uvc_urb = container_of(work, struct uvc_urb, work);
	struct uvc_streaming *stream = uvc_urb->stream;
	struct uvc_video_queue *queue = &stream->queue;
	int ret;

	uvc_video_copy_packets(uvc_urb);

	/*
	 * Prevent resubmitting URBs when shutting down to ensure that no new
	 * work item will be scheduled after uvc_stop_streaming() flushes the
	 * work queue.
	 */
	spin_lock_irq(&queue->irqlock);
	if (!(queue->flags & UVC_QUEUE_STOPPING)) {
		ret = usb_submit_urb(uvc_urb->urb, GFP_ATOMIC);
		if (ret < 0)
			uvc_printk(KERN_ERR,
				   "Failed to resubmit video URB (%d).\n",
				   ret);
	}
	spin_unlock_irq(&queue->irqlock);
}

static void uvc_video_decode_data(struct uvc_decode_op *decode,
		struct uvc_urb *uvc_urb, struct uvc_buffer *buf,
		const __u8 *data, int len)
{
	unsigned int maxlen;

	if (len <= 0)
		return;

	maxlen = buf->length - buf->bytesused;

	/* Take a buffer reference for async work */
	kref_get(&buf->ref);

	decode->buf = buf;
	decode->src = data;
	decode->dst = buf->mem + buf->bytesused;
	decode->len = min_t(unsigned int, len, maxlen);

	buf->bytesused += decode->len;

	/* Complete the current frame if the buffer size was exceeded. */
	if (len > maxlen) {
		uvc_trace(UVC_TRACE_FRAME, "Frame complete (overflow).\n");
		buf->error = 1;
		buf->state = UVC_BUF_STATE_READY;
	}

	uvc_urb->packets++;
}

static void uvc_video_decode_end(struct uvc_streaming *stream,
		struct uvc_buffer *buf, const u8 *data, int len)
{
	/* Mark the buffer as done if the EOF marker is set. */
	if (data[1] & UVC_STREAM_EOF && buf->bytesused != 0) {
		uvc_trace(UVC_TRACE_FRAME, "Frame complete (EOF found).\n");
		if (data[0] == len)
			uvc_trace(UVC_TRACE_FRAME, "EOF in empty payload.\n");
		buf->state = UVC_BUF_STATE_READY;
		if (stream->dev->quirks & UVC_QUIRK_STREAM_NO_FID)
			stream->last_fid ^= UVC_STREAM_FID;
	}
}

/* Video payload encoding is handled by uvc_video_encode_header() and
 * uvc_video_encode_data(). Only bulk transfers are currently supported.
 *
 * uvc_video_encode_header is called at the start of a payload. It adds header
 * data to the transfer buffer and returns the header size. As the only known
 * UVC output device transfers a whole frame in a single payload, the EOF bit
 * is always set in the header.
 *
 * uvc_video_encode_data is called for every URB and copies the data from the
 * video buffer to the transfer buffer.
 */
static int uvc_video_encode_header(struct uvc_streaming *stream,
		struct uvc_buffer *buf, u8 *data, int len)
{
	data[0] = 2;	/* Header length */
	data[1] = UVC_STREAM_EOH | UVC_STREAM_EOF
		| (stream->last_fid & UVC_STREAM_FID);
	return 2;
}

static int uvc_video_encode_data(struct uvc_streaming *stream,
		struct uvc_buffer *buf, u8 *data, int len)
{
	struct uvc_video_queue *queue = &stream->queue;
	unsigned int nbytes;
	void *mem;

	/* Copy video data to the URB buffer. */
	mem = buf->mem + queue->buf_used;
	nbytes = min((unsigned int)len, buf->bytesused - queue->buf_used);
	nbytes = min(stream->bulk.max_payload_size - stream->bulk.payload_size,
			nbytes);
	memcpy(data, mem, nbytes);

	queue->buf_used += nbytes;

	return nbytes;
}

/* ------------------------------------------------------------------------
 * Metadata
 */

/*
 * Additionally to the payload headers we also want to provide the user with USB
 * Frame Numbers and system time values. The resulting buffer is thus composed
 * of blocks, containing a 64-bit timestamp in  nanoseconds, a 16-bit USB Frame
 * Number, and a copy of the payload header.
 *
 * Ideally we want to capture all payload headers for each frame. However, their
 * number is unknown and unbound. We thus drop headers that contain no vendor
 * data and that either contain no SCR value or an SCR value identical to the
 * previous header.
 */
static void uvc_video_decode_meta(struct uvc_streaming *stream,
				  struct uvc_buffer *meta_buf,
				  const u8 *mem, unsigned int length)
{
	struct uvc_meta_buf *meta;
	size_t len_std = 2;
	bool has_pts, has_scr;
	unsigned long flags;
	unsigned int sof;
	ktime_t time;
	const u8 *scr;

	if (!meta_buf || length == 2)
		return;

	if (meta_buf->length - meta_buf->bytesused <
	    length + sizeof(meta->ns) + sizeof(meta->sof)) {
		meta_buf->error = 1;
		return;
	}

	has_pts = mem[1] & UVC_STREAM_PTS;
	has_scr = mem[1] & UVC_STREAM_SCR;

	if (has_pts) {
		len_std += 4;
		scr = mem + 6;
	} else {
		scr = mem + 2;
	}

	if (has_scr)
		len_std += 6;

	if (stream->meta.format == V4L2_META_FMT_UVC)
		length = len_std;

	if (length == len_std && (!has_scr ||
				  !memcmp(scr, stream->clock.last_scr, 6)))
		return;

	meta = (struct uvc_meta_buf *)((u8 *)meta_buf->mem + meta_buf->bytesused);
	local_irq_save(flags);
	time = uvc_video_get_time();
	sof = usb_get_current_frame_number(stream->dev->udev);
	local_irq_restore(flags);
	put_unaligned(ktime_to_ns(time), &meta->ns);
	put_unaligned(sof, &meta->sof);

	if (has_scr)
		memcpy(stream->clock.last_scr, scr, 6);

	memcpy(&meta->length, mem, length);
	meta_buf->bytesused += length + sizeof(meta->ns) + sizeof(meta->sof);

	uvc_trace(UVC_TRACE_FRAME,
		  "%s(): t-sys %lluns, SOF %u, len %u, flags 0x%x, PTS %u, STC %u frame SOF %u\n",
		  __func__, ktime_to_ns(time), meta->sof, meta->length,
		  meta->flags,
		  has_pts ? *(u32 *)meta->buf : 0,
		  has_scr ? *(u32 *)scr : 0,
		  has_scr ? *(u32 *)(scr + 4) & 0x7ff : 0);
}

/* ------------------------------------------------------------------------
 * URB handling
 */

/*
 * Set error flag for incomplete buffer.
 */
static void uvc_video_validate_buffer(const struct uvc_streaming *stream,
				      struct uvc_buffer *buf)
{
	if (stream->ctrl.dwMaxVideoFrameSize != buf->bytesused &&
	    !(stream->cur_format->flags & UVC_FMT_FLAG_COMPRESSED))
		buf->error = 1;
}

/*
 * Completion handler for video URBs.
 */
<<<<<<< HEAD
static void uvc_video_decode_isoc(struct uvc_urb *uvc_urb,
		struct uvc_buffer *buf)
=======

static void uvc_video_next_buffers(struct uvc_streaming *stream,
		struct uvc_buffer **video_buf, struct uvc_buffer **meta_buf)
{
	uvc_video_validate_buffer(stream, *video_buf);

	if (*meta_buf) {
		struct vb2_v4l2_buffer *vb2_meta = &(*meta_buf)->buf;
		const struct vb2_v4l2_buffer *vb2_video = &(*video_buf)->buf;

		vb2_meta->sequence = vb2_video->sequence;
		vb2_meta->field = vb2_video->field;
		vb2_meta->vb2_buf.timestamp = vb2_video->vb2_buf.timestamp;

		(*meta_buf)->state = UVC_BUF_STATE_READY;
		if (!(*meta_buf)->error)
			(*meta_buf)->error = (*video_buf)->error;
		*meta_buf = uvc_queue_next_buffer(&stream->meta.queue,
						  *meta_buf);
	}
	*video_buf = uvc_queue_next_buffer(&stream->queue, *video_buf);
}

static void uvc_video_decode_isoc(struct urb *urb, struct uvc_streaming *stream,
			struct uvc_buffer *buf, struct uvc_buffer *meta_buf)
>>>>>>> 84df9525
{
	struct urb *urb = uvc_urb->urb;
	struct uvc_streaming *stream = uvc_urb->stream;
	u8 *mem;
	int ret, i;

	for (i = 0; i < urb->number_of_packets; ++i) {
		struct uvc_decode_op *op = &uvc_urb->decodes[uvc_urb->packets];

		if (urb->iso_frame_desc[i].status < 0) {
			uvc_trace(UVC_TRACE_FRAME, "USB isochronous frame "
				"lost (%d).\n", urb->iso_frame_desc[i].status);
			/* Mark the buffer as faulty. */
			if (buf != NULL)
				buf->error = 1;
			continue;
		}

		/* Decode the payload header. */
		mem = urb->transfer_buffer + urb->iso_frame_desc[i].offset;
		do {
			ret = uvc_video_decode_start(stream, buf, mem,
				urb->iso_frame_desc[i].actual_length);
			if (ret == -EAGAIN)
				uvc_video_next_buffers(stream, &buf, &meta_buf);
		} while (ret == -EAGAIN);

		if (ret < 0)
			continue;

		uvc_video_decode_meta(stream, meta_buf, mem, ret);

		/* Decode the payload data. */
		uvc_video_decode_data(op, uvc_urb, buf, mem + ret,
			urb->iso_frame_desc[i].actual_length - ret);

		/* Process the header again. */
		uvc_video_decode_end(stream, buf, mem,
			urb->iso_frame_desc[i].actual_length);

		if (buf->state == UVC_BUF_STATE_READY)
			uvc_video_next_buffers(stream, &buf, &meta_buf);
	}
}

<<<<<<< HEAD
static void uvc_video_decode_bulk(struct uvc_urb *uvc_urb,
		struct uvc_buffer *buf)
=======
static void uvc_video_decode_bulk(struct urb *urb, struct uvc_streaming *stream,
			struct uvc_buffer *buf, struct uvc_buffer *meta_buf)
>>>>>>> 84df9525
{
	struct urb *urb = uvc_urb->urb;
	struct uvc_streaming *stream = uvc_urb->stream;
	u8 *mem;
	int len, ret;

	/*
	 * Ignore ZLPs if they're not part of a frame, otherwise process them
	 * to trigger the end of payload detection.
	 */
	if (urb->actual_length == 0 && stream->bulk.header_size == 0)
		return;

	mem = urb->transfer_buffer;
	len = urb->actual_length;
	stream->bulk.payload_size += len;

	/* If the URB is the first of its payload, decode and save the
	 * header.
	 */
	if (stream->bulk.header_size == 0 && !stream->bulk.skip_payload) {
		do {
			ret = uvc_video_decode_start(stream, buf, mem, len);
			if (ret == -EAGAIN)
				uvc_video_next_buffers(stream, &buf, &meta_buf);
		} while (ret == -EAGAIN);

		/* If an error occurred skip the rest of the payload. */
		if (ret < 0 || buf == NULL) {
			stream->bulk.skip_payload = 1;
		} else {
			memcpy(stream->bulk.header, mem, ret);
			stream->bulk.header_size = ret;

			uvc_video_decode_meta(stream, meta_buf, mem, ret);

			mem += ret;
			len -= ret;
		}
	}

	/* The buffer queue might have been cancelled while a bulk transfer
	 * was in progress, so we can reach here with buf equal to NULL. Make
	 * sure buf is never dereferenced if NULL.
	 */

	/* Prepare video data for processing. */
	if (!stream->bulk.skip_payload && buf != NULL) {
		struct uvc_decode_op *op = &uvc_urb->decodes[0];

		uvc_video_decode_data(op, uvc_urb, buf, mem, len);
	}

	/* Detect the payload end by a URB smaller than the maximum size (or
	 * a payload size equal to the maximum) and process the header again.
	 */
	if (urb->actual_length < urb->transfer_buffer_length ||
	    stream->bulk.payload_size >= stream->bulk.max_payload_size) {
		if (!stream->bulk.skip_payload && buf != NULL) {
			uvc_video_decode_end(stream, buf, stream->bulk.header,
				stream->bulk.payload_size);
			if (buf->state == UVC_BUF_STATE_READY)
				uvc_video_next_buffers(stream, &buf, &meta_buf);
		}

		stream->bulk.header_size = 0;
		stream->bulk.skip_payload = 0;
		stream->bulk.payload_size = 0;
	}
}

<<<<<<< HEAD
static void uvc_video_encode_bulk(struct uvc_urb *uvc_urb,
		struct uvc_buffer *buf)
=======
static void uvc_video_encode_bulk(struct urb *urb, struct uvc_streaming *stream,
	struct uvc_buffer *buf, struct uvc_buffer *meta_buf)
>>>>>>> 84df9525
{
	struct urb *urb = uvc_urb->urb;
	struct uvc_streaming *stream = uvc_urb->stream;

	u8 *mem = urb->transfer_buffer;
	int len = stream->urb_size, ret;

	if (buf == NULL) {
		urb->transfer_buffer_length = 0;
		return;
	}

	/* If the URB is the first of its payload, add the header. */
	if (stream->bulk.header_size == 0) {
		ret = uvc_video_encode_header(stream, buf, mem, len);
		stream->bulk.header_size = ret;
		stream->bulk.payload_size += ret;
		mem += ret;
		len -= ret;
	}

	/* Process video data. */
	ret = uvc_video_encode_data(stream, buf, mem, len);

	stream->bulk.payload_size += ret;
	len -= ret;

	if (buf->bytesused == stream->queue.buf_used ||
	    stream->bulk.payload_size == stream->bulk.max_payload_size) {
		if (buf->bytesused == stream->queue.buf_used) {
			stream->queue.buf_used = 0;
			buf->state = UVC_BUF_STATE_READY;
			buf->buf.sequence = ++stream->sequence;
			uvc_queue_next_buffer(&stream->queue, buf);
			stream->last_fid ^= UVC_STREAM_FID;
		}

		stream->bulk.header_size = 0;
		stream->bulk.payload_size = 0;
	}

	urb->transfer_buffer_length = stream->urb_size - len;
}

static void uvc_video_complete(struct urb *urb)
{
	struct uvc_urb *uvc_urb = urb->context;
	struct uvc_streaming *stream = uvc_urb->stream;
	struct uvc_video_queue *queue = &stream->queue;
	struct uvc_video_queue *qmeta = &stream->meta.queue;
	struct vb2_queue *vb2_qmeta = stream->meta.vdev.queue;
	struct uvc_buffer *buf = NULL;
	struct uvc_buffer *buf_meta = NULL;
	unsigned long flags;
	int ret;

	switch (urb->status) {
	case 0:
		break;

	default:
		uvc_printk(KERN_WARNING, "Non-zero status (%d) in video "
			"completion handler.\n", urb->status);
		/* fall through */
	case -ENOENT:		/* usb_kill_urb() called. */
		if (stream->frozen)
			return;
		/* fall through */
	case -ECONNRESET:	/* usb_unlink_urb() called. */
	case -ESHUTDOWN:	/* The endpoint is being disabled. */
		uvc_queue_cancel(queue, urb->status == -ESHUTDOWN);
		if (vb2_qmeta)
			uvc_queue_cancel(qmeta, urb->status == -ESHUTDOWN);
		return;
	}

	buf = uvc_queue_get_current_buffer(queue);

<<<<<<< HEAD
	/* Re-initialise the URB packet work */
	uvc_urb->packets = 0;

	/*
	 * Process the URB headers, and optionally queue expensive memcpy tasks
	 * to be deferred to a work queue.
	 */
	stream->decode(uvc_urb, buf);

	/* Without any queued work, we must submit the URB. */
	if (!uvc_urb->packets) {
		ret = usb_submit_urb(uvc_urb->urb, GFP_ATOMIC);
		if (ret < 0)
			uvc_printk(KERN_ERR,
				   "Failed to resubmit video URB (%d).\n",
				   ret);
		return;
	}
=======
	if (vb2_qmeta) {
		spin_lock_irqsave(&qmeta->irqlock, flags);
		if (!list_empty(&qmeta->irqqueue))
			buf_meta = list_first_entry(&qmeta->irqqueue,
						    struct uvc_buffer, queue);
		spin_unlock_irqrestore(&qmeta->irqlock, flags);
	}

	stream->decode(urb, stream, buf, buf_meta);
>>>>>>> 84df9525

	/*
	 * When the stream is stopped, all URBs are freed as part of the call to
	 * uvc_stop_streaming() and must not be handled asynchronously. In that
	 * event we can safely complete the packet work directly in this
	 * context, without resubmitting the URB.
	 */
	spin_lock_irqsave(&queue->irqlock, flags);
	if (!(queue->flags & UVC_QUEUE_STOPPING)) {
		/* Handle any heavy lifting required */
		INIT_WORK(&uvc_urb->work, uvc_video_decode_data_work);
		queue_work(stream->async_wq, &uvc_urb->work);
	} else {
		uvc_video_copy_packets(uvc_urb);
	}
	spin_unlock_irqrestore(&queue->irqlock, flags);
}

/*
 * Free transfer buffers.
 */
static void uvc_free_urb_buffers(struct uvc_streaming *stream)
{
	unsigned int i;

	for (i = 0; i < UVC_URBS; ++i) {
		struct uvc_urb *uvc_urb = &stream->uvc_urb[i];

		if (uvc_urb->urb_buffer) {
#ifndef CONFIG_DMA_NONCOHERENT
			usb_free_coherent(stream->dev->udev, stream->urb_size,
					uvc_urb->urb_buffer, uvc_urb->urb_dma);
#else
			kfree(uvc_urb->urb_buffer);
#endif
			uvc_urb->urb_buffer = NULL;
		}
	}

	stream->urb_size = 0;
}

/*
 * Allocate transfer buffers. This function can be called with buffers
 * already allocated when resuming from suspend, in which case it will
 * return without touching the buffers.
 *
 * Limit the buffer size to UVC_MAX_PACKETS bulk/isochronous packets. If the
 * system is too low on memory try successively smaller numbers of packets
 * until allocation succeeds.
 *
 * Return the number of allocated packets on success or 0 when out of memory.
 */
static int uvc_alloc_urb_buffers(struct uvc_streaming *stream,
	unsigned int size, unsigned int psize, gfp_t gfp_flags)
{
	unsigned int npackets;
	unsigned int i;

	/* Buffers are already allocated, bail out. */
	if (stream->urb_size)
		return stream->urb_size / psize;

	/* Compute the number of packets. Bulk endpoints might transfer UVC
	 * payloads across multiple URBs.
	 */
	npackets = DIV_ROUND_UP(size, psize);
	if (npackets > UVC_MAX_PACKETS)
		npackets = UVC_MAX_PACKETS;

	/* Retry allocations until one succeed. */
	for (; npackets > 1; npackets /= 2) {
		for (i = 0; i < UVC_URBS; ++i) {
			struct uvc_urb *uvc_urb = &stream->uvc_urb[i];

			stream->urb_size = psize * npackets;
#ifndef CONFIG_DMA_NONCOHERENT
			uvc_urb->urb_buffer = usb_alloc_coherent(
				stream->dev->udev, stream->urb_size,
				gfp_flags | __GFP_NOWARN, &uvc_urb->urb_dma);
#else
			uvc_urb->urb_buffer =
			    kmalloc(stream->urb_size, gfp_flags | __GFP_NOWARN);
#endif
			if (!uvc_urb->urb_buffer) {
				uvc_free_urb_buffers(stream);
				break;
			}

			uvc_urb->stream = stream;
		}

		if (i == UVC_URBS) {
			uvc_trace(UVC_TRACE_VIDEO, "Allocated %u URB buffers "
				"of %ux%u bytes each.\n", UVC_URBS, npackets,
				psize);
			return npackets;
		}
	}

	uvc_trace(UVC_TRACE_VIDEO, "Failed to allocate URB buffers (%u bytes "
		"per packet).\n", psize);
	return 0;
}

/*
 * Uninitialize isochronous/bulk URBs and free transfer buffers.
 */
static void uvc_uninit_video(struct uvc_streaming *stream, int free_buffers)
{
	struct urb *urb;
	unsigned int i;

	uvc_video_stats_stop(stream);

	for (i = 0; i < UVC_URBS; ++i) {
		struct uvc_urb *uvc_urb = &stream->uvc_urb[i];

		urb = uvc_urb->urb;
		if (urb == NULL)
			continue;

		usb_kill_urb(urb);
		usb_free_urb(urb);
		uvc_urb->urb = NULL;
	}

	if (free_buffers)
		uvc_free_urb_buffers(stream);
}

/*
 * Compute the maximum number of bytes per interval for an endpoint.
 */
static unsigned int uvc_endpoint_max_bpi(struct usb_device *dev,
					 struct usb_host_endpoint *ep)
{
	u16 psize;
	u16 mult;

	switch (dev->speed) {
	case USB_SPEED_SUPER:
	case USB_SPEED_SUPER_PLUS:
		return le16_to_cpu(ep->ss_ep_comp.wBytesPerInterval);
	case USB_SPEED_HIGH:
		psize = usb_endpoint_maxp(&ep->desc);
		mult = usb_endpoint_maxp_mult(&ep->desc);
		return psize * mult;
	case USB_SPEED_WIRELESS:
		psize = usb_endpoint_maxp(&ep->desc);
		return psize;
	default:
		psize = usb_endpoint_maxp(&ep->desc);
		return psize;
	}
}

/*
 * Initialize isochronous URBs and allocate transfer buffers. The packet size
 * is given by the endpoint.
 */
static int uvc_init_video_isoc(struct uvc_streaming *stream,
	struct usb_host_endpoint *ep, gfp_t gfp_flags)
{
	struct urb *urb;
	unsigned int npackets, i, j;
	u16 psize;
	u32 size;

	psize = uvc_endpoint_max_bpi(stream->dev->udev, ep);
	size = stream->ctrl.dwMaxVideoFrameSize;

	npackets = uvc_alloc_urb_buffers(stream, size, psize, gfp_flags);
	if (npackets == 0)
		return -ENOMEM;

	size = npackets * psize;

	for (i = 0; i < UVC_URBS; ++i) {
		struct uvc_urb *uvc_urb = &stream->uvc_urb[i];

		urb = usb_alloc_urb(npackets, gfp_flags);
		if (urb == NULL) {
			uvc_uninit_video(stream, 1);
			return -ENOMEM;
		}

		urb->dev = stream->dev->udev;
		urb->context = uvc_urb;
		urb->pipe = usb_rcvisocpipe(stream->dev->udev,
				ep->desc.bEndpointAddress);
#ifndef CONFIG_DMA_NONCOHERENT
		urb->transfer_flags = URB_ISO_ASAP | URB_NO_TRANSFER_DMA_MAP;
		urb->transfer_dma = uvc_urb->urb_dma;
#else
		urb->transfer_flags = URB_ISO_ASAP;
#endif
		urb->interval = ep->desc.bInterval;
		urb->transfer_buffer = uvc_urb->urb_buffer;
		urb->complete = uvc_video_complete;
		urb->number_of_packets = npackets;
		urb->transfer_buffer_length = size;

		for (j = 0; j < npackets; ++j) {
			urb->iso_frame_desc[j].offset = j * psize;
			urb->iso_frame_desc[j].length = psize;
		}

		uvc_urb->urb = urb;
	}

	return 0;
}

/*
 * Initialize bulk URBs and allocate transfer buffers. The packet size is
 * given by the endpoint.
 */
static int uvc_init_video_bulk(struct uvc_streaming *stream,
	struct usb_host_endpoint *ep, gfp_t gfp_flags)
{
	struct urb *urb;
	unsigned int npackets, pipe, i;
	u16 psize;
	u32 size;

	psize = usb_endpoint_maxp(&ep->desc);
	size = stream->ctrl.dwMaxPayloadTransferSize;
	stream->bulk.max_payload_size = size;

	npackets = uvc_alloc_urb_buffers(stream, size, psize, gfp_flags);
	if (npackets == 0)
		return -ENOMEM;

	size = npackets * psize;

	if (usb_endpoint_dir_in(&ep->desc))
		pipe = usb_rcvbulkpipe(stream->dev->udev,
				       ep->desc.bEndpointAddress);
	else
		pipe = usb_sndbulkpipe(stream->dev->udev,
				       ep->desc.bEndpointAddress);

	if (stream->type == V4L2_BUF_TYPE_VIDEO_OUTPUT)
		size = 0;

	for (i = 0; i < UVC_URBS; ++i) {
		struct uvc_urb *uvc_urb = &stream->uvc_urb[i];

		urb = usb_alloc_urb(0, gfp_flags);
		if (urb == NULL) {
			uvc_uninit_video(stream, 1);
			return -ENOMEM;
		}

		usb_fill_bulk_urb(urb, stream->dev->udev, pipe,
			uvc_urb->urb_buffer, size, uvc_video_complete,
			uvc_urb);
#ifndef CONFIG_DMA_NONCOHERENT
		urb->transfer_flags = URB_NO_TRANSFER_DMA_MAP;
		urb->transfer_dma = uvc_urb->urb_dma;
#endif

		uvc_urb->urb = urb;
	}

	return 0;
}

/*
 * Initialize isochronous/bulk URBs and allocate transfer buffers.
 */
static int uvc_init_video(struct uvc_streaming *stream, gfp_t gfp_flags)
{
	struct usb_interface *intf = stream->intf;
	struct usb_host_endpoint *ep;
	unsigned int i;
	int ret;

	stream->sequence = -1;
	stream->last_fid = -1;
	stream->bulk.header_size = 0;
	stream->bulk.skip_payload = 0;
	stream->bulk.payload_size = 0;

	uvc_video_stats_start(stream);

	stream->async_wq = alloc_workqueue("uvcvideo", WQ_UNBOUND | WQ_HIGHPRI,
			0);
	if (!stream->async_wq)
		return -ENOMEM;

	if (intf->num_altsetting > 1) {
		struct usb_host_endpoint *best_ep = NULL;
		unsigned int best_psize = UINT_MAX;
		unsigned int bandwidth;
		unsigned int uninitialized_var(altsetting);
		int intfnum = stream->intfnum;

		/* Isochronous endpoint, select the alternate setting. */
		bandwidth = stream->ctrl.dwMaxPayloadTransferSize;

		if (bandwidth == 0) {
			uvc_trace(UVC_TRACE_VIDEO, "Device requested null "
				"bandwidth, defaulting to lowest.\n");
			bandwidth = 1;
		} else {
			uvc_trace(UVC_TRACE_VIDEO, "Device requested %u "
				"B/frame bandwidth.\n", bandwidth);
		}

		for (i = 0; i < intf->num_altsetting; ++i) {
			struct usb_host_interface *alts;
			unsigned int psize;

			alts = &intf->altsetting[i];
			ep = uvc_find_endpoint(alts,
				stream->header.bEndpointAddress);
			if (ep == NULL)
				continue;

			/* Check if the bandwidth is high enough. */
			psize = uvc_endpoint_max_bpi(stream->dev->udev, ep);
			if (psize >= bandwidth && psize <= best_psize) {
				altsetting = alts->desc.bAlternateSetting;
				best_psize = psize;
				best_ep = ep;
			}
		}

		if (best_ep == NULL) {
			uvc_trace(UVC_TRACE_VIDEO, "No fast enough alt setting "
				"for requested bandwidth.\n");
			return -EIO;
		}

		uvc_trace(UVC_TRACE_VIDEO, "Selecting alternate setting %u "
			"(%u B/frame bandwidth).\n", altsetting, best_psize);

		ret = usb_set_interface(stream->dev->udev, intfnum, altsetting);
		if (ret < 0)
			return ret;

		ret = uvc_init_video_isoc(stream, best_ep, gfp_flags);
	} else {
		/* Bulk endpoint, proceed to URB initialization. */
		ep = uvc_find_endpoint(&intf->altsetting[0],
				stream->header.bEndpointAddress);
		if (ep == NULL)
			return -EIO;

		ret = uvc_init_video_bulk(stream, ep, gfp_flags);
	}

	if (ret < 0)
		return ret;

	/* Submit the URBs. */
	for (i = 0; i < UVC_URBS; ++i) {
		struct uvc_urb *uvc_urb = &stream->uvc_urb[i];

		ret = usb_submit_urb(uvc_urb->urb, gfp_flags);
		if (ret < 0) {
			uvc_printk(KERN_ERR, "Failed to submit URB %u "
					"(%d).\n", i, ret);
			uvc_uninit_video(stream, 1);
			return ret;
		}
	}

	/* The Logitech C920 temporarily forgets that it should not be adjusting
	 * Exposure Absolute during init so restore controls to stored values.
	 */
	if (stream->dev->quirks & UVC_QUIRK_RESTORE_CTRLS_ON_INIT)
		uvc_ctrl_restore_values(stream->dev);

	return 0;
}

/* --------------------------------------------------------------------------
 * Suspend/resume
 */

/*
 * Stop streaming without disabling the video queue.
 *
 * To let userspace applications resume without trouble, we must not touch the
 * video buffers in any way. We mark the device as frozen to make sure the URB
 * completion handler won't try to cancel the queue when we kill the URBs.
 */
int uvc_video_suspend(struct uvc_streaming *stream)
{
	if (!uvc_queue_streaming(&stream->queue))
		return 0;

	stream->frozen = 1;
	uvc_uninit_video(stream, 0);
	usb_set_interface(stream->dev->udev, stream->intfnum, 0);
	return 0;
}

/*
 * Reconfigure the video interface and restart streaming if it was enabled
 * before suspend.
 *
 * If an error occurs, disable the video queue. This will wake all pending
 * buffers, making sure userspace applications are notified of the problem
 * instead of waiting forever.
 */
int uvc_video_resume(struct uvc_streaming *stream, int reset)
{
	int ret;

	/* If the bus has been reset on resume, set the alternate setting to 0.
	 * This should be the default value, but some devices crash or otherwise
	 * misbehave if they don't receive a SET_INTERFACE request before any
	 * other video control request.
	 */
	if (reset)
		usb_set_interface(stream->dev->udev, stream->intfnum, 0);

	stream->frozen = 0;

	uvc_video_clock_reset(stream);

	if (!uvc_queue_streaming(&stream->queue))
		return 0;

	ret = uvc_commit_video(stream, &stream->ctrl);
	if (ret < 0)
		return ret;

	return uvc_init_video(stream, GFP_NOIO);
}

/* ------------------------------------------------------------------------
 * Video device
 */

/*
 * Initialize the UVC video device by switching to alternate setting 0 and
 * retrieve the default format.
 *
 * Some cameras (namely the Fuji Finepix) set the format and frame
 * indexes to zero. The UVC standard doesn't clearly make this a spec
 * violation, so try to silently fix the values if possible.
 *
 * This function is called before registering the device with V4L.
 */
int uvc_video_init(struct uvc_streaming *stream)
{
	struct uvc_streaming_control *probe = &stream->ctrl;
	struct uvc_format *format = NULL;
	struct uvc_frame *frame = NULL;
	unsigned int i;
	int ret;

	if (stream->nformats == 0) {
		uvc_printk(KERN_INFO, "No supported video formats found.\n");
		return -EINVAL;
	}

	atomic_set(&stream->active, 0);

	/* Alternate setting 0 should be the default, yet the XBox Live Vision
	 * Cam (and possibly other devices) crash or otherwise misbehave if
	 * they don't receive a SET_INTERFACE request before any other video
	 * control request.
	 */
	usb_set_interface(stream->dev->udev, stream->intfnum, 0);

	/* Set the streaming probe control with default streaming parameters
	 * retrieved from the device. Webcams that don't suport GET_DEF
	 * requests on the probe control will just keep their current streaming
	 * parameters.
	 */
	if (uvc_get_video_ctrl(stream, probe, 1, UVC_GET_DEF) == 0)
		uvc_set_video_ctrl(stream, probe, 1);

	/* Initialize the streaming parameters with the probe control current
	 * value. This makes sure SET_CUR requests on the streaming commit
	 * control will always use values retrieved from a successful GET_CUR
	 * request on the probe control, as required by the UVC specification.
	 */
	ret = uvc_get_video_ctrl(stream, probe, 1, UVC_GET_CUR);
	if (ret < 0)
		return ret;

	/* Check if the default format descriptor exists. Use the first
	 * available format otherwise.
	 */
	for (i = stream->nformats; i > 0; --i) {
		format = &stream->format[i-1];
		if (format->index == probe->bFormatIndex)
			break;
	}

	if (format->nframes == 0) {
		uvc_printk(KERN_INFO, "No frame descriptor found for the "
			"default format.\n");
		return -EINVAL;
	}

	/* Zero bFrameIndex might be correct. Stream-based formats (including
	 * MPEG-2 TS and DV) do not support frames but have a dummy frame
	 * descriptor with bFrameIndex set to zero. If the default frame
	 * descriptor is not found, use the first available frame.
	 */
	for (i = format->nframes; i > 0; --i) {
		frame = &format->frame[i-1];
		if (frame->bFrameIndex == probe->bFrameIndex)
			break;
	}

	probe->bFormatIndex = format->index;
	probe->bFrameIndex = frame->bFrameIndex;

	stream->def_format = format;
	stream->cur_format = format;
	stream->cur_frame = frame;

	/* Select the video decoding function */
	if (stream->type == V4L2_BUF_TYPE_VIDEO_CAPTURE) {
		if (stream->dev->quirks & UVC_QUIRK_BUILTIN_ISIGHT)
			stream->decode = uvc_video_decode_isight;
		else if (stream->intf->num_altsetting > 1)
			stream->decode = uvc_video_decode_isoc;
		else
			stream->decode = uvc_video_decode_bulk;
	} else {
		if (stream->intf->num_altsetting == 1)
			stream->decode = uvc_video_encode_bulk;
		else {
			uvc_printk(KERN_INFO, "Isochronous endpoints are not "
				"supported for video output devices.\n");
			return -EINVAL;
		}
	}

	return 0;
}

/*
 * Enable or disable the video stream.
 */
int uvc_video_enable(struct uvc_streaming *stream, int enable)
{
	int ret;

	if (!enable) {
		uvc_uninit_video(stream, 1);
		if (stream->intf->num_altsetting > 1) {
			usb_set_interface(stream->dev->udev,
					  stream->intfnum, 0);
		} else {
			/* UVC doesn't specify how to inform a bulk-based device
			 * when the video stream is stopped. Windows sends a
			 * CLEAR_FEATURE(HALT) request to the video streaming
			 * bulk endpoint, mimic the same behaviour.
			 */
			unsigned int epnum = stream->header.bEndpointAddress
					   & USB_ENDPOINT_NUMBER_MASK;
			unsigned int dir = stream->header.bEndpointAddress
					 & USB_ENDPOINT_DIR_MASK;
			unsigned int pipe;

			pipe = usb_sndbulkpipe(stream->dev->udev, epnum) | dir;
			usb_clear_halt(stream->dev->udev, pipe);
		}

		uvc_video_clock_cleanup(stream);
		return 0;
	}

	ret = uvc_video_clock_init(stream);
	if (ret < 0)
		return ret;

	/* Commit the streaming parameters. */
	ret = uvc_commit_video(stream, &stream->ctrl);
	if (ret < 0)
		goto error_commit;

	ret = uvc_init_video(stream, GFP_KERNEL);
	if (ret < 0)
		goto error_video;

	return 0;

error_video:
	usb_set_interface(stream->dev->udev, stream->intfnum, 0);
error_commit:
	uvc_video_clock_cleanup(stream);

	return ret;
}<|MERGE_RESOLUTION|>--- conflicted
+++ resolved
@@ -1094,12 +1094,7 @@
 	return data[0];
 }
 
-<<<<<<< HEAD
 static void uvc_video_copy_packets(struct uvc_urb *uvc_urb)
-=======
-static void uvc_video_decode_data(struct uvc_streaming *stream,
-		struct uvc_buffer *buf, const u8 *data, int len)
->>>>>>> 84df9525
 {
 	unsigned int i;
 
@@ -1327,10 +1322,6 @@
 /*
  * Completion handler for video URBs.
  */
-<<<<<<< HEAD
-static void uvc_video_decode_isoc(struct uvc_urb *uvc_urb,
-		struct uvc_buffer *buf)
-=======
 
 static void uvc_video_next_buffers(struct uvc_streaming *stream,
 		struct uvc_buffer **video_buf, struct uvc_buffer **meta_buf)
@@ -1354,9 +1345,8 @@
 	*video_buf = uvc_queue_next_buffer(&stream->queue, *video_buf);
 }
 
-static void uvc_video_decode_isoc(struct urb *urb, struct uvc_streaming *stream,
+static void uvc_video_decode_isoc(struct uvc_urb *uvc_urb,
 			struct uvc_buffer *buf, struct uvc_buffer *meta_buf)
->>>>>>> 84df9525
 {
 	struct urb *urb = uvc_urb->urb;
 	struct uvc_streaming *stream = uvc_urb->stream;
@@ -1402,13 +1392,8 @@
 	}
 }
 
-<<<<<<< HEAD
 static void uvc_video_decode_bulk(struct uvc_urb *uvc_urb,
-		struct uvc_buffer *buf)
-=======
-static void uvc_video_decode_bulk(struct urb *urb, struct uvc_streaming *stream,
 			struct uvc_buffer *buf, struct uvc_buffer *meta_buf)
->>>>>>> 84df9525
 {
 	struct urb *urb = uvc_urb->urb;
 	struct uvc_streaming *stream = uvc_urb->stream;
@@ -1480,13 +1465,8 @@
 	}
 }
 
-<<<<<<< HEAD
 static void uvc_video_encode_bulk(struct uvc_urb *uvc_urb,
-		struct uvc_buffer *buf)
-=======
-static void uvc_video_encode_bulk(struct urb *urb, struct uvc_streaming *stream,
-	struct uvc_buffer *buf, struct uvc_buffer *meta_buf)
->>>>>>> 84df9525
+		struct uvc_buffer *buf, struct uvc_buffer *meta_buf)
 {
 	struct urb *urb = uvc_urb->urb;
 	struct uvc_streaming *stream = uvc_urb->stream;
@@ -1565,7 +1545,6 @@
 
 	buf = uvc_queue_get_current_buffer(queue);
 
-<<<<<<< HEAD
 	/* Re-initialise the URB packet work */
 	uvc_urb->packets = 0;
 
@@ -1573,7 +1552,15 @@
 	 * Process the URB headers, and optionally queue expensive memcpy tasks
 	 * to be deferred to a work queue.
 	 */
-	stream->decode(uvc_urb, buf);
+	if (vb2_qmeta) {
+		spin_lock_irqsave(&qmeta->irqlock, flags);
+		if (!list_empty(&qmeta->irqqueue))
+			buf_meta = list_first_entry(&qmeta->irqqueue,
+						    struct uvc_buffer, queue);
+		spin_unlock_irqrestore(&qmeta->irqlock, flags);
+	}
+
+	stream->decode(uvc_urb, buf, buf_meta);
 
 	/* Without any queued work, we must submit the URB. */
 	if (!uvc_urb->packets) {
@@ -1584,17 +1571,6 @@
 				   ret);
 		return;
 	}
-=======
-	if (vb2_qmeta) {
-		spin_lock_irqsave(&qmeta->irqlock, flags);
-		if (!list_empty(&qmeta->irqqueue))
-			buf_meta = list_first_entry(&qmeta->irqqueue,
-						    struct uvc_buffer, queue);
-		spin_unlock_irqrestore(&qmeta->irqlock, flags);
-	}
-
-	stream->decode(urb, stream, buf, buf_meta);
->>>>>>> 84df9525
 
 	/*
 	 * When the stream is stopped, all URBs are freed as part of the call to
