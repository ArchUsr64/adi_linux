/*******************************************************************************

  Intel 10 Gigabit PCI Express Linux driver
  Copyright(c) 1999 - 2015 Intel Corporation.

  This program is free software; you can redistribute it and/or modify it
  under the terms and conditions of the GNU General Public License,
  version 2, as published by the Free Software Foundation.

  This program is distributed in the hope it will be useful, but WITHOUT
  ANY WARRANTY; without even the implied warranty of MERCHANTABILITY or
  FITNESS FOR A PARTICULAR PURPOSE.  See the GNU General Public License for
  more details.

  You should have received a copy of the GNU General Public License along with
  this program; if not, write to the Free Software Foundation, Inc.,
  51 Franklin St - Fifth Floor, Boston, MA 02110-1301 USA.

  The full GNU General Public License is included in this distribution in
  the file called "COPYING".

  Contact Information:
  Linux NICS <linux.nics@intel.com>
  e1000-devel Mailing List <e1000-devel@lists.sourceforge.net>
  Intel Corporation, 5200 N.E. Elam Young Parkway, Hillsboro, OR 97124-6497

*******************************************************************************/

#include <linux/types.h>
#include <linux/module.h>
#include <linux/pci.h>
#include <linux/netdevice.h>
#include <linux/vmalloc.h>
#include <linux/string.h>
#include <linux/in.h>
#include <linux/interrupt.h>
#include <linux/ip.h>
#include <linux/tcp.h>
#include <linux/sctp.h>
#include <linux/pkt_sched.h>
#include <linux/ipv6.h>
#include <linux/slab.h>
#include <net/checksum.h>
#include <net/ip6_checksum.h>
#include <linux/etherdevice.h>
#include <linux/ethtool.h>
#include <linux/if.h>
#include <linux/if_vlan.h>
#include <linux/if_macvlan.h>
#include <linux/if_bridge.h>
#include <linux/prefetch.h>
#include <scsi/fc/fc_fcoe.h>
#include <net/vxlan.h>
#include <net/pkt_cls.h>
#include <net/tc_act/tc_gact.h>

#ifdef CONFIG_OF
#include <linux/of_net.h>
#endif

#ifdef CONFIG_SPARC
#include <asm/idprom.h>
#include <asm/prom.h>
#endif

#include "ixgbe.h"
#include "ixgbe_common.h"
#include "ixgbe_dcb_82599.h"
#include "ixgbe_sriov.h"
#include "ixgbe_model.h"

char ixgbe_driver_name[] = "ixgbe";
static const char ixgbe_driver_string[] =
			      "Intel(R) 10 Gigabit PCI Express Network Driver";
#ifdef IXGBE_FCOE
char ixgbe_default_device_descr[] =
			      "Intel(R) 10 Gigabit Network Connection";
#else
static char ixgbe_default_device_descr[] =
			      "Intel(R) 10 Gigabit Network Connection";
#endif
#define DRV_VERSION "4.2.1-k"
const char ixgbe_driver_version[] = DRV_VERSION;
static const char ixgbe_copyright[] =
				"Copyright (c) 1999-2015 Intel Corporation.";

static const char ixgbe_overheat_msg[] = "Network adapter has been stopped because it has over heated. Restart the computer. If the problem persists, power off the system and replace the adapter";

static const struct ixgbe_info *ixgbe_info_tbl[] = {
	[board_82598]		= &ixgbe_82598_info,
	[board_82599]		= &ixgbe_82599_info,
	[board_X540]		= &ixgbe_X540_info,
	[board_X550]		= &ixgbe_X550_info,
	[board_X550EM_x]	= &ixgbe_X550EM_x_info,
};

/* ixgbe_pci_tbl - PCI Device ID Table
 *
 * Wildcard entries (PCI_ANY_ID) should come last
 * Last entry must be all 0s
 *
 * { Vendor ID, Device ID, SubVendor ID, SubDevice ID,
 *   Class, Class Mask, private data (not used) }
 */
static const struct pci_device_id ixgbe_pci_tbl[] = {
	{PCI_VDEVICE(INTEL, IXGBE_DEV_ID_82598), board_82598 },
	{PCI_VDEVICE(INTEL, IXGBE_DEV_ID_82598AF_DUAL_PORT), board_82598 },
	{PCI_VDEVICE(INTEL, IXGBE_DEV_ID_82598AF_SINGLE_PORT), board_82598 },
	{PCI_VDEVICE(INTEL, IXGBE_DEV_ID_82598AT), board_82598 },
	{PCI_VDEVICE(INTEL, IXGBE_DEV_ID_82598AT2), board_82598 },
	{PCI_VDEVICE(INTEL, IXGBE_DEV_ID_82598EB_CX4), board_82598 },
	{PCI_VDEVICE(INTEL, IXGBE_DEV_ID_82598_CX4_DUAL_PORT), board_82598 },
	{PCI_VDEVICE(INTEL, IXGBE_DEV_ID_82598_DA_DUAL_PORT), board_82598 },
	{PCI_VDEVICE(INTEL, IXGBE_DEV_ID_82598_SR_DUAL_PORT_EM), board_82598 },
	{PCI_VDEVICE(INTEL, IXGBE_DEV_ID_82598EB_XF_LR), board_82598 },
	{PCI_VDEVICE(INTEL, IXGBE_DEV_ID_82598EB_SFP_LOM), board_82598 },
	{PCI_VDEVICE(INTEL, IXGBE_DEV_ID_82598_BX), board_82598 },
	{PCI_VDEVICE(INTEL, IXGBE_DEV_ID_82599_KX4), board_82599 },
	{PCI_VDEVICE(INTEL, IXGBE_DEV_ID_82599_XAUI_LOM), board_82599 },
	{PCI_VDEVICE(INTEL, IXGBE_DEV_ID_82599_KR), board_82599 },
	{PCI_VDEVICE(INTEL, IXGBE_DEV_ID_82599_SFP), board_82599 },
	{PCI_VDEVICE(INTEL, IXGBE_DEV_ID_82599_SFP_EM), board_82599 },
	{PCI_VDEVICE(INTEL, IXGBE_DEV_ID_82599_KX4_MEZZ), board_82599 },
	{PCI_VDEVICE(INTEL, IXGBE_DEV_ID_82599_CX4), board_82599 },
	{PCI_VDEVICE(INTEL, IXGBE_DEV_ID_82599_BACKPLANE_FCOE), board_82599 },
	{PCI_VDEVICE(INTEL, IXGBE_DEV_ID_82599_SFP_FCOE), board_82599 },
	{PCI_VDEVICE(INTEL, IXGBE_DEV_ID_82599_T3_LOM), board_82599 },
	{PCI_VDEVICE(INTEL, IXGBE_DEV_ID_82599_COMBO_BACKPLANE), board_82599 },
	{PCI_VDEVICE(INTEL, IXGBE_DEV_ID_X540T), board_X540 },
	{PCI_VDEVICE(INTEL, IXGBE_DEV_ID_82599_SFP_SF2), board_82599 },
	{PCI_VDEVICE(INTEL, IXGBE_DEV_ID_82599_LS), board_82599 },
	{PCI_VDEVICE(INTEL, IXGBE_DEV_ID_82599_QSFP_SF_QP), board_82599 },
	{PCI_VDEVICE(INTEL, IXGBE_DEV_ID_82599EN_SFP), board_82599 },
	{PCI_VDEVICE(INTEL, IXGBE_DEV_ID_82599_SFP_SF_QP), board_82599 },
	{PCI_VDEVICE(INTEL, IXGBE_DEV_ID_X540T1), board_X540 },
	{PCI_VDEVICE(INTEL, IXGBE_DEV_ID_X550T), board_X550},
	{PCI_VDEVICE(INTEL, IXGBE_DEV_ID_X550EM_X_KX4), board_X550EM_x},
	{PCI_VDEVICE(INTEL, IXGBE_DEV_ID_X550EM_X_KR), board_X550EM_x},
	{PCI_VDEVICE(INTEL, IXGBE_DEV_ID_X550EM_X_10G_T), board_X550EM_x},
	{PCI_VDEVICE(INTEL, IXGBE_DEV_ID_X550EM_X_SFP), board_X550EM_x},
	/* required last entry */
	{0, }
};
MODULE_DEVICE_TABLE(pci, ixgbe_pci_tbl);

#ifdef CONFIG_IXGBE_DCA
static int ixgbe_notify_dca(struct notifier_block *, unsigned long event,
			    void *p);
static struct notifier_block dca_notifier = {
	.notifier_call = ixgbe_notify_dca,
	.next          = NULL,
	.priority      = 0
};
#endif

#ifdef CONFIG_PCI_IOV
static unsigned int max_vfs;
module_param(max_vfs, uint, 0);
MODULE_PARM_DESC(max_vfs,
		 "Maximum number of virtual functions to allocate per physical function - default is zero and maximum value is 63. (Deprecated)");
#endif /* CONFIG_PCI_IOV */

static unsigned int allow_unsupported_sfp;
module_param(allow_unsupported_sfp, uint, 0);
MODULE_PARM_DESC(allow_unsupported_sfp,
		 "Allow unsupported and untested SFP+ modules on 82599-based adapters");

#define DEFAULT_MSG_ENABLE (NETIF_MSG_DRV|NETIF_MSG_PROBE|NETIF_MSG_LINK)
static int debug = -1;
module_param(debug, int, 0);
MODULE_PARM_DESC(debug, "Debug level (0=none,...,16=all)");

MODULE_AUTHOR("Intel Corporation, <linux.nics@intel.com>");
MODULE_DESCRIPTION("Intel(R) 10 Gigabit PCI Express Network Driver");
MODULE_LICENSE("GPL");
MODULE_VERSION(DRV_VERSION);

static struct workqueue_struct *ixgbe_wq;

static bool ixgbe_check_cfg_remove(struct ixgbe_hw *hw, struct pci_dev *pdev);

static int ixgbe_read_pci_cfg_word_parent(struct ixgbe_adapter *adapter,
					  u32 reg, u16 *value)
{
	struct pci_dev *parent_dev;
	struct pci_bus *parent_bus;

	parent_bus = adapter->pdev->bus->parent;
	if (!parent_bus)
		return -1;

	parent_dev = parent_bus->self;
	if (!parent_dev)
		return -1;

	if (!pci_is_pcie(parent_dev))
		return -1;

	pcie_capability_read_word(parent_dev, reg, value);
	if (*value == IXGBE_FAILED_READ_CFG_WORD &&
	    ixgbe_check_cfg_remove(&adapter->hw, parent_dev))
		return -1;
	return 0;
}

static s32 ixgbe_get_parent_bus_info(struct ixgbe_adapter *adapter)
{
	struct ixgbe_hw *hw = &adapter->hw;
	u16 link_status = 0;
	int err;

	hw->bus.type = ixgbe_bus_type_pci_express;

	/* Get the negotiated link width and speed from PCI config space of the
	 * parent, as this device is behind a switch
	 */
	err = ixgbe_read_pci_cfg_word_parent(adapter, 18, &link_status);

	/* assume caller will handle error case */
	if (err)
		return err;

	hw->bus.width = ixgbe_convert_bus_width(link_status);
	hw->bus.speed = ixgbe_convert_bus_speed(link_status);

	return 0;
}

/**
 * ixgbe_check_from_parent - Determine whether PCIe info should come from parent
 * @hw: hw specific details
 *
 * This function is used by probe to determine whether a device's PCI-Express
 * bandwidth details should be gathered from the parent bus instead of from the
 * device. Used to ensure that various locations all have the correct device ID
 * checks.
 */
static inline bool ixgbe_pcie_from_parent(struct ixgbe_hw *hw)
{
	switch (hw->device_id) {
	case IXGBE_DEV_ID_82599_SFP_SF_QP:
	case IXGBE_DEV_ID_82599_QSFP_SF_QP:
		return true;
	default:
		return false;
	}
}

static void ixgbe_check_minimum_link(struct ixgbe_adapter *adapter,
				     int expected_gts)
{
	struct ixgbe_hw *hw = &adapter->hw;
	int max_gts = 0;
	enum pci_bus_speed speed = PCI_SPEED_UNKNOWN;
	enum pcie_link_width width = PCIE_LNK_WIDTH_UNKNOWN;
	struct pci_dev *pdev;

	/* Some devices are not connected over PCIe and thus do not negotiate
	 * speed. These devices do not have valid bus info, and thus any report
	 * we generate may not be correct.
	 */
	if (hw->bus.type == ixgbe_bus_type_internal)
		return;

	/* determine whether to use the parent device */
	if (ixgbe_pcie_from_parent(&adapter->hw))
		pdev = adapter->pdev->bus->parent->self;
	else
		pdev = adapter->pdev;

	if (pcie_get_minimum_link(pdev, &speed, &width) ||
	    speed == PCI_SPEED_UNKNOWN || width == PCIE_LNK_WIDTH_UNKNOWN) {
		e_dev_warn("Unable to determine PCI Express bandwidth.\n");
		return;
	}

	switch (speed) {
	case PCIE_SPEED_2_5GT:
		/* 8b/10b encoding reduces max throughput by 20% */
		max_gts = 2 * width;
		break;
	case PCIE_SPEED_5_0GT:
		/* 8b/10b encoding reduces max throughput by 20% */
		max_gts = 4 * width;
		break;
	case PCIE_SPEED_8_0GT:
		/* 128b/130b encoding reduces throughput by less than 2% */
		max_gts = 8 * width;
		break;
	default:
		e_dev_warn("Unable to determine PCI Express bandwidth.\n");
		return;
	}

	e_dev_info("PCI Express bandwidth of %dGT/s available\n",
		   max_gts);
	e_dev_info("(Speed:%s, Width: x%d, Encoding Loss:%s)\n",
		   (speed == PCIE_SPEED_8_0GT ? "8.0GT/s" :
		    speed == PCIE_SPEED_5_0GT ? "5.0GT/s" :
		    speed == PCIE_SPEED_2_5GT ? "2.5GT/s" :
		    "Unknown"),
		   width,
		   (speed == PCIE_SPEED_2_5GT ? "20%" :
		    speed == PCIE_SPEED_5_0GT ? "20%" :
		    speed == PCIE_SPEED_8_0GT ? "<2%" :
		    "Unknown"));

	if (max_gts < expected_gts) {
		e_dev_warn("This is not sufficient for optimal performance of this card.\n");
		e_dev_warn("For optimal performance, at least %dGT/s of bandwidth is required.\n",
			expected_gts);
		e_dev_warn("A slot with more lanes and/or higher speed is suggested.\n");
	}
}

static void ixgbe_service_event_schedule(struct ixgbe_adapter *adapter)
{
	if (!test_bit(__IXGBE_DOWN, &adapter->state) &&
	    !test_bit(__IXGBE_REMOVING, &adapter->state) &&
	    !test_and_set_bit(__IXGBE_SERVICE_SCHED, &adapter->state))
		queue_work(ixgbe_wq, &adapter->service_task);
}

static void ixgbe_remove_adapter(struct ixgbe_hw *hw)
{
	struct ixgbe_adapter *adapter = hw->back;

	if (!hw->hw_addr)
		return;
	hw->hw_addr = NULL;
	e_dev_err("Adapter removed\n");
	if (test_bit(__IXGBE_SERVICE_INITED, &adapter->state))
		ixgbe_service_event_schedule(adapter);
}

static void ixgbe_check_remove(struct ixgbe_hw *hw, u32 reg)
{
	u32 value;

	/* The following check not only optimizes a bit by not
	 * performing a read on the status register when the
	 * register just read was a status register read that
	 * returned IXGBE_FAILED_READ_REG. It also blocks any
	 * potential recursion.
	 */
	if (reg == IXGBE_STATUS) {
		ixgbe_remove_adapter(hw);
		return;
	}
	value = ixgbe_read_reg(hw, IXGBE_STATUS);
	if (value == IXGBE_FAILED_READ_REG)
		ixgbe_remove_adapter(hw);
}

/**
 * ixgbe_read_reg - Read from device register
 * @hw: hw specific details
 * @reg: offset of register to read
 *
 * Returns : value read or IXGBE_FAILED_READ_REG if removed
 *
 * This function is used to read device registers. It checks for device
 * removal by confirming any read that returns all ones by checking the
 * status register value for all ones. This function avoids reading from
 * the hardware if a removal was previously detected in which case it
 * returns IXGBE_FAILED_READ_REG (all ones).
 */
u32 ixgbe_read_reg(struct ixgbe_hw *hw, u32 reg)
{
	u8 __iomem *reg_addr = ACCESS_ONCE(hw->hw_addr);
	u32 value;

	if (ixgbe_removed(reg_addr))
		return IXGBE_FAILED_READ_REG;
	value = readl(reg_addr + reg);
	if (unlikely(value == IXGBE_FAILED_READ_REG))
		ixgbe_check_remove(hw, reg);
	return value;
}

static bool ixgbe_check_cfg_remove(struct ixgbe_hw *hw, struct pci_dev *pdev)
{
	u16 value;

	pci_read_config_word(pdev, PCI_VENDOR_ID, &value);
	if (value == IXGBE_FAILED_READ_CFG_WORD) {
		ixgbe_remove_adapter(hw);
		return true;
	}
	return false;
}

u16 ixgbe_read_pci_cfg_word(struct ixgbe_hw *hw, u32 reg)
{
	struct ixgbe_adapter *adapter = hw->back;
	u16 value;

	if (ixgbe_removed(hw->hw_addr))
		return IXGBE_FAILED_READ_CFG_WORD;
	pci_read_config_word(adapter->pdev, reg, &value);
	if (value == IXGBE_FAILED_READ_CFG_WORD &&
	    ixgbe_check_cfg_remove(hw, adapter->pdev))
		return IXGBE_FAILED_READ_CFG_WORD;
	return value;
}

#ifdef CONFIG_PCI_IOV
static u32 ixgbe_read_pci_cfg_dword(struct ixgbe_hw *hw, u32 reg)
{
	struct ixgbe_adapter *adapter = hw->back;
	u32 value;

	if (ixgbe_removed(hw->hw_addr))
		return IXGBE_FAILED_READ_CFG_DWORD;
	pci_read_config_dword(adapter->pdev, reg, &value);
	if (value == IXGBE_FAILED_READ_CFG_DWORD &&
	    ixgbe_check_cfg_remove(hw, adapter->pdev))
		return IXGBE_FAILED_READ_CFG_DWORD;
	return value;
}
#endif /* CONFIG_PCI_IOV */

void ixgbe_write_pci_cfg_word(struct ixgbe_hw *hw, u32 reg, u16 value)
{
	struct ixgbe_adapter *adapter = hw->back;

	if (ixgbe_removed(hw->hw_addr))
		return;
	pci_write_config_word(adapter->pdev, reg, value);
}

static void ixgbe_service_event_complete(struct ixgbe_adapter *adapter)
{
	BUG_ON(!test_bit(__IXGBE_SERVICE_SCHED, &adapter->state));

	/* flush memory to make sure state is correct before next watchdog */
	smp_mb__before_atomic();
	clear_bit(__IXGBE_SERVICE_SCHED, &adapter->state);
}

struct ixgbe_reg_info {
	u32 ofs;
	char *name;
};

static const struct ixgbe_reg_info ixgbe_reg_info_tbl[] = {

	/* General Registers */
	{IXGBE_CTRL, "CTRL"},
	{IXGBE_STATUS, "STATUS"},
	{IXGBE_CTRL_EXT, "CTRL_EXT"},

	/* Interrupt Registers */
	{IXGBE_EICR, "EICR"},

	/* RX Registers */
	{IXGBE_SRRCTL(0), "SRRCTL"},
	{IXGBE_DCA_RXCTRL(0), "DRXCTL"},
	{IXGBE_RDLEN(0), "RDLEN"},
	{IXGBE_RDH(0), "RDH"},
	{IXGBE_RDT(0), "RDT"},
	{IXGBE_RXDCTL(0), "RXDCTL"},
	{IXGBE_RDBAL(0), "RDBAL"},
	{IXGBE_RDBAH(0), "RDBAH"},

	/* TX Registers */
	{IXGBE_TDBAL(0), "TDBAL"},
	{IXGBE_TDBAH(0), "TDBAH"},
	{IXGBE_TDLEN(0), "TDLEN"},
	{IXGBE_TDH(0), "TDH"},
	{IXGBE_TDT(0), "TDT"},
	{IXGBE_TXDCTL(0), "TXDCTL"},

	/* List Terminator */
	{ .name = NULL }
};


/*
 * ixgbe_regdump - register printout routine
 */
static void ixgbe_regdump(struct ixgbe_hw *hw, struct ixgbe_reg_info *reginfo)
{
	int i = 0, j = 0;
	char rname[16];
	u32 regs[64];

	switch (reginfo->ofs) {
	case IXGBE_SRRCTL(0):
		for (i = 0; i < 64; i++)
			regs[i] = IXGBE_READ_REG(hw, IXGBE_SRRCTL(i));
		break;
	case IXGBE_DCA_RXCTRL(0):
		for (i = 0; i < 64; i++)
			regs[i] = IXGBE_READ_REG(hw, IXGBE_DCA_RXCTRL(i));
		break;
	case IXGBE_RDLEN(0):
		for (i = 0; i < 64; i++)
			regs[i] = IXGBE_READ_REG(hw, IXGBE_RDLEN(i));
		break;
	case IXGBE_RDH(0):
		for (i = 0; i < 64; i++)
			regs[i] = IXGBE_READ_REG(hw, IXGBE_RDH(i));
		break;
	case IXGBE_RDT(0):
		for (i = 0; i < 64; i++)
			regs[i] = IXGBE_READ_REG(hw, IXGBE_RDT(i));
		break;
	case IXGBE_RXDCTL(0):
		for (i = 0; i < 64; i++)
			regs[i] = IXGBE_READ_REG(hw, IXGBE_RXDCTL(i));
		break;
	case IXGBE_RDBAL(0):
		for (i = 0; i < 64; i++)
			regs[i] = IXGBE_READ_REG(hw, IXGBE_RDBAL(i));
		break;
	case IXGBE_RDBAH(0):
		for (i = 0; i < 64; i++)
			regs[i] = IXGBE_READ_REG(hw, IXGBE_RDBAH(i));
		break;
	case IXGBE_TDBAL(0):
		for (i = 0; i < 64; i++)
			regs[i] = IXGBE_READ_REG(hw, IXGBE_TDBAL(i));
		break;
	case IXGBE_TDBAH(0):
		for (i = 0; i < 64; i++)
			regs[i] = IXGBE_READ_REG(hw, IXGBE_TDBAH(i));
		break;
	case IXGBE_TDLEN(0):
		for (i = 0; i < 64; i++)
			regs[i] = IXGBE_READ_REG(hw, IXGBE_TDLEN(i));
		break;
	case IXGBE_TDH(0):
		for (i = 0; i < 64; i++)
			regs[i] = IXGBE_READ_REG(hw, IXGBE_TDH(i));
		break;
	case IXGBE_TDT(0):
		for (i = 0; i < 64; i++)
			regs[i] = IXGBE_READ_REG(hw, IXGBE_TDT(i));
		break;
	case IXGBE_TXDCTL(0):
		for (i = 0; i < 64; i++)
			regs[i] = IXGBE_READ_REG(hw, IXGBE_TXDCTL(i));
		break;
	default:
		pr_info("%-15s %08x\n", reginfo->name,
			IXGBE_READ_REG(hw, reginfo->ofs));
		return;
	}

	for (i = 0; i < 8; i++) {
		snprintf(rname, 16, "%s[%d-%d]", reginfo->name, i*8, i*8+7);
		pr_err("%-15s", rname);
		for (j = 0; j < 8; j++)
			pr_cont(" %08x", regs[i*8+j]);
		pr_cont("\n");
	}

}

/*
 * ixgbe_dump - Print registers, tx-rings and rx-rings
 */
static void ixgbe_dump(struct ixgbe_adapter *adapter)
{
	struct net_device *netdev = adapter->netdev;
	struct ixgbe_hw *hw = &adapter->hw;
	struct ixgbe_reg_info *reginfo;
	int n = 0;
	struct ixgbe_ring *tx_ring;
	struct ixgbe_tx_buffer *tx_buffer;
	union ixgbe_adv_tx_desc *tx_desc;
	struct my_u0 { u64 a; u64 b; } *u0;
	struct ixgbe_ring *rx_ring;
	union ixgbe_adv_rx_desc *rx_desc;
	struct ixgbe_rx_buffer *rx_buffer_info;
	u32 staterr;
	int i = 0;

	if (!netif_msg_hw(adapter))
		return;

	/* Print netdevice Info */
	if (netdev) {
		dev_info(&adapter->pdev->dev, "Net device Info\n");
		pr_info("Device Name     state            "
			"trans_start      last_rx\n");
		pr_info("%-15s %016lX %016lX %016lX\n",
			netdev->name,
			netdev->state,
			netdev->trans_start,
			netdev->last_rx);
	}

	/* Print Registers */
	dev_info(&adapter->pdev->dev, "Register Dump\n");
	pr_info(" Register Name   Value\n");
	for (reginfo = (struct ixgbe_reg_info *)ixgbe_reg_info_tbl;
	     reginfo->name; reginfo++) {
		ixgbe_regdump(hw, reginfo);
	}

	/* Print TX Ring Summary */
	if (!netdev || !netif_running(netdev))
		return;

	dev_info(&adapter->pdev->dev, "TX Rings Summary\n");
	pr_info(" %s     %s              %s        %s\n",
		"Queue [NTU] [NTC] [bi(ntc)->dma  ]",
		"leng", "ntw", "timestamp");
	for (n = 0; n < adapter->num_tx_queues; n++) {
		tx_ring = adapter->tx_ring[n];
		tx_buffer = &tx_ring->tx_buffer_info[tx_ring->next_to_clean];
		pr_info(" %5d %5X %5X %016llX %08X %p %016llX\n",
			   n, tx_ring->next_to_use, tx_ring->next_to_clean,
			   (u64)dma_unmap_addr(tx_buffer, dma),
			   dma_unmap_len(tx_buffer, len),
			   tx_buffer->next_to_watch,
			   (u64)tx_buffer->time_stamp);
	}

	/* Print TX Rings */
	if (!netif_msg_tx_done(adapter))
		goto rx_ring_summary;

	dev_info(&adapter->pdev->dev, "TX Rings Dump\n");

	/* Transmit Descriptor Formats
	 *
	 * 82598 Advanced Transmit Descriptor
	 *   +--------------------------------------------------------------+
	 * 0 |         Buffer Address [63:0]                                |
	 *   +--------------------------------------------------------------+
	 * 8 |  PAYLEN  | POPTS  | IDX | STA | DCMD  |DTYP |  RSV |  DTALEN |
	 *   +--------------------------------------------------------------+
	 *   63       46 45    40 39 36 35 32 31   24 23 20 19              0
	 *
	 * 82598 Advanced Transmit Descriptor (Write-Back Format)
	 *   +--------------------------------------------------------------+
	 * 0 |                          RSV [63:0]                          |
	 *   +--------------------------------------------------------------+
	 * 8 |            RSV           |  STA  |          NXTSEQ           |
	 *   +--------------------------------------------------------------+
	 *   63                       36 35   32 31                         0
	 *
	 * 82599+ Advanced Transmit Descriptor
	 *   +--------------------------------------------------------------+
	 * 0 |         Buffer Address [63:0]                                |
	 *   +--------------------------------------------------------------+
	 * 8 |PAYLEN  |POPTS|CC|IDX  |STA  |DCMD  |DTYP |MAC  |RSV  |DTALEN |
	 *   +--------------------------------------------------------------+
	 *   63     46 45 40 39 38 36 35 32 31  24 23 20 19 18 17 16 15     0
	 *
	 * 82599+ Advanced Transmit Descriptor (Write-Back Format)
	 *   +--------------------------------------------------------------+
	 * 0 |                          RSV [63:0]                          |
	 *   +--------------------------------------------------------------+
	 * 8 |            RSV           |  STA  |           RSV             |
	 *   +--------------------------------------------------------------+
	 *   63                       36 35   32 31                         0
	 */

	for (n = 0; n < adapter->num_tx_queues; n++) {
		tx_ring = adapter->tx_ring[n];
		pr_info("------------------------------------\n");
		pr_info("TX QUEUE INDEX = %d\n", tx_ring->queue_index);
		pr_info("------------------------------------\n");
		pr_info("%s%s    %s              %s        %s          %s\n",
			"T [desc]     [address 63:0  ] ",
			"[PlPOIdStDDt Ln] [bi->dma       ] ",
			"leng", "ntw", "timestamp", "bi->skb");

		for (i = 0; tx_ring->desc && (i < tx_ring->count); i++) {
			tx_desc = IXGBE_TX_DESC(tx_ring, i);
			tx_buffer = &tx_ring->tx_buffer_info[i];
			u0 = (struct my_u0 *)tx_desc;
			if (dma_unmap_len(tx_buffer, len) > 0) {
				pr_info("T [0x%03X]    %016llX %016llX %016llX %08X %p %016llX %p",
					i,
					le64_to_cpu(u0->a),
					le64_to_cpu(u0->b),
					(u64)dma_unmap_addr(tx_buffer, dma),
					dma_unmap_len(tx_buffer, len),
					tx_buffer->next_to_watch,
					(u64)tx_buffer->time_stamp,
					tx_buffer->skb);
				if (i == tx_ring->next_to_use &&
					i == tx_ring->next_to_clean)
					pr_cont(" NTC/U\n");
				else if (i == tx_ring->next_to_use)
					pr_cont(" NTU\n");
				else if (i == tx_ring->next_to_clean)
					pr_cont(" NTC\n");
				else
					pr_cont("\n");

				if (netif_msg_pktdata(adapter) &&
				    tx_buffer->skb)
					print_hex_dump(KERN_INFO, "",
						DUMP_PREFIX_ADDRESS, 16, 1,
						tx_buffer->skb->data,
						dma_unmap_len(tx_buffer, len),
						true);
			}
		}
	}

	/* Print RX Rings Summary */
rx_ring_summary:
	dev_info(&adapter->pdev->dev, "RX Rings Summary\n");
	pr_info("Queue [NTU] [NTC]\n");
	for (n = 0; n < adapter->num_rx_queues; n++) {
		rx_ring = adapter->rx_ring[n];
		pr_info("%5d %5X %5X\n",
			n, rx_ring->next_to_use, rx_ring->next_to_clean);
	}

	/* Print RX Rings */
	if (!netif_msg_rx_status(adapter))
		return;

	dev_info(&adapter->pdev->dev, "RX Rings Dump\n");

	/* Receive Descriptor Formats
	 *
	 * 82598 Advanced Receive Descriptor (Read) Format
	 *    63                                           1        0
	 *    +-----------------------------------------------------+
	 *  0 |       Packet Buffer Address [63:1]           |A0/NSE|
	 *    +----------------------------------------------+------+
	 *  8 |       Header Buffer Address [63:1]           |  DD  |
	 *    +-----------------------------------------------------+
	 *
	 *
	 * 82598 Advanced Receive Descriptor (Write-Back) Format
	 *
	 *   63       48 47    32 31  30      21 20 16 15   4 3     0
	 *   +------------------------------------------------------+
	 * 0 |       RSS Hash /  |SPH| HDR_LEN  | RSV |Packet|  RSS |
	 *   | Packet   | IP     |   |          |     | Type | Type |
	 *   | Checksum | Ident  |   |          |     |      |      |
	 *   +------------------------------------------------------+
	 * 8 | VLAN Tag | Length | Extended Error | Extended Status |
	 *   +------------------------------------------------------+
	 *   63       48 47    32 31            20 19               0
	 *
	 * 82599+ Advanced Receive Descriptor (Read) Format
	 *    63                                           1        0
	 *    +-----------------------------------------------------+
	 *  0 |       Packet Buffer Address [63:1]           |A0/NSE|
	 *    +----------------------------------------------+------+
	 *  8 |       Header Buffer Address [63:1]           |  DD  |
	 *    +-----------------------------------------------------+
	 *
	 *
	 * 82599+ Advanced Receive Descriptor (Write-Back) Format
	 *
	 *   63       48 47    32 31  30      21 20 17 16   4 3     0
	 *   +------------------------------------------------------+
	 * 0 |RSS / Frag Checksum|SPH| HDR_LEN  |RSC- |Packet|  RSS |
	 *   |/ RTT / PCoE_PARAM |   |          | CNT | Type | Type |
	 *   |/ Flow Dir Flt ID  |   |          |     |      |      |
	 *   +------------------------------------------------------+
	 * 8 | VLAN Tag | Length |Extended Error| Xtnd Status/NEXTP |
	 *   +------------------------------------------------------+
	 *   63       48 47    32 31          20 19                 0
	 */

	for (n = 0; n < adapter->num_rx_queues; n++) {
		rx_ring = adapter->rx_ring[n];
		pr_info("------------------------------------\n");
		pr_info("RX QUEUE INDEX = %d\n", rx_ring->queue_index);
		pr_info("------------------------------------\n");
		pr_info("%s%s%s",
			"R  [desc]      [ PktBuf     A0] ",
			"[  HeadBuf   DD] [bi->dma       ] [bi->skb       ] ",
			"<-- Adv Rx Read format\n");
		pr_info("%s%s%s",
			"RWB[desc]      [PcsmIpSHl PtRs] ",
			"[vl er S cks ln] ---------------- [bi->skb       ] ",
			"<-- Adv Rx Write-Back format\n");

		for (i = 0; i < rx_ring->count; i++) {
			rx_buffer_info = &rx_ring->rx_buffer_info[i];
			rx_desc = IXGBE_RX_DESC(rx_ring, i);
			u0 = (struct my_u0 *)rx_desc;
			staterr = le32_to_cpu(rx_desc->wb.upper.status_error);
			if (staterr & IXGBE_RXD_STAT_DD) {
				/* Descriptor Done */
				pr_info("RWB[0x%03X]     %016llX "
					"%016llX ---------------- %p", i,
					le64_to_cpu(u0->a),
					le64_to_cpu(u0->b),
					rx_buffer_info->skb);
			} else {
				pr_info("R  [0x%03X]     %016llX "
					"%016llX %016llX %p", i,
					le64_to_cpu(u0->a),
					le64_to_cpu(u0->b),
					(u64)rx_buffer_info->dma,
					rx_buffer_info->skb);

				if (netif_msg_pktdata(adapter) &&
				    rx_buffer_info->dma) {
					print_hex_dump(KERN_INFO, "",
					   DUMP_PREFIX_ADDRESS, 16, 1,
					   page_address(rx_buffer_info->page) +
						    rx_buffer_info->page_offset,
					   ixgbe_rx_bufsz(rx_ring), true);
				}
			}

			if (i == rx_ring->next_to_use)
				pr_cont(" NTU\n");
			else if (i == rx_ring->next_to_clean)
				pr_cont(" NTC\n");
			else
				pr_cont("\n");

		}
	}
}

static void ixgbe_release_hw_control(struct ixgbe_adapter *adapter)
{
	u32 ctrl_ext;

	/* Let firmware take over control of h/w */
	ctrl_ext = IXGBE_READ_REG(&adapter->hw, IXGBE_CTRL_EXT);
	IXGBE_WRITE_REG(&adapter->hw, IXGBE_CTRL_EXT,
			ctrl_ext & ~IXGBE_CTRL_EXT_DRV_LOAD);
}

static void ixgbe_get_hw_control(struct ixgbe_adapter *adapter)
{
	u32 ctrl_ext;

	/* Let firmware know the driver has taken over */
	ctrl_ext = IXGBE_READ_REG(&adapter->hw, IXGBE_CTRL_EXT);
	IXGBE_WRITE_REG(&adapter->hw, IXGBE_CTRL_EXT,
			ctrl_ext | IXGBE_CTRL_EXT_DRV_LOAD);
}

/**
 * ixgbe_set_ivar - set the IVAR registers, mapping interrupt causes to vectors
 * @adapter: pointer to adapter struct
 * @direction: 0 for Rx, 1 for Tx, -1 for other causes
 * @queue: queue to map the corresponding interrupt to
 * @msix_vector: the vector to map to the corresponding queue
 *
 */
static void ixgbe_set_ivar(struct ixgbe_adapter *adapter, s8 direction,
			   u8 queue, u8 msix_vector)
{
	u32 ivar, index;
	struct ixgbe_hw *hw = &adapter->hw;
	switch (hw->mac.type) {
	case ixgbe_mac_82598EB:
		msix_vector |= IXGBE_IVAR_ALLOC_VAL;
		if (direction == -1)
			direction = 0;
		index = (((direction * 64) + queue) >> 2) & 0x1F;
		ivar = IXGBE_READ_REG(hw, IXGBE_IVAR(index));
		ivar &= ~(0xFF << (8 * (queue & 0x3)));
		ivar |= (msix_vector << (8 * (queue & 0x3)));
		IXGBE_WRITE_REG(hw, IXGBE_IVAR(index), ivar);
		break;
	case ixgbe_mac_82599EB:
	case ixgbe_mac_X540:
	case ixgbe_mac_X550:
	case ixgbe_mac_X550EM_x:
		if (direction == -1) {
			/* other causes */
			msix_vector |= IXGBE_IVAR_ALLOC_VAL;
			index = ((queue & 1) * 8);
			ivar = IXGBE_READ_REG(&adapter->hw, IXGBE_IVAR_MISC);
			ivar &= ~(0xFF << index);
			ivar |= (msix_vector << index);
			IXGBE_WRITE_REG(&adapter->hw, IXGBE_IVAR_MISC, ivar);
			break;
		} else {
			/* tx or rx causes */
			msix_vector |= IXGBE_IVAR_ALLOC_VAL;
			index = ((16 * (queue & 1)) + (8 * direction));
			ivar = IXGBE_READ_REG(hw, IXGBE_IVAR(queue >> 1));
			ivar &= ~(0xFF << index);
			ivar |= (msix_vector << index);
			IXGBE_WRITE_REG(hw, IXGBE_IVAR(queue >> 1), ivar);
			break;
		}
	default:
		break;
	}
}

static inline void ixgbe_irq_rearm_queues(struct ixgbe_adapter *adapter,
					  u64 qmask)
{
	u32 mask;

	switch (adapter->hw.mac.type) {
	case ixgbe_mac_82598EB:
		mask = (IXGBE_EIMS_RTX_QUEUE & qmask);
		IXGBE_WRITE_REG(&adapter->hw, IXGBE_EICS, mask);
		break;
	case ixgbe_mac_82599EB:
	case ixgbe_mac_X540:
	case ixgbe_mac_X550:
	case ixgbe_mac_X550EM_x:
		mask = (qmask & 0xFFFFFFFF);
		IXGBE_WRITE_REG(&adapter->hw, IXGBE_EICS_EX(0), mask);
		mask = (qmask >> 32);
		IXGBE_WRITE_REG(&adapter->hw, IXGBE_EICS_EX(1), mask);
		break;
	default:
		break;
	}
}

void ixgbe_unmap_and_free_tx_resource(struct ixgbe_ring *ring,
				      struct ixgbe_tx_buffer *tx_buffer)
{
	if (tx_buffer->skb) {
		dev_kfree_skb_any(tx_buffer->skb);
		if (dma_unmap_len(tx_buffer, len))
			dma_unmap_single(ring->dev,
					 dma_unmap_addr(tx_buffer, dma),
					 dma_unmap_len(tx_buffer, len),
					 DMA_TO_DEVICE);
	} else if (dma_unmap_len(tx_buffer, len)) {
		dma_unmap_page(ring->dev,
			       dma_unmap_addr(tx_buffer, dma),
			       dma_unmap_len(tx_buffer, len),
			       DMA_TO_DEVICE);
	}
	tx_buffer->next_to_watch = NULL;
	tx_buffer->skb = NULL;
	dma_unmap_len_set(tx_buffer, len, 0);
	/* tx_buffer must be completely set up in the transmit path */
}

static void ixgbe_update_xoff_rx_lfc(struct ixgbe_adapter *adapter)
{
	struct ixgbe_hw *hw = &adapter->hw;
	struct ixgbe_hw_stats *hwstats = &adapter->stats;
	int i;
	u32 data;

	if ((hw->fc.current_mode != ixgbe_fc_full) &&
	    (hw->fc.current_mode != ixgbe_fc_rx_pause))
		return;

	switch (hw->mac.type) {
	case ixgbe_mac_82598EB:
		data = IXGBE_READ_REG(hw, IXGBE_LXOFFRXC);
		break;
	default:
		data = IXGBE_READ_REG(hw, IXGBE_LXOFFRXCNT);
	}
	hwstats->lxoffrxc += data;

	/* refill credits (no tx hang) if we received xoff */
	if (!data)
		return;

	for (i = 0; i < adapter->num_tx_queues; i++)
		clear_bit(__IXGBE_HANG_CHECK_ARMED,
			  &adapter->tx_ring[i]->state);
}

static void ixgbe_update_xoff_received(struct ixgbe_adapter *adapter)
{
	struct ixgbe_hw *hw = &adapter->hw;
	struct ixgbe_hw_stats *hwstats = &adapter->stats;
	u32 xoff[8] = {0};
	u8 tc;
	int i;
	bool pfc_en = adapter->dcb_cfg.pfc_mode_enable;

	if (adapter->ixgbe_ieee_pfc)
		pfc_en |= !!(adapter->ixgbe_ieee_pfc->pfc_en);

	if (!(adapter->flags & IXGBE_FLAG_DCB_ENABLED) || !pfc_en) {
		ixgbe_update_xoff_rx_lfc(adapter);
		return;
	}

	/* update stats for each tc, only valid with PFC enabled */
	for (i = 0; i < MAX_TX_PACKET_BUFFERS; i++) {
		u32 pxoffrxc;

		switch (hw->mac.type) {
		case ixgbe_mac_82598EB:
			pxoffrxc = IXGBE_READ_REG(hw, IXGBE_PXOFFRXC(i));
			break;
		default:
			pxoffrxc = IXGBE_READ_REG(hw, IXGBE_PXOFFRXCNT(i));
		}
		hwstats->pxoffrxc[i] += pxoffrxc;
		/* Get the TC for given UP */
		tc = netdev_get_prio_tc_map(adapter->netdev, i);
		xoff[tc] += pxoffrxc;
	}

	/* disarm tx queues that have received xoff frames */
	for (i = 0; i < adapter->num_tx_queues; i++) {
		struct ixgbe_ring *tx_ring = adapter->tx_ring[i];

		tc = tx_ring->dcb_tc;
		if (xoff[tc])
			clear_bit(__IXGBE_HANG_CHECK_ARMED, &tx_ring->state);
	}
}

static u64 ixgbe_get_tx_completed(struct ixgbe_ring *ring)
{
	return ring->stats.packets;
}

static u64 ixgbe_get_tx_pending(struct ixgbe_ring *ring)
{
	struct ixgbe_adapter *adapter;
	struct ixgbe_hw *hw;
	u32 head, tail;

	if (ring->l2_accel_priv)
		adapter = ring->l2_accel_priv->real_adapter;
	else
		adapter = netdev_priv(ring->netdev);

	hw = &adapter->hw;
	head = IXGBE_READ_REG(hw, IXGBE_TDH(ring->reg_idx));
	tail = IXGBE_READ_REG(hw, IXGBE_TDT(ring->reg_idx));

	if (head != tail)
		return (head < tail) ?
			tail - head : (tail + ring->count - head);

	return 0;
}

static inline bool ixgbe_check_tx_hang(struct ixgbe_ring *tx_ring)
{
	u32 tx_done = ixgbe_get_tx_completed(tx_ring);
	u32 tx_done_old = tx_ring->tx_stats.tx_done_old;
	u32 tx_pending = ixgbe_get_tx_pending(tx_ring);

	clear_check_for_tx_hang(tx_ring);

	/*
	 * Check for a hung queue, but be thorough. This verifies
	 * that a transmit has been completed since the previous
	 * check AND there is at least one packet pending. The
	 * ARMED bit is set to indicate a potential hang. The
	 * bit is cleared if a pause frame is received to remove
	 * false hang detection due to PFC or 802.3x frames. By
	 * requiring this to fail twice we avoid races with
	 * pfc clearing the ARMED bit and conditions where we
	 * run the check_tx_hang logic with a transmit completion
	 * pending but without time to complete it yet.
	 */
	if (tx_done_old == tx_done && tx_pending)
		/* make sure it is true for two checks in a row */
		return test_and_set_bit(__IXGBE_HANG_CHECK_ARMED,
					&tx_ring->state);
	/* update completed stats and continue */
	tx_ring->tx_stats.tx_done_old = tx_done;
	/* reset the countdown */
	clear_bit(__IXGBE_HANG_CHECK_ARMED, &tx_ring->state);

	return false;
}

/**
 * ixgbe_tx_timeout_reset - initiate reset due to Tx timeout
 * @adapter: driver private struct
 **/
static void ixgbe_tx_timeout_reset(struct ixgbe_adapter *adapter)
{

	/* Do the reset outside of interrupt context */
	if (!test_bit(__IXGBE_DOWN, &adapter->state)) {
		adapter->flags2 |= IXGBE_FLAG2_RESET_REQUESTED;
		e_warn(drv, "initiating reset due to tx timeout\n");
		ixgbe_service_event_schedule(adapter);
	}
}

/**
 * ixgbe_clean_tx_irq - Reclaim resources after transmit completes
 * @q_vector: structure containing interrupt and ring information
 * @tx_ring: tx ring to clean
 **/
static bool ixgbe_clean_tx_irq(struct ixgbe_q_vector *q_vector,
			       struct ixgbe_ring *tx_ring, int napi_budget)
{
	struct ixgbe_adapter *adapter = q_vector->adapter;
	struct ixgbe_tx_buffer *tx_buffer;
	union ixgbe_adv_tx_desc *tx_desc;
	unsigned int total_bytes = 0, total_packets = 0;
	unsigned int budget = q_vector->tx.work_limit;
	unsigned int i = tx_ring->next_to_clean;

	if (test_bit(__IXGBE_DOWN, &adapter->state))
		return true;

	tx_buffer = &tx_ring->tx_buffer_info[i];
	tx_desc = IXGBE_TX_DESC(tx_ring, i);
	i -= tx_ring->count;

	do {
		union ixgbe_adv_tx_desc *eop_desc = tx_buffer->next_to_watch;

		/* if next_to_watch is not set then there is no work pending */
		if (!eop_desc)
			break;

		/* prevent any other reads prior to eop_desc */
		read_barrier_depends();

		/* if DD is not set pending work has not been completed */
		if (!(eop_desc->wb.status & cpu_to_le32(IXGBE_TXD_STAT_DD)))
			break;

		/* clear next_to_watch to prevent false hangs */
		tx_buffer->next_to_watch = NULL;

		/* update the statistics for this packet */
		total_bytes += tx_buffer->bytecount;
		total_packets += tx_buffer->gso_segs;

		/* free the skb */
		napi_consume_skb(tx_buffer->skb, napi_budget);

		/* unmap skb header data */
		dma_unmap_single(tx_ring->dev,
				 dma_unmap_addr(tx_buffer, dma),
				 dma_unmap_len(tx_buffer, len),
				 DMA_TO_DEVICE);

		/* clear tx_buffer data */
		tx_buffer->skb = NULL;
		dma_unmap_len_set(tx_buffer, len, 0);

		/* unmap remaining buffers */
		while (tx_desc != eop_desc) {
			tx_buffer++;
			tx_desc++;
			i++;
			if (unlikely(!i)) {
				i -= tx_ring->count;
				tx_buffer = tx_ring->tx_buffer_info;
				tx_desc = IXGBE_TX_DESC(tx_ring, 0);
			}

			/* unmap any remaining paged data */
			if (dma_unmap_len(tx_buffer, len)) {
				dma_unmap_page(tx_ring->dev,
					       dma_unmap_addr(tx_buffer, dma),
					       dma_unmap_len(tx_buffer, len),
					       DMA_TO_DEVICE);
				dma_unmap_len_set(tx_buffer, len, 0);
			}
		}

		/* move us one more past the eop_desc for start of next pkt */
		tx_buffer++;
		tx_desc++;
		i++;
		if (unlikely(!i)) {
			i -= tx_ring->count;
			tx_buffer = tx_ring->tx_buffer_info;
			tx_desc = IXGBE_TX_DESC(tx_ring, 0);
		}

		/* issue prefetch for next Tx descriptor */
		prefetch(tx_desc);

		/* update budget accounting */
		budget--;
	} while (likely(budget));

	i += tx_ring->count;
	tx_ring->next_to_clean = i;
	u64_stats_update_begin(&tx_ring->syncp);
	tx_ring->stats.bytes += total_bytes;
	tx_ring->stats.packets += total_packets;
	u64_stats_update_end(&tx_ring->syncp);
	q_vector->tx.total_bytes += total_bytes;
	q_vector->tx.total_packets += total_packets;

	if (check_for_tx_hang(tx_ring) && ixgbe_check_tx_hang(tx_ring)) {
		/* schedule immediate reset if we believe we hung */
		struct ixgbe_hw *hw = &adapter->hw;
		e_err(drv, "Detected Tx Unit Hang\n"
			"  Tx Queue             <%d>\n"
			"  TDH, TDT             <%x>, <%x>\n"
			"  next_to_use          <%x>\n"
			"  next_to_clean        <%x>\n"
			"tx_buffer_info[next_to_clean]\n"
			"  time_stamp           <%lx>\n"
			"  jiffies              <%lx>\n",
			tx_ring->queue_index,
			IXGBE_READ_REG(hw, IXGBE_TDH(tx_ring->reg_idx)),
			IXGBE_READ_REG(hw, IXGBE_TDT(tx_ring->reg_idx)),
			tx_ring->next_to_use, i,
			tx_ring->tx_buffer_info[i].time_stamp, jiffies);

		netif_stop_subqueue(tx_ring->netdev, tx_ring->queue_index);

		e_info(probe,
		       "tx hang %d detected on queue %d, resetting adapter\n",
			adapter->tx_timeout_count + 1, tx_ring->queue_index);

		/* schedule immediate reset if we believe we hung */
		ixgbe_tx_timeout_reset(adapter);

		/* the adapter is about to reset, no point in enabling stuff */
		return true;
	}

	netdev_tx_completed_queue(txring_txq(tx_ring),
				  total_packets, total_bytes);

#define TX_WAKE_THRESHOLD (DESC_NEEDED * 2)
	if (unlikely(total_packets && netif_carrier_ok(tx_ring->netdev) &&
		     (ixgbe_desc_unused(tx_ring) >= TX_WAKE_THRESHOLD))) {
		/* Make sure that anybody stopping the queue after this
		 * sees the new next_to_clean.
		 */
		smp_mb();
		if (__netif_subqueue_stopped(tx_ring->netdev,
					     tx_ring->queue_index)
		    && !test_bit(__IXGBE_DOWN, &adapter->state)) {
			netif_wake_subqueue(tx_ring->netdev,
					    tx_ring->queue_index);
			++tx_ring->tx_stats.restart_queue;
		}
	}

	return !!budget;
}

#ifdef CONFIG_IXGBE_DCA
static void ixgbe_update_tx_dca(struct ixgbe_adapter *adapter,
				struct ixgbe_ring *tx_ring,
				int cpu)
{
	struct ixgbe_hw *hw = &adapter->hw;
	u32 txctrl = 0;
	u16 reg_offset;

	if (adapter->flags & IXGBE_FLAG_DCA_ENABLED)
		txctrl = dca3_get_tag(tx_ring->dev, cpu);

	switch (hw->mac.type) {
	case ixgbe_mac_82598EB:
		reg_offset = IXGBE_DCA_TXCTRL(tx_ring->reg_idx);
		break;
	case ixgbe_mac_82599EB:
	case ixgbe_mac_X540:
		reg_offset = IXGBE_DCA_TXCTRL_82599(tx_ring->reg_idx);
		txctrl <<= IXGBE_DCA_TXCTRL_CPUID_SHIFT_82599;
		break;
	default:
		/* for unknown hardware do not write register */
		return;
	}

	/*
	 * We can enable relaxed ordering for reads, but not writes when
	 * DCA is enabled.  This is due to a known issue in some chipsets
	 * which will cause the DCA tag to be cleared.
	 */
	txctrl |= IXGBE_DCA_TXCTRL_DESC_RRO_EN |
		  IXGBE_DCA_TXCTRL_DATA_RRO_EN |
		  IXGBE_DCA_TXCTRL_DESC_DCA_EN;

	IXGBE_WRITE_REG(hw, reg_offset, txctrl);
}

static void ixgbe_update_rx_dca(struct ixgbe_adapter *adapter,
				struct ixgbe_ring *rx_ring,
				int cpu)
{
	struct ixgbe_hw *hw = &adapter->hw;
	u32 rxctrl = 0;
	u8 reg_idx = rx_ring->reg_idx;

	if (adapter->flags & IXGBE_FLAG_DCA_ENABLED)
		rxctrl = dca3_get_tag(rx_ring->dev, cpu);

	switch (hw->mac.type) {
	case ixgbe_mac_82599EB:
	case ixgbe_mac_X540:
		rxctrl <<= IXGBE_DCA_RXCTRL_CPUID_SHIFT_82599;
		break;
	default:
		break;
	}

	/*
	 * We can enable relaxed ordering for reads, but not writes when
	 * DCA is enabled.  This is due to a known issue in some chipsets
	 * which will cause the DCA tag to be cleared.
	 */
	rxctrl |= IXGBE_DCA_RXCTRL_DESC_RRO_EN |
		  IXGBE_DCA_RXCTRL_DATA_DCA_EN |
		  IXGBE_DCA_RXCTRL_DESC_DCA_EN;

	IXGBE_WRITE_REG(hw, IXGBE_DCA_RXCTRL(reg_idx), rxctrl);
}

static void ixgbe_update_dca(struct ixgbe_q_vector *q_vector)
{
	struct ixgbe_adapter *adapter = q_vector->adapter;
	struct ixgbe_ring *ring;
	int cpu = get_cpu();

	if (q_vector->cpu == cpu)
		goto out_no_update;

	ixgbe_for_each_ring(ring, q_vector->tx)
		ixgbe_update_tx_dca(adapter, ring, cpu);

	ixgbe_for_each_ring(ring, q_vector->rx)
		ixgbe_update_rx_dca(adapter, ring, cpu);

	q_vector->cpu = cpu;
out_no_update:
	put_cpu();
}

static void ixgbe_setup_dca(struct ixgbe_adapter *adapter)
{
	int i;

	/* always use CB2 mode, difference is masked in the CB driver */
	if (adapter->flags & IXGBE_FLAG_DCA_ENABLED)
		IXGBE_WRITE_REG(&adapter->hw, IXGBE_DCA_CTRL,
				IXGBE_DCA_CTRL_DCA_MODE_CB2);
	else
		IXGBE_WRITE_REG(&adapter->hw, IXGBE_DCA_CTRL,
				IXGBE_DCA_CTRL_DCA_DISABLE);

	for (i = 0; i < adapter->num_q_vectors; i++) {
		adapter->q_vector[i]->cpu = -1;
		ixgbe_update_dca(adapter->q_vector[i]);
	}
}

static int __ixgbe_notify_dca(struct device *dev, void *data)
{
	struct ixgbe_adapter *adapter = dev_get_drvdata(dev);
	unsigned long event = *(unsigned long *)data;

	if (!(adapter->flags & IXGBE_FLAG_DCA_CAPABLE))
		return 0;

	switch (event) {
	case DCA_PROVIDER_ADD:
		/* if we're already enabled, don't do it again */
		if (adapter->flags & IXGBE_FLAG_DCA_ENABLED)
			break;
		if (dca_add_requester(dev) == 0) {
			adapter->flags |= IXGBE_FLAG_DCA_ENABLED;
			IXGBE_WRITE_REG(&adapter->hw, IXGBE_DCA_CTRL,
					IXGBE_DCA_CTRL_DCA_MODE_CB2);
			break;
		}
		/* Fall Through since DCA is disabled. */
	case DCA_PROVIDER_REMOVE:
		if (adapter->flags & IXGBE_FLAG_DCA_ENABLED) {
			dca_remove_requester(dev);
			adapter->flags &= ~IXGBE_FLAG_DCA_ENABLED;
			IXGBE_WRITE_REG(&adapter->hw, IXGBE_DCA_CTRL,
					IXGBE_DCA_CTRL_DCA_DISABLE);
		}
		break;
	}

	return 0;
}

#endif /* CONFIG_IXGBE_DCA */

#define IXGBE_RSS_L4_TYPES_MASK \
	((1ul << IXGBE_RXDADV_RSSTYPE_IPV4_TCP) | \
	 (1ul << IXGBE_RXDADV_RSSTYPE_IPV4_UDP) | \
	 (1ul << IXGBE_RXDADV_RSSTYPE_IPV6_TCP) | \
	 (1ul << IXGBE_RXDADV_RSSTYPE_IPV6_UDP))

static inline void ixgbe_rx_hash(struct ixgbe_ring *ring,
				 union ixgbe_adv_rx_desc *rx_desc,
				 struct sk_buff *skb)
{
	u16 rss_type;

	if (!(ring->netdev->features & NETIF_F_RXHASH))
		return;

	rss_type = le16_to_cpu(rx_desc->wb.lower.lo_dword.hs_rss.pkt_info) &
		   IXGBE_RXDADV_RSSTYPE_MASK;

	if (!rss_type)
		return;

	skb_set_hash(skb, le32_to_cpu(rx_desc->wb.lower.hi_dword.rss),
		     (IXGBE_RSS_L4_TYPES_MASK & (1ul << rss_type)) ?
		     PKT_HASH_TYPE_L4 : PKT_HASH_TYPE_L3);
}

#ifdef IXGBE_FCOE
/**
 * ixgbe_rx_is_fcoe - check the rx desc for incoming pkt type
 * @ring: structure containing ring specific data
 * @rx_desc: advanced rx descriptor
 *
 * Returns : true if it is FCoE pkt
 */
static inline bool ixgbe_rx_is_fcoe(struct ixgbe_ring *ring,
				    union ixgbe_adv_rx_desc *rx_desc)
{
	__le16 pkt_info = rx_desc->wb.lower.lo_dword.hs_rss.pkt_info;

	return test_bit(__IXGBE_RX_FCOE, &ring->state) &&
	       ((pkt_info & cpu_to_le16(IXGBE_RXDADV_PKTTYPE_ETQF_MASK)) ==
		(cpu_to_le16(IXGBE_ETQF_FILTER_FCOE <<
			     IXGBE_RXDADV_PKTTYPE_ETQF_SHIFT)));
}

#endif /* IXGBE_FCOE */
/**
 * ixgbe_rx_checksum - indicate in skb if hw indicated a good cksum
 * @ring: structure containing ring specific data
 * @rx_desc: current Rx descriptor being processed
 * @skb: skb currently being received and modified
 **/
static inline void ixgbe_rx_checksum(struct ixgbe_ring *ring,
				     union ixgbe_adv_rx_desc *rx_desc,
				     struct sk_buff *skb)
{
	__le16 pkt_info = rx_desc->wb.lower.lo_dword.hs_rss.pkt_info;
	__le16 hdr_info = rx_desc->wb.lower.lo_dword.hs_rss.hdr_info;
	bool encap_pkt = false;

	skb_checksum_none_assert(skb);

	/* Rx csum disabled */
	if (!(ring->netdev->features & NETIF_F_RXCSUM))
		return;

	if ((pkt_info & cpu_to_le16(IXGBE_RXDADV_PKTTYPE_VXLAN)) &&
	    (hdr_info & cpu_to_le16(IXGBE_RXDADV_PKTTYPE_TUNNEL >> 16))) {
		encap_pkt = true;
		skb->encapsulation = 1;
	}

	/* if IP and error */
	if (ixgbe_test_staterr(rx_desc, IXGBE_RXD_STAT_IPCS) &&
	    ixgbe_test_staterr(rx_desc, IXGBE_RXDADV_ERR_IPE)) {
		ring->rx_stats.csum_err++;
		return;
	}

	if (!ixgbe_test_staterr(rx_desc, IXGBE_RXD_STAT_L4CS))
		return;

	if (ixgbe_test_staterr(rx_desc, IXGBE_RXDADV_ERR_TCPE)) {
		/*
		 * 82599 errata, UDP frames with a 0 checksum can be marked as
		 * checksum errors.
		 */
		if ((pkt_info & cpu_to_le16(IXGBE_RXDADV_PKTTYPE_UDP)) &&
		    test_bit(__IXGBE_RX_CSUM_UDP_ZERO_ERR, &ring->state))
			return;

		ring->rx_stats.csum_err++;
		return;
	}

	/* It must be a TCP or UDP packet with a valid checksum */
	skb->ip_summed = CHECKSUM_UNNECESSARY;
	if (encap_pkt) {
		if (!ixgbe_test_staterr(rx_desc, IXGBE_RXD_STAT_OUTERIPCS))
			return;

		if (ixgbe_test_staterr(rx_desc, IXGBE_RXDADV_ERR_OUTERIPER)) {
			skb->ip_summed = CHECKSUM_NONE;
			return;
		}
		/* If we checked the outer header let the stack know */
		skb->csum_level = 1;
	}
}

static bool ixgbe_alloc_mapped_page(struct ixgbe_ring *rx_ring,
				    struct ixgbe_rx_buffer *bi)
{
	struct page *page = bi->page;
	dma_addr_t dma;

	/* since we are recycling buffers we should seldom need to alloc */
	if (likely(page))
		return true;

	/* alloc new page for storage */
	page = dev_alloc_pages(ixgbe_rx_pg_order(rx_ring));
	if (unlikely(!page)) {
		rx_ring->rx_stats.alloc_rx_page_failed++;
		return false;
	}

	/* map page for use */
	dma = dma_map_page(rx_ring->dev, page, 0,
			   ixgbe_rx_pg_size(rx_ring), DMA_FROM_DEVICE);

	/*
	 * if mapping failed free memory back to system since
	 * there isn't much point in holding memory we can't use
	 */
	if (dma_mapping_error(rx_ring->dev, dma)) {
		__free_pages(page, ixgbe_rx_pg_order(rx_ring));

		rx_ring->rx_stats.alloc_rx_page_failed++;
		return false;
	}

	bi->dma = dma;
	bi->page = page;
	bi->page_offset = 0;

	return true;
}

/**
 * ixgbe_alloc_rx_buffers - Replace used receive buffers
 * @rx_ring: ring to place buffers on
 * @cleaned_count: number of buffers to replace
 **/
void ixgbe_alloc_rx_buffers(struct ixgbe_ring *rx_ring, u16 cleaned_count)
{
	union ixgbe_adv_rx_desc *rx_desc;
	struct ixgbe_rx_buffer *bi;
	u16 i = rx_ring->next_to_use;

	/* nothing to do */
	if (!cleaned_count)
		return;

	rx_desc = IXGBE_RX_DESC(rx_ring, i);
	bi = &rx_ring->rx_buffer_info[i];
	i -= rx_ring->count;

	do {
		if (!ixgbe_alloc_mapped_page(rx_ring, bi))
			break;

		/*
		 * Refresh the desc even if buffer_addrs didn't change
		 * because each write-back erases this info.
		 */
		rx_desc->read.pkt_addr = cpu_to_le64(bi->dma + bi->page_offset);

		rx_desc++;
		bi++;
		i++;
		if (unlikely(!i)) {
			rx_desc = IXGBE_RX_DESC(rx_ring, 0);
			bi = rx_ring->rx_buffer_info;
			i -= rx_ring->count;
		}

		/* clear the status bits for the next_to_use descriptor */
		rx_desc->wb.upper.status_error = 0;

		cleaned_count--;
	} while (cleaned_count);

	i += rx_ring->count;

	if (rx_ring->next_to_use != i) {
		rx_ring->next_to_use = i;

		/* update next to alloc since we have filled the ring */
		rx_ring->next_to_alloc = i;

		/* Force memory writes to complete before letting h/w
		 * know there are new descriptors to fetch.  (Only
		 * applicable for weak-ordered memory model archs,
		 * such as IA-64).
		 */
		wmb();
		writel(i, rx_ring->tail);
	}
}

static void ixgbe_set_rsc_gso_size(struct ixgbe_ring *ring,
				   struct sk_buff *skb)
{
	u16 hdr_len = skb_headlen(skb);

	/* set gso_size to avoid messing up TCP MSS */
	skb_shinfo(skb)->gso_size = DIV_ROUND_UP((skb->len - hdr_len),
						 IXGBE_CB(skb)->append_cnt);
	skb_shinfo(skb)->gso_type = SKB_GSO_TCPV4;
}

static void ixgbe_update_rsc_stats(struct ixgbe_ring *rx_ring,
				   struct sk_buff *skb)
{
	/* if append_cnt is 0 then frame is not RSC */
	if (!IXGBE_CB(skb)->append_cnt)
		return;

	rx_ring->rx_stats.rsc_count += IXGBE_CB(skb)->append_cnt;
	rx_ring->rx_stats.rsc_flush++;

	ixgbe_set_rsc_gso_size(rx_ring, skb);

	/* gso_size is computed using append_cnt so always clear it last */
	IXGBE_CB(skb)->append_cnt = 0;
}

/**
 * ixgbe_process_skb_fields - Populate skb header fields from Rx descriptor
 * @rx_ring: rx descriptor ring packet is being transacted on
 * @rx_desc: pointer to the EOP Rx descriptor
 * @skb: pointer to current skb being populated
 *
 * This function checks the ring, descriptor, and packet information in
 * order to populate the hash, checksum, VLAN, timestamp, protocol, and
 * other fields within the skb.
 **/
static void ixgbe_process_skb_fields(struct ixgbe_ring *rx_ring,
				     union ixgbe_adv_rx_desc *rx_desc,
				     struct sk_buff *skb)
{
	struct net_device *dev = rx_ring->netdev;
	u32 flags = rx_ring->q_vector->adapter->flags;

	ixgbe_update_rsc_stats(rx_ring, skb);

	ixgbe_rx_hash(rx_ring, rx_desc, skb);

	ixgbe_rx_checksum(rx_ring, rx_desc, skb);

	if (unlikely(flags & IXGBE_FLAG_RX_HWTSTAMP_ENABLED))
		ixgbe_ptp_rx_hwtstamp(rx_ring, rx_desc, skb);

	if ((dev->features & NETIF_F_HW_VLAN_CTAG_RX) &&
	    ixgbe_test_staterr(rx_desc, IXGBE_RXD_STAT_VP)) {
		u16 vid = le16_to_cpu(rx_desc->wb.upper.vlan);
		__vlan_hwaccel_put_tag(skb, htons(ETH_P_8021Q), vid);
	}

	skb_record_rx_queue(skb, rx_ring->queue_index);

	skb->protocol = eth_type_trans(skb, dev);
}

static void ixgbe_rx_skb(struct ixgbe_q_vector *q_vector,
			 struct sk_buff *skb)
{
	skb_mark_napi_id(skb, &q_vector->napi);
	if (ixgbe_qv_busy_polling(q_vector))
		netif_receive_skb(skb);
	else
		napi_gro_receive(&q_vector->napi, skb);
}

/**
 * ixgbe_is_non_eop - process handling of non-EOP buffers
 * @rx_ring: Rx ring being processed
 * @rx_desc: Rx descriptor for current buffer
 * @skb: Current socket buffer containing buffer in progress
 *
 * This function updates next to clean.  If the buffer is an EOP buffer
 * this function exits returning false, otherwise it will place the
 * sk_buff in the next buffer to be chained and return true indicating
 * that this is in fact a non-EOP buffer.
 **/
static bool ixgbe_is_non_eop(struct ixgbe_ring *rx_ring,
			     union ixgbe_adv_rx_desc *rx_desc,
			     struct sk_buff *skb)
{
	u32 ntc = rx_ring->next_to_clean + 1;

	/* fetch, update, and store next to clean */
	ntc = (ntc < rx_ring->count) ? ntc : 0;
	rx_ring->next_to_clean = ntc;

	prefetch(IXGBE_RX_DESC(rx_ring, ntc));

	/* update RSC append count if present */
	if (ring_is_rsc_enabled(rx_ring)) {
		__le32 rsc_enabled = rx_desc->wb.lower.lo_dword.data &
				     cpu_to_le32(IXGBE_RXDADV_RSCCNT_MASK);

		if (unlikely(rsc_enabled)) {
			u32 rsc_cnt = le32_to_cpu(rsc_enabled);

			rsc_cnt >>= IXGBE_RXDADV_RSCCNT_SHIFT;
			IXGBE_CB(skb)->append_cnt += rsc_cnt - 1;

			/* update ntc based on RSC value */
			ntc = le32_to_cpu(rx_desc->wb.upper.status_error);
			ntc &= IXGBE_RXDADV_NEXTP_MASK;
			ntc >>= IXGBE_RXDADV_NEXTP_SHIFT;
		}
	}

	/* if we are the last buffer then there is nothing else to do */
	if (likely(ixgbe_test_staterr(rx_desc, IXGBE_RXD_STAT_EOP)))
		return false;

	/* place skb in next buffer to be received */
	rx_ring->rx_buffer_info[ntc].skb = skb;
	rx_ring->rx_stats.non_eop_descs++;

	return true;
}

/**
 * ixgbe_pull_tail - ixgbe specific version of skb_pull_tail
 * @rx_ring: rx descriptor ring packet is being transacted on
 * @skb: pointer to current skb being adjusted
 *
 * This function is an ixgbe specific version of __pskb_pull_tail.  The
 * main difference between this version and the original function is that
 * this function can make several assumptions about the state of things
 * that allow for significant optimizations versus the standard function.
 * As a result we can do things like drop a frag and maintain an accurate
 * truesize for the skb.
 */
static void ixgbe_pull_tail(struct ixgbe_ring *rx_ring,
			    struct sk_buff *skb)
{
	struct skb_frag_struct *frag = &skb_shinfo(skb)->frags[0];
	unsigned char *va;
	unsigned int pull_len;

	/*
	 * it is valid to use page_address instead of kmap since we are
	 * working with pages allocated out of the lomem pool per
	 * alloc_page(GFP_ATOMIC)
	 */
	va = skb_frag_address(frag);

	/*
	 * we need the header to contain the greater of either ETH_HLEN or
	 * 60 bytes if the skb->len is less than 60 for skb_pad.
	 */
	pull_len = eth_get_headlen(va, IXGBE_RX_HDR_SIZE);

	/* align pull length to size of long to optimize memcpy performance */
	skb_copy_to_linear_data(skb, va, ALIGN(pull_len, sizeof(long)));

	/* update all of the pointers */
	skb_frag_size_sub(frag, pull_len);
	frag->page_offset += pull_len;
	skb->data_len -= pull_len;
	skb->tail += pull_len;
}

/**
 * ixgbe_dma_sync_frag - perform DMA sync for first frag of SKB
 * @rx_ring: rx descriptor ring packet is being transacted on
 * @skb: pointer to current skb being updated
 *
 * This function provides a basic DMA sync up for the first fragment of an
 * skb.  The reason for doing this is that the first fragment cannot be
 * unmapped until we have reached the end of packet descriptor for a buffer
 * chain.
 */
static void ixgbe_dma_sync_frag(struct ixgbe_ring *rx_ring,
				struct sk_buff *skb)
{
	/* if the page was released unmap it, else just sync our portion */
	if (unlikely(IXGBE_CB(skb)->page_released)) {
		dma_unmap_page(rx_ring->dev, IXGBE_CB(skb)->dma,
			       ixgbe_rx_pg_size(rx_ring), DMA_FROM_DEVICE);
		IXGBE_CB(skb)->page_released = false;
	} else {
		struct skb_frag_struct *frag = &skb_shinfo(skb)->frags[0];

		dma_sync_single_range_for_cpu(rx_ring->dev,
					      IXGBE_CB(skb)->dma,
					      frag->page_offset,
					      ixgbe_rx_bufsz(rx_ring),
					      DMA_FROM_DEVICE);
	}
	IXGBE_CB(skb)->dma = 0;
}

/**
 * ixgbe_cleanup_headers - Correct corrupted or empty headers
 * @rx_ring: rx descriptor ring packet is being transacted on
 * @rx_desc: pointer to the EOP Rx descriptor
 * @skb: pointer to current skb being fixed
 *
 * Check for corrupted packet headers caused by senders on the local L2
 * embedded NIC switch not setting up their Tx Descriptors right.  These
 * should be very rare.
 *
 * Also address the case where we are pulling data in on pages only
 * and as such no data is present in the skb header.
 *
 * In addition if skb is not at least 60 bytes we need to pad it so that
 * it is large enough to qualify as a valid Ethernet frame.
 *
 * Returns true if an error was encountered and skb was freed.
 **/
static bool ixgbe_cleanup_headers(struct ixgbe_ring *rx_ring,
				  union ixgbe_adv_rx_desc *rx_desc,
				  struct sk_buff *skb)
{
	struct net_device *netdev = rx_ring->netdev;

	/* verify that the packet does not have any known errors */
	if (unlikely(ixgbe_test_staterr(rx_desc,
					IXGBE_RXDADV_ERR_FRAME_ERR_MASK) &&
	    !(netdev->features & NETIF_F_RXALL))) {
		dev_kfree_skb_any(skb);
		return true;
	}

	/* place header in linear portion of buffer */
	if (skb_is_nonlinear(skb))
		ixgbe_pull_tail(rx_ring, skb);

#ifdef IXGBE_FCOE
	/* do not attempt to pad FCoE Frames as this will disrupt DDP */
	if (ixgbe_rx_is_fcoe(rx_ring, rx_desc))
		return false;

#endif
	/* if eth_skb_pad returns an error the skb was freed */
	if (eth_skb_pad(skb))
		return true;

	return false;
}

/**
 * ixgbe_reuse_rx_page - page flip buffer and store it back on the ring
 * @rx_ring: rx descriptor ring to store buffers on
 * @old_buff: donor buffer to have page reused
 *
 * Synchronizes page for reuse by the adapter
 **/
static void ixgbe_reuse_rx_page(struct ixgbe_ring *rx_ring,
				struct ixgbe_rx_buffer *old_buff)
{
	struct ixgbe_rx_buffer *new_buff;
	u16 nta = rx_ring->next_to_alloc;

	new_buff = &rx_ring->rx_buffer_info[nta];

	/* update, and store next to alloc */
	nta++;
	rx_ring->next_to_alloc = (nta < rx_ring->count) ? nta : 0;

	/* transfer page from old buffer to new buffer */
	*new_buff = *old_buff;

	/* sync the buffer for use by the device */
	dma_sync_single_range_for_device(rx_ring->dev, new_buff->dma,
					 new_buff->page_offset,
					 ixgbe_rx_bufsz(rx_ring),
					 DMA_FROM_DEVICE);
}

static inline bool ixgbe_page_is_reserved(struct page *page)
{
	return (page_to_nid(page) != numa_mem_id()) || page_is_pfmemalloc(page);
}

/**
 * ixgbe_add_rx_frag - Add contents of Rx buffer to sk_buff
 * @rx_ring: rx descriptor ring to transact packets on
 * @rx_buffer: buffer containing page to add
 * @rx_desc: descriptor containing length of buffer written by hardware
 * @skb: sk_buff to place the data into
 *
 * This function will add the data contained in rx_buffer->page to the skb.
 * This is done either through a direct copy if the data in the buffer is
 * less than the skb header size, otherwise it will just attach the page as
 * a frag to the skb.
 *
 * The function will then update the page offset if necessary and return
 * true if the buffer can be reused by the adapter.
 **/
static bool ixgbe_add_rx_frag(struct ixgbe_ring *rx_ring,
			      struct ixgbe_rx_buffer *rx_buffer,
			      union ixgbe_adv_rx_desc *rx_desc,
			      struct sk_buff *skb)
{
	struct page *page = rx_buffer->page;
	unsigned int size = le16_to_cpu(rx_desc->wb.upper.length);
#if (PAGE_SIZE < 8192)
	unsigned int truesize = ixgbe_rx_bufsz(rx_ring);
#else
	unsigned int truesize = ALIGN(size, L1_CACHE_BYTES);
	unsigned int last_offset = ixgbe_rx_pg_size(rx_ring) -
				   ixgbe_rx_bufsz(rx_ring);
#endif

	if ((size <= IXGBE_RX_HDR_SIZE) && !skb_is_nonlinear(skb)) {
		unsigned char *va = page_address(page) + rx_buffer->page_offset;

		memcpy(__skb_put(skb, size), va, ALIGN(size, sizeof(long)));

		/* page is not reserved, we can reuse buffer as-is */
		if (likely(!ixgbe_page_is_reserved(page)))
			return true;

		/* this page cannot be reused so discard it */
		__free_pages(page, ixgbe_rx_pg_order(rx_ring));
		return false;
	}

	skb_add_rx_frag(skb, skb_shinfo(skb)->nr_frags, page,
			rx_buffer->page_offset, size, truesize);

	/* avoid re-using remote pages */
	if (unlikely(ixgbe_page_is_reserved(page)))
		return false;

#if (PAGE_SIZE < 8192)
	/* if we are only owner of page we can reuse it */
	if (unlikely(page_count(page) != 1))
		return false;

	/* flip page offset to other buffer */
	rx_buffer->page_offset ^= truesize;
#else
	/* move offset up to the next cache line */
	rx_buffer->page_offset += truesize;

	if (rx_buffer->page_offset > last_offset)
		return false;
#endif

	/* Even if we own the page, we are not allowed to use atomic_set()
	 * This would break get_page_unless_zero() users.
	 */
	page_ref_inc(page);

	return true;
}

static struct sk_buff *ixgbe_fetch_rx_buffer(struct ixgbe_ring *rx_ring,
					     union ixgbe_adv_rx_desc *rx_desc)
{
	struct ixgbe_rx_buffer *rx_buffer;
	struct sk_buff *skb;
	struct page *page;

	rx_buffer = &rx_ring->rx_buffer_info[rx_ring->next_to_clean];
	page = rx_buffer->page;
	prefetchw(page);

	skb = rx_buffer->skb;

	if (likely(!skb)) {
		void *page_addr = page_address(page) +
				  rx_buffer->page_offset;

		/* prefetch first cache line of first page */
		prefetch(page_addr);
#if L1_CACHE_BYTES < 128
		prefetch(page_addr + L1_CACHE_BYTES);
#endif

		/* allocate a skb to store the frags */
		skb = napi_alloc_skb(&rx_ring->q_vector->napi,
				     IXGBE_RX_HDR_SIZE);
		if (unlikely(!skb)) {
			rx_ring->rx_stats.alloc_rx_buff_failed++;
			return NULL;
		}

		/*
		 * we will be copying header into skb->data in
		 * pskb_may_pull so it is in our interest to prefetch
		 * it now to avoid a possible cache miss
		 */
		prefetchw(skb->data);

		/*
		 * Delay unmapping of the first packet. It carries the
		 * header information, HW may still access the header
		 * after the writeback.  Only unmap it when EOP is
		 * reached
		 */
		if (likely(ixgbe_test_staterr(rx_desc, IXGBE_RXD_STAT_EOP)))
			goto dma_sync;

		IXGBE_CB(skb)->dma = rx_buffer->dma;
	} else {
		if (ixgbe_test_staterr(rx_desc, IXGBE_RXD_STAT_EOP))
			ixgbe_dma_sync_frag(rx_ring, skb);

dma_sync:
		/* we are reusing so sync this buffer for CPU use */
		dma_sync_single_range_for_cpu(rx_ring->dev,
					      rx_buffer->dma,
					      rx_buffer->page_offset,
					      ixgbe_rx_bufsz(rx_ring),
					      DMA_FROM_DEVICE);

		rx_buffer->skb = NULL;
	}

	/* pull page into skb */
	if (ixgbe_add_rx_frag(rx_ring, rx_buffer, rx_desc, skb)) {
		/* hand second half of page back to the ring */
		ixgbe_reuse_rx_page(rx_ring, rx_buffer);
	} else if (IXGBE_CB(skb)->dma == rx_buffer->dma) {
		/* the page has been released from the ring */
		IXGBE_CB(skb)->page_released = true;
	} else {
		/* we are not reusing the buffer so unmap it */
		dma_unmap_page(rx_ring->dev, rx_buffer->dma,
			       ixgbe_rx_pg_size(rx_ring),
			       DMA_FROM_DEVICE);
	}

	/* clear contents of buffer_info */
	rx_buffer->page = NULL;

	return skb;
}

/**
 * ixgbe_clean_rx_irq - Clean completed descriptors from Rx ring - bounce buf
 * @q_vector: structure containing interrupt and ring information
 * @rx_ring: rx descriptor ring to transact packets on
 * @budget: Total limit on number of packets to process
 *
 * This function provides a "bounce buffer" approach to Rx interrupt
 * processing.  The advantage to this is that on systems that have
 * expensive overhead for IOMMU access this provides a means of avoiding
 * it by maintaining the mapping of the page to the syste.
 *
 * Returns amount of work completed
 **/
static int ixgbe_clean_rx_irq(struct ixgbe_q_vector *q_vector,
			       struct ixgbe_ring *rx_ring,
			       const int budget)
{
	unsigned int total_rx_bytes = 0, total_rx_packets = 0;
#ifdef IXGBE_FCOE
	struct ixgbe_adapter *adapter = q_vector->adapter;
	int ddp_bytes;
	unsigned int mss = 0;
#endif /* IXGBE_FCOE */
	u16 cleaned_count = ixgbe_desc_unused(rx_ring);

	while (likely(total_rx_packets < budget)) {
		union ixgbe_adv_rx_desc *rx_desc;
		struct sk_buff *skb;

		/* return some buffers to hardware, one at a time is too slow */
		if (cleaned_count >= IXGBE_RX_BUFFER_WRITE) {
			ixgbe_alloc_rx_buffers(rx_ring, cleaned_count);
			cleaned_count = 0;
		}

		rx_desc = IXGBE_RX_DESC(rx_ring, rx_ring->next_to_clean);

		if (!rx_desc->wb.upper.status_error)
			break;

		/* This memory barrier is needed to keep us from reading
		 * any other fields out of the rx_desc until we know the
		 * descriptor has been written back
		 */
		dma_rmb();

		/* retrieve a buffer from the ring */
		skb = ixgbe_fetch_rx_buffer(rx_ring, rx_desc);

		/* exit if we failed to retrieve a buffer */
		if (!skb)
			break;

		cleaned_count++;

		/* place incomplete frames back on ring for completion */
		if (ixgbe_is_non_eop(rx_ring, rx_desc, skb))
			continue;

		/* verify the packet layout is correct */
		if (ixgbe_cleanup_headers(rx_ring, rx_desc, skb))
			continue;

		/* probably a little skewed due to removing CRC */
		total_rx_bytes += skb->len;

		/* populate checksum, timestamp, VLAN, and protocol */
		ixgbe_process_skb_fields(rx_ring, rx_desc, skb);

#ifdef IXGBE_FCOE
		/* if ddp, not passing to ULD unless for FCP_RSP or error */
		if (ixgbe_rx_is_fcoe(rx_ring, rx_desc)) {
			ddp_bytes = ixgbe_fcoe_ddp(adapter, rx_desc, skb);
			/* include DDPed FCoE data */
			if (ddp_bytes > 0) {
				if (!mss) {
					mss = rx_ring->netdev->mtu -
						sizeof(struct fcoe_hdr) -
						sizeof(struct fc_frame_header) -
						sizeof(struct fcoe_crc_eof);
					if (mss > 512)
						mss &= ~511;
				}
				total_rx_bytes += ddp_bytes;
				total_rx_packets += DIV_ROUND_UP(ddp_bytes,
								 mss);
			}
			if (!ddp_bytes) {
				dev_kfree_skb_any(skb);
				continue;
			}
		}

#endif /* IXGBE_FCOE */
		ixgbe_rx_skb(q_vector, skb);

		/* update budget accounting */
		total_rx_packets++;
	}

	u64_stats_update_begin(&rx_ring->syncp);
	rx_ring->stats.packets += total_rx_packets;
	rx_ring->stats.bytes += total_rx_bytes;
	u64_stats_update_end(&rx_ring->syncp);
	q_vector->rx.total_packets += total_rx_packets;
	q_vector->rx.total_bytes += total_rx_bytes;

	return total_rx_packets;
}

#ifdef CONFIG_NET_RX_BUSY_POLL
/* must be called with local_bh_disable()d */
static int ixgbe_low_latency_recv(struct napi_struct *napi)
{
	struct ixgbe_q_vector *q_vector =
			container_of(napi, struct ixgbe_q_vector, napi);
	struct ixgbe_adapter *adapter = q_vector->adapter;
	struct ixgbe_ring  *ring;
	int found = 0;

	if (test_bit(__IXGBE_DOWN, &adapter->state))
		return LL_FLUSH_FAILED;

	if (!ixgbe_qv_lock_poll(q_vector))
		return LL_FLUSH_BUSY;

	ixgbe_for_each_ring(ring, q_vector->rx) {
		found = ixgbe_clean_rx_irq(q_vector, ring, 4);
#ifdef BP_EXTENDED_STATS
		if (found)
			ring->stats.cleaned += found;
		else
			ring->stats.misses++;
#endif
		if (found)
			break;
	}

	ixgbe_qv_unlock_poll(q_vector);

	return found;
}
#endif	/* CONFIG_NET_RX_BUSY_POLL */

/**
 * ixgbe_configure_msix - Configure MSI-X hardware
 * @adapter: board private structure
 *
 * ixgbe_configure_msix sets up the hardware to properly generate MSI-X
 * interrupts.
 **/
static void ixgbe_configure_msix(struct ixgbe_adapter *adapter)
{
	struct ixgbe_q_vector *q_vector;
	int v_idx;
	u32 mask;

	/* Populate MSIX to EITR Select */
	if (adapter->num_vfs > 32) {
		u32 eitrsel = (1 << (adapter->num_vfs - 32)) - 1;
		IXGBE_WRITE_REG(&adapter->hw, IXGBE_EITRSEL, eitrsel);
	}

	/*
	 * Populate the IVAR table and set the ITR values to the
	 * corresponding register.
	 */
	for (v_idx = 0; v_idx < adapter->num_q_vectors; v_idx++) {
		struct ixgbe_ring *ring;
		q_vector = adapter->q_vector[v_idx];

		ixgbe_for_each_ring(ring, q_vector->rx)
			ixgbe_set_ivar(adapter, 0, ring->reg_idx, v_idx);

		ixgbe_for_each_ring(ring, q_vector->tx)
			ixgbe_set_ivar(adapter, 1, ring->reg_idx, v_idx);

		ixgbe_write_eitr(q_vector);
	}

	switch (adapter->hw.mac.type) {
	case ixgbe_mac_82598EB:
		ixgbe_set_ivar(adapter, -1, IXGBE_IVAR_OTHER_CAUSES_INDEX,
			       v_idx);
		break;
	case ixgbe_mac_82599EB:
	case ixgbe_mac_X540:
	case ixgbe_mac_X550:
	case ixgbe_mac_X550EM_x:
		ixgbe_set_ivar(adapter, -1, 1, v_idx);
		break;
	default:
		break;
	}
	IXGBE_WRITE_REG(&adapter->hw, IXGBE_EITR(v_idx), 1950);

	/* set up to autoclear timer, and the vectors */
	mask = IXGBE_EIMS_ENABLE_MASK;
	mask &= ~(IXGBE_EIMS_OTHER |
		  IXGBE_EIMS_MAILBOX |
		  IXGBE_EIMS_LSC);

	IXGBE_WRITE_REG(&adapter->hw, IXGBE_EIAC, mask);
}

enum latency_range {
	lowest_latency = 0,
	low_latency = 1,
	bulk_latency = 2,
	latency_invalid = 255
};

/**
 * ixgbe_update_itr - update the dynamic ITR value based on statistics
 * @q_vector: structure containing interrupt and ring information
 * @ring_container: structure containing ring performance data
 *
 *      Stores a new ITR value based on packets and byte
 *      counts during the last interrupt.  The advantage of per interrupt
 *      computation is faster updates and more accurate ITR for the current
 *      traffic pattern.  Constants in this function were computed
 *      based on theoretical maximum wire speed and thresholds were set based
 *      on testing data as well as attempting to minimize response time
 *      while increasing bulk throughput.
 *      this functionality is controlled by the InterruptThrottleRate module
 *      parameter (see ixgbe_param.c)
 **/
static void ixgbe_update_itr(struct ixgbe_q_vector *q_vector,
			     struct ixgbe_ring_container *ring_container)
{
	int bytes = ring_container->total_bytes;
	int packets = ring_container->total_packets;
	u32 timepassed_us;
	u64 bytes_perint;
	u8 itr_setting = ring_container->itr;

	if (packets == 0)
		return;

	/* simple throttlerate management
	 *   0-10MB/s   lowest (100000 ints/s)
	 *  10-20MB/s   low    (20000 ints/s)
	 *  20-1249MB/s bulk   (12000 ints/s)
	 */
	/* what was last interrupt timeslice? */
	timepassed_us = q_vector->itr >> 2;
	if (timepassed_us == 0)
		return;

	bytes_perint = bytes / timepassed_us; /* bytes/usec */

	switch (itr_setting) {
	case lowest_latency:
		if (bytes_perint > 10)
			itr_setting = low_latency;
		break;
	case low_latency:
		if (bytes_perint > 20)
			itr_setting = bulk_latency;
		else if (bytes_perint <= 10)
			itr_setting = lowest_latency;
		break;
	case bulk_latency:
		if (bytes_perint <= 20)
			itr_setting = low_latency;
		break;
	}

	/* clear work counters since we have the values we need */
	ring_container->total_bytes = 0;
	ring_container->total_packets = 0;

	/* write updated itr to ring container */
	ring_container->itr = itr_setting;
}

/**
 * ixgbe_write_eitr - write EITR register in hardware specific way
 * @q_vector: structure containing interrupt and ring information
 *
 * This function is made to be called by ethtool and by the driver
 * when it needs to update EITR registers at runtime.  Hardware
 * specific quirks/differences are taken care of here.
 */
void ixgbe_write_eitr(struct ixgbe_q_vector *q_vector)
{
	struct ixgbe_adapter *adapter = q_vector->adapter;
	struct ixgbe_hw *hw = &adapter->hw;
	int v_idx = q_vector->v_idx;
	u32 itr_reg = q_vector->itr & IXGBE_MAX_EITR;

	switch (adapter->hw.mac.type) {
	case ixgbe_mac_82598EB:
		/* must write high and low 16 bits to reset counter */
		itr_reg |= (itr_reg << 16);
		break;
	case ixgbe_mac_82599EB:
	case ixgbe_mac_X540:
	case ixgbe_mac_X550:
	case ixgbe_mac_X550EM_x:
		/*
		 * set the WDIS bit to not clear the timer bits and cause an
		 * immediate assertion of the interrupt
		 */
		itr_reg |= IXGBE_EITR_CNT_WDIS;
		break;
	default:
		break;
	}
	IXGBE_WRITE_REG(hw, IXGBE_EITR(v_idx), itr_reg);
}

static void ixgbe_set_itr(struct ixgbe_q_vector *q_vector)
{
	u32 new_itr = q_vector->itr;
	u8 current_itr;

	ixgbe_update_itr(q_vector, &q_vector->tx);
	ixgbe_update_itr(q_vector, &q_vector->rx);

	current_itr = max(q_vector->rx.itr, q_vector->tx.itr);

	switch (current_itr) {
	/* counts and packets in update_itr are dependent on these numbers */
	case lowest_latency:
		new_itr = IXGBE_100K_ITR;
		break;
	case low_latency:
		new_itr = IXGBE_20K_ITR;
		break;
	case bulk_latency:
		new_itr = IXGBE_12K_ITR;
		break;
	default:
		break;
	}

	if (new_itr != q_vector->itr) {
		/* do an exponential smoothing */
		new_itr = (10 * new_itr * q_vector->itr) /
			  ((9 * new_itr) + q_vector->itr);

		/* save the algorithm value here */
		q_vector->itr = new_itr;

		ixgbe_write_eitr(q_vector);
	}
}

/**
 * ixgbe_check_overtemp_subtask - check for over temperature
 * @adapter: pointer to adapter
 **/
static void ixgbe_check_overtemp_subtask(struct ixgbe_adapter *adapter)
{
	struct ixgbe_hw *hw = &adapter->hw;
	u32 eicr = adapter->interrupt_event;

	if (test_bit(__IXGBE_DOWN, &adapter->state))
		return;

	if (!(adapter->flags2 & IXGBE_FLAG2_TEMP_SENSOR_CAPABLE) &&
	    !(adapter->flags2 & IXGBE_FLAG2_TEMP_SENSOR_EVENT))
		return;

	adapter->flags2 &= ~IXGBE_FLAG2_TEMP_SENSOR_EVENT;

	switch (hw->device_id) {
	case IXGBE_DEV_ID_82599_T3_LOM:
		/*
		 * Since the warning interrupt is for both ports
		 * we don't have to check if:
		 *  - This interrupt wasn't for our port.
		 *  - We may have missed the interrupt so always have to
		 *    check if we  got a LSC
		 */
		if (!(eicr & IXGBE_EICR_GPI_SDP0_8259X) &&
		    !(eicr & IXGBE_EICR_LSC))
			return;

		if (!(eicr & IXGBE_EICR_LSC) && hw->mac.ops.check_link) {
			u32 speed;
			bool link_up = false;

			hw->mac.ops.check_link(hw, &speed, &link_up, false);

			if (link_up)
				return;
		}

		/* Check if this is not due to overtemp */
		if (hw->phy.ops.check_overtemp(hw) != IXGBE_ERR_OVERTEMP)
			return;

		break;
	default:
		if (adapter->hw.mac.type >= ixgbe_mac_X540)
			return;
		if (!(eicr & IXGBE_EICR_GPI_SDP0(hw)))
			return;
		break;
	}
	e_crit(drv, "%s\n", ixgbe_overheat_msg);

	adapter->interrupt_event = 0;
}

static void ixgbe_check_fan_failure(struct ixgbe_adapter *adapter, u32 eicr)
{
	struct ixgbe_hw *hw = &adapter->hw;

	if ((adapter->flags & IXGBE_FLAG_FAN_FAIL_CAPABLE) &&
	    (eicr & IXGBE_EICR_GPI_SDP1(hw))) {
		e_crit(probe, "Fan has stopped, replace the adapter\n");
		/* write to clear the interrupt */
		IXGBE_WRITE_REG(hw, IXGBE_EICR, IXGBE_EICR_GPI_SDP1(hw));
	}
}

static void ixgbe_check_overtemp_event(struct ixgbe_adapter *adapter, u32 eicr)
{
	struct ixgbe_hw *hw = &adapter->hw;

	if (!(adapter->flags2 & IXGBE_FLAG2_TEMP_SENSOR_CAPABLE))
		return;

	switch (adapter->hw.mac.type) {
	case ixgbe_mac_82599EB:
		/*
		 * Need to check link state so complete overtemp check
		 * on service task
		 */
		if (((eicr & IXGBE_EICR_GPI_SDP0(hw)) ||
		     (eicr & IXGBE_EICR_LSC)) &&
		    (!test_bit(__IXGBE_DOWN, &adapter->state))) {
			adapter->interrupt_event = eicr;
			adapter->flags2 |= IXGBE_FLAG2_TEMP_SENSOR_EVENT;
			ixgbe_service_event_schedule(adapter);
			return;
		}
		return;
	case ixgbe_mac_X540:
		if (!(eicr & IXGBE_EICR_TS))
			return;
		break;
	default:
		return;
	}

	e_crit(drv, "%s\n", ixgbe_overheat_msg);
}

static inline bool ixgbe_is_sfp(struct ixgbe_hw *hw)
{
	switch (hw->mac.type) {
	case ixgbe_mac_82598EB:
		if (hw->phy.type == ixgbe_phy_nl)
			return true;
		return false;
	case ixgbe_mac_82599EB:
	case ixgbe_mac_X550EM_x:
		switch (hw->mac.ops.get_media_type(hw)) {
		case ixgbe_media_type_fiber:
		case ixgbe_media_type_fiber_qsfp:
			return true;
		default:
			return false;
		}
	default:
		return false;
	}
}

static void ixgbe_check_sfp_event(struct ixgbe_adapter *adapter, u32 eicr)
{
	struct ixgbe_hw *hw = &adapter->hw;
	u32 eicr_mask = IXGBE_EICR_GPI_SDP2(hw);

	if (!ixgbe_is_sfp(hw))
		return;

	/* Later MAC's use different SDP */
	if (hw->mac.type >= ixgbe_mac_X540)
		eicr_mask = IXGBE_EICR_GPI_SDP0_X540;

	if (eicr & eicr_mask) {
		/* Clear the interrupt */
		IXGBE_WRITE_REG(hw, IXGBE_EICR, eicr_mask);
		if (!test_bit(__IXGBE_DOWN, &adapter->state)) {
			adapter->flags2 |= IXGBE_FLAG2_SFP_NEEDS_RESET;
			adapter->sfp_poll_time = 0;
			ixgbe_service_event_schedule(adapter);
		}
	}

	if (adapter->hw.mac.type == ixgbe_mac_82599EB &&
	    (eicr & IXGBE_EICR_GPI_SDP1(hw))) {
		/* Clear the interrupt */
		IXGBE_WRITE_REG(hw, IXGBE_EICR, IXGBE_EICR_GPI_SDP1(hw));
		if (!test_bit(__IXGBE_DOWN, &adapter->state)) {
			adapter->flags |= IXGBE_FLAG_NEED_LINK_CONFIG;
			ixgbe_service_event_schedule(adapter);
		}
	}
}

static void ixgbe_check_lsc(struct ixgbe_adapter *adapter)
{
	struct ixgbe_hw *hw = &adapter->hw;

	adapter->lsc_int++;
	adapter->flags |= IXGBE_FLAG_NEED_LINK_UPDATE;
	adapter->link_check_timeout = jiffies;
	if (!test_bit(__IXGBE_DOWN, &adapter->state)) {
		IXGBE_WRITE_REG(hw, IXGBE_EIMC, IXGBE_EIMC_LSC);
		IXGBE_WRITE_FLUSH(hw);
		ixgbe_service_event_schedule(adapter);
	}
}

static inline void ixgbe_irq_enable_queues(struct ixgbe_adapter *adapter,
					   u64 qmask)
{
	u32 mask;
	struct ixgbe_hw *hw = &adapter->hw;

	switch (hw->mac.type) {
	case ixgbe_mac_82598EB:
		mask = (IXGBE_EIMS_RTX_QUEUE & qmask);
		IXGBE_WRITE_REG(hw, IXGBE_EIMS, mask);
		break;
	case ixgbe_mac_82599EB:
	case ixgbe_mac_X540:
	case ixgbe_mac_X550:
	case ixgbe_mac_X550EM_x:
		mask = (qmask & 0xFFFFFFFF);
		if (mask)
			IXGBE_WRITE_REG(hw, IXGBE_EIMS_EX(0), mask);
		mask = (qmask >> 32);
		if (mask)
			IXGBE_WRITE_REG(hw, IXGBE_EIMS_EX(1), mask);
		break;
	default:
		break;
	}
	/* skip the flush */
}

static inline void ixgbe_irq_disable_queues(struct ixgbe_adapter *adapter,
					    u64 qmask)
{
	u32 mask;
	struct ixgbe_hw *hw = &adapter->hw;

	switch (hw->mac.type) {
	case ixgbe_mac_82598EB:
		mask = (IXGBE_EIMS_RTX_QUEUE & qmask);
		IXGBE_WRITE_REG(hw, IXGBE_EIMC, mask);
		break;
	case ixgbe_mac_82599EB:
	case ixgbe_mac_X540:
	case ixgbe_mac_X550:
	case ixgbe_mac_X550EM_x:
		mask = (qmask & 0xFFFFFFFF);
		if (mask)
			IXGBE_WRITE_REG(hw, IXGBE_EIMC_EX(0), mask);
		mask = (qmask >> 32);
		if (mask)
			IXGBE_WRITE_REG(hw, IXGBE_EIMC_EX(1), mask);
		break;
	default:
		break;
	}
	/* skip the flush */
}

/**
 * ixgbe_irq_enable - Enable default interrupt generation settings
 * @adapter: board private structure
 **/
static inline void ixgbe_irq_enable(struct ixgbe_adapter *adapter, bool queues,
				    bool flush)
{
	struct ixgbe_hw *hw = &adapter->hw;
	u32 mask = (IXGBE_EIMS_ENABLE_MASK & ~IXGBE_EIMS_RTX_QUEUE);

	/* don't reenable LSC while waiting for link */
	if (adapter->flags & IXGBE_FLAG_NEED_LINK_UPDATE)
		mask &= ~IXGBE_EIMS_LSC;

	if (adapter->flags2 & IXGBE_FLAG2_TEMP_SENSOR_CAPABLE)
		switch (adapter->hw.mac.type) {
		case ixgbe_mac_82599EB:
			mask |= IXGBE_EIMS_GPI_SDP0(hw);
			break;
		case ixgbe_mac_X540:
		case ixgbe_mac_X550:
		case ixgbe_mac_X550EM_x:
			mask |= IXGBE_EIMS_TS;
			break;
		default:
			break;
		}
	if (adapter->flags & IXGBE_FLAG_FAN_FAIL_CAPABLE)
		mask |= IXGBE_EIMS_GPI_SDP1(hw);
	switch (adapter->hw.mac.type) {
	case ixgbe_mac_82599EB:
		mask |= IXGBE_EIMS_GPI_SDP1(hw);
		mask |= IXGBE_EIMS_GPI_SDP2(hw);
		/* fall through */
	case ixgbe_mac_X540:
	case ixgbe_mac_X550:
	case ixgbe_mac_X550EM_x:
		if (adapter->hw.device_id == IXGBE_DEV_ID_X550EM_X_SFP)
			mask |= IXGBE_EIMS_GPI_SDP0(&adapter->hw);
		if (adapter->hw.phy.type == ixgbe_phy_x550em_ext_t)
			mask |= IXGBE_EICR_GPI_SDP0_X540;
		mask |= IXGBE_EIMS_ECC;
		mask |= IXGBE_EIMS_MAILBOX;
		break;
	default:
		break;
	}

	if ((adapter->flags & IXGBE_FLAG_FDIR_HASH_CAPABLE) &&
	    !(adapter->flags2 & IXGBE_FLAG2_FDIR_REQUIRES_REINIT))
		mask |= IXGBE_EIMS_FLOW_DIR;

	IXGBE_WRITE_REG(&adapter->hw, IXGBE_EIMS, mask);
	if (queues)
		ixgbe_irq_enable_queues(adapter, ~0);
	if (flush)
		IXGBE_WRITE_FLUSH(&adapter->hw);
}

static irqreturn_t ixgbe_msix_other(int irq, void *data)
{
	struct ixgbe_adapter *adapter = data;
	struct ixgbe_hw *hw = &adapter->hw;
	u32 eicr;

	/*
	 * Workaround for Silicon errata.  Use clear-by-write instead
	 * of clear-by-read.  Reading with EICS will return the
	 * interrupt causes without clearing, which later be done
	 * with the write to EICR.
	 */
	eicr = IXGBE_READ_REG(hw, IXGBE_EICS);

	/* The lower 16bits of the EICR register are for the queue interrupts
	 * which should be masked here in order to not accidentally clear them if
	 * the bits are high when ixgbe_msix_other is called. There is a race
	 * condition otherwise which results in possible performance loss
	 * especially if the ixgbe_msix_other interrupt is triggering
	 * consistently (as it would when PPS is turned on for the X540 device)
	 */
	eicr &= 0xFFFF0000;

	IXGBE_WRITE_REG(hw, IXGBE_EICR, eicr);

	if (eicr & IXGBE_EICR_LSC)
		ixgbe_check_lsc(adapter);

	if (eicr & IXGBE_EICR_MAILBOX)
		ixgbe_msg_task(adapter);

	switch (hw->mac.type) {
	case ixgbe_mac_82599EB:
	case ixgbe_mac_X540:
	case ixgbe_mac_X550:
	case ixgbe_mac_X550EM_x:
		if (hw->phy.type == ixgbe_phy_x550em_ext_t &&
		    (eicr & IXGBE_EICR_GPI_SDP0_X540)) {
			adapter->flags2 |= IXGBE_FLAG2_PHY_INTERRUPT;
			ixgbe_service_event_schedule(adapter);
			IXGBE_WRITE_REG(hw, IXGBE_EICR,
					IXGBE_EICR_GPI_SDP0_X540);
		}
		if (eicr & IXGBE_EICR_ECC) {
			e_info(link, "Received ECC Err, initiating reset\n");
			adapter->flags2 |= IXGBE_FLAG2_RESET_REQUESTED;
			ixgbe_service_event_schedule(adapter);
			IXGBE_WRITE_REG(hw, IXGBE_EICR, IXGBE_EICR_ECC);
		}
		/* Handle Flow Director Full threshold interrupt */
		if (eicr & IXGBE_EICR_FLOW_DIR) {
			int reinit_count = 0;
			int i;
			for (i = 0; i < adapter->num_tx_queues; i++) {
				struct ixgbe_ring *ring = adapter->tx_ring[i];
				if (test_and_clear_bit(__IXGBE_TX_FDIR_INIT_DONE,
						       &ring->state))
					reinit_count++;
			}
			if (reinit_count) {
				/* no more flow director interrupts until after init */
				IXGBE_WRITE_REG(hw, IXGBE_EIMC, IXGBE_EIMC_FLOW_DIR);
				adapter->flags2 |= IXGBE_FLAG2_FDIR_REQUIRES_REINIT;
				ixgbe_service_event_schedule(adapter);
			}
		}
		ixgbe_check_sfp_event(adapter, eicr);
		ixgbe_check_overtemp_event(adapter, eicr);
		break;
	default:
		break;
	}

	ixgbe_check_fan_failure(adapter, eicr);

	if (unlikely(eicr & IXGBE_EICR_TIMESYNC))
		ixgbe_ptp_check_pps_event(adapter);

	/* re-enable the original interrupt state, no lsc, no queues */
	if (!test_bit(__IXGBE_DOWN, &adapter->state))
		ixgbe_irq_enable(adapter, false, false);

	return IRQ_HANDLED;
}

static irqreturn_t ixgbe_msix_clean_rings(int irq, void *data)
{
	struct ixgbe_q_vector *q_vector = data;

	/* EIAM disabled interrupts (on this vector) for us */

	if (q_vector->rx.ring || q_vector->tx.ring)
		napi_schedule_irqoff(&q_vector->napi);

	return IRQ_HANDLED;
}

/**
 * ixgbe_poll - NAPI Rx polling callback
 * @napi: structure for representing this polling device
 * @budget: how many packets driver is allowed to clean
 *
 * This function is used for legacy and MSI, NAPI mode
 **/
int ixgbe_poll(struct napi_struct *napi, int budget)
{
	struct ixgbe_q_vector *q_vector =
				container_of(napi, struct ixgbe_q_vector, napi);
	struct ixgbe_adapter *adapter = q_vector->adapter;
	struct ixgbe_ring *ring;
	int per_ring_budget, work_done = 0;
	bool clean_complete = true;

#ifdef CONFIG_IXGBE_DCA
	if (adapter->flags & IXGBE_FLAG_DCA_ENABLED)
		ixgbe_update_dca(q_vector);
#endif

	ixgbe_for_each_ring(ring, q_vector->tx)
		clean_complete &= !!ixgbe_clean_tx_irq(q_vector, ring, budget);

	/* Exit if we are called by netpoll or busy polling is active */
	if ((budget <= 0) || !ixgbe_qv_lock_napi(q_vector))
		return budget;

	/* attempt to distribute budget to each queue fairly, but don't allow
	 * the budget to go below 1 because we'll exit polling */
	if (q_vector->rx.count > 1)
		per_ring_budget = max(budget/q_vector->rx.count, 1);
	else
		per_ring_budget = budget;

	ixgbe_for_each_ring(ring, q_vector->rx) {
		int cleaned = ixgbe_clean_rx_irq(q_vector, ring,
						 per_ring_budget);

		work_done += cleaned;
		clean_complete &= (cleaned < per_ring_budget);
	}

	ixgbe_qv_unlock_napi(q_vector);
	/* If all work not completed, return budget and keep polling */
	if (!clean_complete)
		return budget;

	/* all work done, exit the polling mode */
	napi_complete_done(napi, work_done);
	if (adapter->rx_itr_setting & 1)
		ixgbe_set_itr(q_vector);
	if (!test_bit(__IXGBE_DOWN, &adapter->state))
		ixgbe_irq_enable_queues(adapter, ((u64)1 << q_vector->v_idx));

	return 0;
}

/**
 * ixgbe_request_msix_irqs - Initialize MSI-X interrupts
 * @adapter: board private structure
 *
 * ixgbe_request_msix_irqs allocates MSI-X vectors and requests
 * interrupts from the kernel.
 **/
static int ixgbe_request_msix_irqs(struct ixgbe_adapter *adapter)
{
	struct net_device *netdev = adapter->netdev;
	int vector, err;
	int ri = 0, ti = 0;

	for (vector = 0; vector < adapter->num_q_vectors; vector++) {
		struct ixgbe_q_vector *q_vector = adapter->q_vector[vector];
		struct msix_entry *entry = &adapter->msix_entries[vector];

		if (q_vector->tx.ring && q_vector->rx.ring) {
			snprintf(q_vector->name, sizeof(q_vector->name) - 1,
				 "%s-%s-%d", netdev->name, "TxRx", ri++);
			ti++;
		} else if (q_vector->rx.ring) {
			snprintf(q_vector->name, sizeof(q_vector->name) - 1,
				 "%s-%s-%d", netdev->name, "rx", ri++);
		} else if (q_vector->tx.ring) {
			snprintf(q_vector->name, sizeof(q_vector->name) - 1,
				 "%s-%s-%d", netdev->name, "tx", ti++);
		} else {
			/* skip this unused q_vector */
			continue;
		}
		err = request_irq(entry->vector, &ixgbe_msix_clean_rings, 0,
				  q_vector->name, q_vector);
		if (err) {
			e_err(probe, "request_irq failed for MSIX interrupt "
			      "Error: %d\n", err);
			goto free_queue_irqs;
		}
		/* If Flow Director is enabled, set interrupt affinity */
		if (adapter->flags & IXGBE_FLAG_FDIR_HASH_CAPABLE) {
			/* assign the mask for this irq */
			irq_set_affinity_hint(entry->vector,
					      &q_vector->affinity_mask);
		}
	}

	err = request_irq(adapter->msix_entries[vector].vector,
			  ixgbe_msix_other, 0, netdev->name, adapter);
	if (err) {
		e_err(probe, "request_irq for msix_other failed: %d\n", err);
		goto free_queue_irqs;
	}

	return 0;

free_queue_irqs:
	while (vector) {
		vector--;
		irq_set_affinity_hint(adapter->msix_entries[vector].vector,
				      NULL);
		free_irq(adapter->msix_entries[vector].vector,
			 adapter->q_vector[vector]);
	}
	adapter->flags &= ~IXGBE_FLAG_MSIX_ENABLED;
	pci_disable_msix(adapter->pdev);
	kfree(adapter->msix_entries);
	adapter->msix_entries = NULL;
	return err;
}

/**
 * ixgbe_intr - legacy mode Interrupt Handler
 * @irq: interrupt number
 * @data: pointer to a network interface device structure
 **/
static irqreturn_t ixgbe_intr(int irq, void *data)
{
	struct ixgbe_adapter *adapter = data;
	struct ixgbe_hw *hw = &adapter->hw;
	struct ixgbe_q_vector *q_vector = adapter->q_vector[0];
	u32 eicr;

	/*
	 * Workaround for silicon errata #26 on 82598.  Mask the interrupt
	 * before the read of EICR.
	 */
	IXGBE_WRITE_REG(hw, IXGBE_EIMC, IXGBE_IRQ_CLEAR_MASK);

	/* for NAPI, using EIAM to auto-mask tx/rx interrupt bits on read
	 * therefore no explicit interrupt disable is necessary */
	eicr = IXGBE_READ_REG(hw, IXGBE_EICR);
	if (!eicr) {
		/*
		 * shared interrupt alert!
		 * make sure interrupts are enabled because the read will
		 * have disabled interrupts due to EIAM
		 * finish the workaround of silicon errata on 82598.  Unmask
		 * the interrupt that we masked before the EICR read.
		 */
		if (!test_bit(__IXGBE_DOWN, &adapter->state))
			ixgbe_irq_enable(adapter, true, true);
		return IRQ_NONE;	/* Not our interrupt */
	}

	if (eicr & IXGBE_EICR_LSC)
		ixgbe_check_lsc(adapter);

	switch (hw->mac.type) {
	case ixgbe_mac_82599EB:
		ixgbe_check_sfp_event(adapter, eicr);
		/* Fall through */
	case ixgbe_mac_X540:
	case ixgbe_mac_X550:
	case ixgbe_mac_X550EM_x:
		if (eicr & IXGBE_EICR_ECC) {
			e_info(link, "Received ECC Err, initiating reset\n");
			adapter->flags2 |= IXGBE_FLAG2_RESET_REQUESTED;
			ixgbe_service_event_schedule(adapter);
			IXGBE_WRITE_REG(hw, IXGBE_EICR, IXGBE_EICR_ECC);
		}
		ixgbe_check_overtemp_event(adapter, eicr);
		break;
	default:
		break;
	}

	ixgbe_check_fan_failure(adapter, eicr);
	if (unlikely(eicr & IXGBE_EICR_TIMESYNC))
		ixgbe_ptp_check_pps_event(adapter);

	/* would disable interrupts here but EIAM disabled it */
	napi_schedule_irqoff(&q_vector->napi);

	/*
	 * re-enable link(maybe) and non-queue interrupts, no flush.
	 * ixgbe_poll will re-enable the queue interrupts
	 */
	if (!test_bit(__IXGBE_DOWN, &adapter->state))
		ixgbe_irq_enable(adapter, false, false);

	return IRQ_HANDLED;
}

/**
 * ixgbe_request_irq - initialize interrupts
 * @adapter: board private structure
 *
 * Attempts to configure interrupts using the best available
 * capabilities of the hardware and kernel.
 **/
static int ixgbe_request_irq(struct ixgbe_adapter *adapter)
{
	struct net_device *netdev = adapter->netdev;
	int err;

	if (adapter->flags & IXGBE_FLAG_MSIX_ENABLED)
		err = ixgbe_request_msix_irqs(adapter);
	else if (adapter->flags & IXGBE_FLAG_MSI_ENABLED)
		err = request_irq(adapter->pdev->irq, ixgbe_intr, 0,
				  netdev->name, adapter);
	else
		err = request_irq(adapter->pdev->irq, ixgbe_intr, IRQF_SHARED,
				  netdev->name, adapter);

	if (err)
		e_err(probe, "request_irq failed, Error %d\n", err);

	return err;
}

static void ixgbe_free_irq(struct ixgbe_adapter *adapter)
{
	int vector;

	if (!(adapter->flags & IXGBE_FLAG_MSIX_ENABLED)) {
		free_irq(adapter->pdev->irq, adapter);
		return;
	}

	for (vector = 0; vector < adapter->num_q_vectors; vector++) {
		struct ixgbe_q_vector *q_vector = adapter->q_vector[vector];
		struct msix_entry *entry = &adapter->msix_entries[vector];

		/* free only the irqs that were actually requested */
		if (!q_vector->rx.ring && !q_vector->tx.ring)
			continue;

		/* clear the affinity_mask in the IRQ descriptor */
		irq_set_affinity_hint(entry->vector, NULL);

		free_irq(entry->vector, q_vector);
	}

	free_irq(adapter->msix_entries[vector++].vector, adapter);
}

/**
 * ixgbe_irq_disable - Mask off interrupt generation on the NIC
 * @adapter: board private structure
 **/
static inline void ixgbe_irq_disable(struct ixgbe_adapter *adapter)
{
	switch (adapter->hw.mac.type) {
	case ixgbe_mac_82598EB:
		IXGBE_WRITE_REG(&adapter->hw, IXGBE_EIMC, ~0);
		break;
	case ixgbe_mac_82599EB:
	case ixgbe_mac_X540:
	case ixgbe_mac_X550:
	case ixgbe_mac_X550EM_x:
		IXGBE_WRITE_REG(&adapter->hw, IXGBE_EIMC, 0xFFFF0000);
		IXGBE_WRITE_REG(&adapter->hw, IXGBE_EIMC_EX(0), ~0);
		IXGBE_WRITE_REG(&adapter->hw, IXGBE_EIMC_EX(1), ~0);
		break;
	default:
		break;
	}
	IXGBE_WRITE_FLUSH(&adapter->hw);
	if (adapter->flags & IXGBE_FLAG_MSIX_ENABLED) {
		int vector;

		for (vector = 0; vector < adapter->num_q_vectors; vector++)
			synchronize_irq(adapter->msix_entries[vector].vector);

		synchronize_irq(adapter->msix_entries[vector++].vector);
	} else {
		synchronize_irq(adapter->pdev->irq);
	}
}

/**
 * ixgbe_configure_msi_and_legacy - Initialize PIN (INTA...) and MSI interrupts
 *
 **/
static void ixgbe_configure_msi_and_legacy(struct ixgbe_adapter *adapter)
{
	struct ixgbe_q_vector *q_vector = adapter->q_vector[0];

	ixgbe_write_eitr(q_vector);

	ixgbe_set_ivar(adapter, 0, 0, 0);
	ixgbe_set_ivar(adapter, 1, 0, 0);

	e_info(hw, "Legacy interrupt IVAR setup done\n");
}

/**
 * ixgbe_configure_tx_ring - Configure 8259x Tx ring after Reset
 * @adapter: board private structure
 * @ring: structure containing ring specific data
 *
 * Configure the Tx descriptor ring after a reset.
 **/
void ixgbe_configure_tx_ring(struct ixgbe_adapter *adapter,
			     struct ixgbe_ring *ring)
{
	struct ixgbe_hw *hw = &adapter->hw;
	u64 tdba = ring->dma;
	int wait_loop = 10;
	u32 txdctl = IXGBE_TXDCTL_ENABLE;
	u8 reg_idx = ring->reg_idx;

	/* disable queue to avoid issues while updating state */
	IXGBE_WRITE_REG(hw, IXGBE_TXDCTL(reg_idx), 0);
	IXGBE_WRITE_FLUSH(hw);

	IXGBE_WRITE_REG(hw, IXGBE_TDBAL(reg_idx),
			(tdba & DMA_BIT_MASK(32)));
	IXGBE_WRITE_REG(hw, IXGBE_TDBAH(reg_idx), (tdba >> 32));
	IXGBE_WRITE_REG(hw, IXGBE_TDLEN(reg_idx),
			ring->count * sizeof(union ixgbe_adv_tx_desc));
	IXGBE_WRITE_REG(hw, IXGBE_TDH(reg_idx), 0);
	IXGBE_WRITE_REG(hw, IXGBE_TDT(reg_idx), 0);
	ring->tail = adapter->io_addr + IXGBE_TDT(reg_idx);

	/*
	 * set WTHRESH to encourage burst writeback, it should not be set
	 * higher than 1 when:
	 * - ITR is 0 as it could cause false TX hangs
	 * - ITR is set to > 100k int/sec and BQL is enabled
	 *
	 * In order to avoid issues WTHRESH + PTHRESH should always be equal
	 * to or less than the number of on chip descriptors, which is
	 * currently 40.
	 */
	if (!ring->q_vector || (ring->q_vector->itr < IXGBE_100K_ITR))
		txdctl |= (1 << 16);	/* WTHRESH = 1 */
	else
		txdctl |= (8 << 16);	/* WTHRESH = 8 */

	/*
	 * Setting PTHRESH to 32 both improves performance
	 * and avoids a TX hang with DFP enabled
	 */
	txdctl |= (1 << 8) |	/* HTHRESH = 1 */
		   32;		/* PTHRESH = 32 */

	/* reinitialize flowdirector state */
	if (adapter->flags & IXGBE_FLAG_FDIR_HASH_CAPABLE) {
		ring->atr_sample_rate = adapter->atr_sample_rate;
		ring->atr_count = 0;
		set_bit(__IXGBE_TX_FDIR_INIT_DONE, &ring->state);
	} else {
		ring->atr_sample_rate = 0;
	}

	/* initialize XPS */
	if (!test_and_set_bit(__IXGBE_TX_XPS_INIT_DONE, &ring->state)) {
		struct ixgbe_q_vector *q_vector = ring->q_vector;

		if (q_vector)
			netif_set_xps_queue(ring->netdev,
					    &q_vector->affinity_mask,
					    ring->queue_index);
	}

	clear_bit(__IXGBE_HANG_CHECK_ARMED, &ring->state);

	/* enable queue */
	IXGBE_WRITE_REG(hw, IXGBE_TXDCTL(reg_idx), txdctl);

	/* TXDCTL.EN will return 0 on 82598 if link is down, so skip it */
	if (hw->mac.type == ixgbe_mac_82598EB &&
	    !(IXGBE_READ_REG(hw, IXGBE_LINKS) & IXGBE_LINKS_UP))
		return;

	/* poll to verify queue is enabled */
	do {
		usleep_range(1000, 2000);
		txdctl = IXGBE_READ_REG(hw, IXGBE_TXDCTL(reg_idx));
	} while (--wait_loop && !(txdctl & IXGBE_TXDCTL_ENABLE));
	if (!wait_loop)
		e_err(drv, "Could not enable Tx Queue %d\n", reg_idx);
}

static void ixgbe_setup_mtqc(struct ixgbe_adapter *adapter)
{
	struct ixgbe_hw *hw = &adapter->hw;
	u32 rttdcs, mtqc;
	u8 tcs = netdev_get_num_tc(adapter->netdev);

	if (hw->mac.type == ixgbe_mac_82598EB)
		return;

	/* disable the arbiter while setting MTQC */
	rttdcs = IXGBE_READ_REG(hw, IXGBE_RTTDCS);
	rttdcs |= IXGBE_RTTDCS_ARBDIS;
	IXGBE_WRITE_REG(hw, IXGBE_RTTDCS, rttdcs);

	/* set transmit pool layout */
	if (adapter->flags & IXGBE_FLAG_SRIOV_ENABLED) {
		mtqc = IXGBE_MTQC_VT_ENA;
		if (tcs > 4)
			mtqc |= IXGBE_MTQC_RT_ENA | IXGBE_MTQC_8TC_8TQ;
		else if (tcs > 1)
			mtqc |= IXGBE_MTQC_RT_ENA | IXGBE_MTQC_4TC_4TQ;
		else if (adapter->ring_feature[RING_F_RSS].indices == 4)
			mtqc |= IXGBE_MTQC_32VF;
		else
			mtqc |= IXGBE_MTQC_64VF;
	} else {
		if (tcs > 4)
			mtqc = IXGBE_MTQC_RT_ENA | IXGBE_MTQC_8TC_8TQ;
		else if (tcs > 1)
			mtqc = IXGBE_MTQC_RT_ENA | IXGBE_MTQC_4TC_4TQ;
		else
			mtqc = IXGBE_MTQC_64Q_1PB;
	}

	IXGBE_WRITE_REG(hw, IXGBE_MTQC, mtqc);

	/* Enable Security TX Buffer IFG for multiple pb */
	if (tcs) {
		u32 sectx = IXGBE_READ_REG(hw, IXGBE_SECTXMINIFG);
		sectx |= IXGBE_SECTX_DCB;
		IXGBE_WRITE_REG(hw, IXGBE_SECTXMINIFG, sectx);
	}

	/* re-enable the arbiter */
	rttdcs &= ~IXGBE_RTTDCS_ARBDIS;
	IXGBE_WRITE_REG(hw, IXGBE_RTTDCS, rttdcs);
}

/**
 * ixgbe_configure_tx - Configure 8259x Transmit Unit after Reset
 * @adapter: board private structure
 *
 * Configure the Tx unit of the MAC after a reset.
 **/
static void ixgbe_configure_tx(struct ixgbe_adapter *adapter)
{
	struct ixgbe_hw *hw = &adapter->hw;
	u32 dmatxctl;
	u32 i;

	ixgbe_setup_mtqc(adapter);

	if (hw->mac.type != ixgbe_mac_82598EB) {
		/* DMATXCTL.EN must be before Tx queues are enabled */
		dmatxctl = IXGBE_READ_REG(hw, IXGBE_DMATXCTL);
		dmatxctl |= IXGBE_DMATXCTL_TE;
		IXGBE_WRITE_REG(hw, IXGBE_DMATXCTL, dmatxctl);
	}

	/* Setup the HW Tx Head and Tail descriptor pointers */
	for (i = 0; i < adapter->num_tx_queues; i++)
		ixgbe_configure_tx_ring(adapter, adapter->tx_ring[i]);
}

static void ixgbe_enable_rx_drop(struct ixgbe_adapter *adapter,
				 struct ixgbe_ring *ring)
{
	struct ixgbe_hw *hw = &adapter->hw;
	u8 reg_idx = ring->reg_idx;
	u32 srrctl = IXGBE_READ_REG(hw, IXGBE_SRRCTL(reg_idx));

	srrctl |= IXGBE_SRRCTL_DROP_EN;

	IXGBE_WRITE_REG(hw, IXGBE_SRRCTL(reg_idx), srrctl);
}

static void ixgbe_disable_rx_drop(struct ixgbe_adapter *adapter,
				  struct ixgbe_ring *ring)
{
	struct ixgbe_hw *hw = &adapter->hw;
	u8 reg_idx = ring->reg_idx;
	u32 srrctl = IXGBE_READ_REG(hw, IXGBE_SRRCTL(reg_idx));

	srrctl &= ~IXGBE_SRRCTL_DROP_EN;

	IXGBE_WRITE_REG(hw, IXGBE_SRRCTL(reg_idx), srrctl);
}

#ifdef CONFIG_IXGBE_DCB
void ixgbe_set_rx_drop_en(struct ixgbe_adapter *adapter)
#else
static void ixgbe_set_rx_drop_en(struct ixgbe_adapter *adapter)
#endif
{
	int i;
	bool pfc_en = adapter->dcb_cfg.pfc_mode_enable;

	if (adapter->ixgbe_ieee_pfc)
		pfc_en |= !!(adapter->ixgbe_ieee_pfc->pfc_en);

	/*
	 * We should set the drop enable bit if:
	 *  SR-IOV is enabled
	 *   or
	 *  Number of Rx queues > 1 and flow control is disabled
	 *
	 *  This allows us to avoid head of line blocking for security
	 *  and performance reasons.
	 */
	if (adapter->num_vfs || (adapter->num_rx_queues > 1 &&
	    !(adapter->hw.fc.current_mode & ixgbe_fc_tx_pause) && !pfc_en)) {
		for (i = 0; i < adapter->num_rx_queues; i++)
			ixgbe_enable_rx_drop(adapter, adapter->rx_ring[i]);
	} else {
		for (i = 0; i < adapter->num_rx_queues; i++)
			ixgbe_disable_rx_drop(adapter, adapter->rx_ring[i]);
	}
}

#define IXGBE_SRRCTL_BSIZEHDRSIZE_SHIFT 2

static void ixgbe_configure_srrctl(struct ixgbe_adapter *adapter,
				   struct ixgbe_ring *rx_ring)
{
	struct ixgbe_hw *hw = &adapter->hw;
	u32 srrctl;
	u8 reg_idx = rx_ring->reg_idx;

	if (hw->mac.type == ixgbe_mac_82598EB) {
		u16 mask = adapter->ring_feature[RING_F_RSS].mask;

		/*
		 * if VMDq is not active we must program one srrctl register
		 * per RSS queue since we have enabled RDRXCTL.MVMEN
		 */
		reg_idx &= mask;
	}

	/* configure header buffer length, needed for RSC */
	srrctl = IXGBE_RX_HDR_SIZE << IXGBE_SRRCTL_BSIZEHDRSIZE_SHIFT;

	/* configure the packet buffer length */
	srrctl |= ixgbe_rx_bufsz(rx_ring) >> IXGBE_SRRCTL_BSIZEPKT_SHIFT;

	/* configure descriptor type */
	srrctl |= IXGBE_SRRCTL_DESCTYPE_ADV_ONEBUF;

	IXGBE_WRITE_REG(hw, IXGBE_SRRCTL(reg_idx), srrctl);
}

/**
 * ixgbe_rss_indir_tbl_entries - Return RSS indirection table entries
 * @adapter: device handle
 *
 *  - 82598/82599/X540:     128
 *  - X550(non-SRIOV mode): 512
 *  - X550(SRIOV mode):     64
 */
u32 ixgbe_rss_indir_tbl_entries(struct ixgbe_adapter *adapter)
{
	if (adapter->hw.mac.type < ixgbe_mac_X550)
		return 128;
	else if (adapter->flags & IXGBE_FLAG_SRIOV_ENABLED)
		return 64;
	else
		return 512;
}

/**
 * ixgbe_store_reta - Write the RETA table to HW
 * @adapter: device handle
 *
 * Write the RSS redirection table stored in adapter.rss_indir_tbl[] to HW.
 */
void ixgbe_store_reta(struct ixgbe_adapter *adapter)
{
	u32 i, reta_entries = ixgbe_rss_indir_tbl_entries(adapter);
	struct ixgbe_hw *hw = &adapter->hw;
	u32 reta = 0;
	u32 indices_multi;
	u8 *indir_tbl = adapter->rss_indir_tbl;

	/* Fill out the redirection table as follows:
	 *  - 82598:      8 bit wide entries containing pair of 4 bit RSS
	 *    indices.
	 *  - 82599/X540: 8 bit wide entries containing 4 bit RSS index
	 *  - X550:       8 bit wide entries containing 6 bit RSS index
	 */
	if (adapter->hw.mac.type == ixgbe_mac_82598EB)
		indices_multi = 0x11;
	else
		indices_multi = 0x1;

	/* Write redirection table to HW */
	for (i = 0; i < reta_entries; i++) {
		reta |= indices_multi * indir_tbl[i] << (i & 0x3) * 8;
		if ((i & 3) == 3) {
			if (i < 128)
				IXGBE_WRITE_REG(hw, IXGBE_RETA(i >> 2), reta);
			else
				IXGBE_WRITE_REG(hw, IXGBE_ERETA((i >> 2) - 32),
						reta);
			reta = 0;
		}
	}
}

/**
 * ixgbe_store_vfreta - Write the RETA table to HW (x550 devices in SRIOV mode)
 * @adapter: device handle
 *
 * Write the RSS redirection table stored in adapter.rss_indir_tbl[] to HW.
 */
static void ixgbe_store_vfreta(struct ixgbe_adapter *adapter)
{
	u32 i, reta_entries = ixgbe_rss_indir_tbl_entries(adapter);
	struct ixgbe_hw *hw = &adapter->hw;
	u32 vfreta = 0;
	unsigned int pf_pool = adapter->num_vfs;

	/* Write redirection table to HW */
	for (i = 0; i < reta_entries; i++) {
		vfreta |= (u32)adapter->rss_indir_tbl[i] << (i & 0x3) * 8;
		if ((i & 3) == 3) {
			IXGBE_WRITE_REG(hw, IXGBE_PFVFRETA(i >> 2, pf_pool),
					vfreta);
			vfreta = 0;
		}
	}
}

static void ixgbe_setup_reta(struct ixgbe_adapter *adapter)
{
	struct ixgbe_hw *hw = &adapter->hw;
	u32 i, j;
	u32 reta_entries = ixgbe_rss_indir_tbl_entries(adapter);
	u16 rss_i = adapter->ring_feature[RING_F_RSS].indices;

	/* Program table for at least 2 queues w/ SR-IOV so that VFs can
	 * make full use of any rings they may have.  We will use the
	 * PSRTYPE register to control how many rings we use within the PF.
	 */
	if ((adapter->flags & IXGBE_FLAG_SRIOV_ENABLED) && (rss_i < 2))
		rss_i = 2;

	/* Fill out hash function seeds */
	for (i = 0; i < 10; i++)
		IXGBE_WRITE_REG(hw, IXGBE_RSSRK(i), adapter->rss_key[i]);

	/* Fill out redirection table */
	memset(adapter->rss_indir_tbl, 0, sizeof(adapter->rss_indir_tbl));

	for (i = 0, j = 0; i < reta_entries; i++, j++) {
		if (j == rss_i)
			j = 0;

		adapter->rss_indir_tbl[i] = j;
	}

	ixgbe_store_reta(adapter);
}

static void ixgbe_setup_vfreta(struct ixgbe_adapter *adapter)
{
	struct ixgbe_hw *hw = &adapter->hw;
	u16 rss_i = adapter->ring_feature[RING_F_RSS].indices;
	unsigned int pf_pool = adapter->num_vfs;
	int i, j;

	/* Fill out hash function seeds */
	for (i = 0; i < 10; i++)
		IXGBE_WRITE_REG(hw, IXGBE_PFVFRSSRK(i, pf_pool),
				adapter->rss_key[i]);

	/* Fill out the redirection table */
	for (i = 0, j = 0; i < 64; i++, j++) {
		if (j == rss_i)
			j = 0;

		adapter->rss_indir_tbl[i] = j;
	}

	ixgbe_store_vfreta(adapter);
}

static void ixgbe_setup_mrqc(struct ixgbe_adapter *adapter)
{
	struct ixgbe_hw *hw = &adapter->hw;
	u32 mrqc = 0, rss_field = 0, vfmrqc = 0;
	u32 rxcsum;

	/* Disable indicating checksum in descriptor, enables RSS hash */
	rxcsum = IXGBE_READ_REG(hw, IXGBE_RXCSUM);
	rxcsum |= IXGBE_RXCSUM_PCSD;
	IXGBE_WRITE_REG(hw, IXGBE_RXCSUM, rxcsum);

	if (adapter->hw.mac.type == ixgbe_mac_82598EB) {
		if (adapter->ring_feature[RING_F_RSS].mask)
			mrqc = IXGBE_MRQC_RSSEN;
	} else {
		u8 tcs = netdev_get_num_tc(adapter->netdev);

		if (adapter->flags & IXGBE_FLAG_SRIOV_ENABLED) {
			if (tcs > 4)
				mrqc = IXGBE_MRQC_VMDQRT8TCEN;	/* 8 TCs */
			else if (tcs > 1)
				mrqc = IXGBE_MRQC_VMDQRT4TCEN;	/* 4 TCs */
			else if (adapter->ring_feature[RING_F_RSS].indices == 4)
				mrqc = IXGBE_MRQC_VMDQRSS32EN;
			else
				mrqc = IXGBE_MRQC_VMDQRSS64EN;
		} else {
			if (tcs > 4)
				mrqc = IXGBE_MRQC_RTRSS8TCEN;
			else if (tcs > 1)
				mrqc = IXGBE_MRQC_RTRSS4TCEN;
			else
				mrqc = IXGBE_MRQC_RSSEN;
		}
	}

	/* Perform hash on these packet types */
	rss_field |= IXGBE_MRQC_RSS_FIELD_IPV4 |
		     IXGBE_MRQC_RSS_FIELD_IPV4_TCP |
		     IXGBE_MRQC_RSS_FIELD_IPV6 |
		     IXGBE_MRQC_RSS_FIELD_IPV6_TCP;

	if (adapter->flags2 & IXGBE_FLAG2_RSS_FIELD_IPV4_UDP)
		rss_field |= IXGBE_MRQC_RSS_FIELD_IPV4_UDP;
	if (adapter->flags2 & IXGBE_FLAG2_RSS_FIELD_IPV6_UDP)
		rss_field |= IXGBE_MRQC_RSS_FIELD_IPV6_UDP;

	netdev_rss_key_fill(adapter->rss_key, sizeof(adapter->rss_key));
	if ((hw->mac.type >= ixgbe_mac_X550) &&
	    (adapter->flags & IXGBE_FLAG_SRIOV_ENABLED)) {
		unsigned int pf_pool = adapter->num_vfs;

		/* Enable VF RSS mode */
		mrqc |= IXGBE_MRQC_MULTIPLE_RSS;
		IXGBE_WRITE_REG(hw, IXGBE_MRQC, mrqc);

		/* Setup RSS through the VF registers */
		ixgbe_setup_vfreta(adapter);
		vfmrqc = IXGBE_MRQC_RSSEN;
		vfmrqc |= rss_field;
		IXGBE_WRITE_REG(hw, IXGBE_PFVFMRQC(pf_pool), vfmrqc);
	} else {
		ixgbe_setup_reta(adapter);
		mrqc |= rss_field;
		IXGBE_WRITE_REG(hw, IXGBE_MRQC, mrqc);
	}
}

/**
 * ixgbe_configure_rscctl - enable RSC for the indicated ring
 * @adapter:    address of board private structure
 * @index:      index of ring to set
 **/
static void ixgbe_configure_rscctl(struct ixgbe_adapter *adapter,
				   struct ixgbe_ring *ring)
{
	struct ixgbe_hw *hw = &adapter->hw;
	u32 rscctrl;
	u8 reg_idx = ring->reg_idx;

	if (!ring_is_rsc_enabled(ring))
		return;

	rscctrl = IXGBE_READ_REG(hw, IXGBE_RSCCTL(reg_idx));
	rscctrl |= IXGBE_RSCCTL_RSCEN;
	/*
	 * we must limit the number of descriptors so that the
	 * total size of max desc * buf_len is not greater
	 * than 65536
	 */
	rscctrl |= IXGBE_RSCCTL_MAXDESC_16;
	IXGBE_WRITE_REG(hw, IXGBE_RSCCTL(reg_idx), rscctrl);
}

#define IXGBE_MAX_RX_DESC_POLL 10
static void ixgbe_rx_desc_queue_enable(struct ixgbe_adapter *adapter,
				       struct ixgbe_ring *ring)
{
	struct ixgbe_hw *hw = &adapter->hw;
	int wait_loop = IXGBE_MAX_RX_DESC_POLL;
	u32 rxdctl;
	u8 reg_idx = ring->reg_idx;

	if (ixgbe_removed(hw->hw_addr))
		return;
	/* RXDCTL.EN will return 0 on 82598 if link is down, so skip it */
	if (hw->mac.type == ixgbe_mac_82598EB &&
	    !(IXGBE_READ_REG(hw, IXGBE_LINKS) & IXGBE_LINKS_UP))
		return;

	do {
		usleep_range(1000, 2000);
		rxdctl = IXGBE_READ_REG(hw, IXGBE_RXDCTL(reg_idx));
	} while (--wait_loop && !(rxdctl & IXGBE_RXDCTL_ENABLE));

	if (!wait_loop) {
		e_err(drv, "RXDCTL.ENABLE on Rx queue %d not set within "
		      "the polling period\n", reg_idx);
	}
}

void ixgbe_disable_rx_queue(struct ixgbe_adapter *adapter,
			    struct ixgbe_ring *ring)
{
	struct ixgbe_hw *hw = &adapter->hw;
	int wait_loop = IXGBE_MAX_RX_DESC_POLL;
	u32 rxdctl;
	u8 reg_idx = ring->reg_idx;

	if (ixgbe_removed(hw->hw_addr))
		return;
	rxdctl = IXGBE_READ_REG(hw, IXGBE_RXDCTL(reg_idx));
	rxdctl &= ~IXGBE_RXDCTL_ENABLE;

	/* write value back with RXDCTL.ENABLE bit cleared */
	IXGBE_WRITE_REG(hw, IXGBE_RXDCTL(reg_idx), rxdctl);

	if (hw->mac.type == ixgbe_mac_82598EB &&
	    !(IXGBE_READ_REG(hw, IXGBE_LINKS) & IXGBE_LINKS_UP))
		return;

	/* the hardware may take up to 100us to really disable the rx queue */
	do {
		udelay(10);
		rxdctl = IXGBE_READ_REG(hw, IXGBE_RXDCTL(reg_idx));
	} while (--wait_loop && (rxdctl & IXGBE_RXDCTL_ENABLE));

	if (!wait_loop) {
		e_err(drv, "RXDCTL.ENABLE on Rx queue %d not cleared within "
		      "the polling period\n", reg_idx);
	}
}

void ixgbe_configure_rx_ring(struct ixgbe_adapter *adapter,
			     struct ixgbe_ring *ring)
{
	struct ixgbe_hw *hw = &adapter->hw;
	u64 rdba = ring->dma;
	u32 rxdctl;
	u8 reg_idx = ring->reg_idx;

	/* disable queue to avoid issues while updating state */
	rxdctl = IXGBE_READ_REG(hw, IXGBE_RXDCTL(reg_idx));
	ixgbe_disable_rx_queue(adapter, ring);

	IXGBE_WRITE_REG(hw, IXGBE_RDBAL(reg_idx), (rdba & DMA_BIT_MASK(32)));
	IXGBE_WRITE_REG(hw, IXGBE_RDBAH(reg_idx), (rdba >> 32));
	IXGBE_WRITE_REG(hw, IXGBE_RDLEN(reg_idx),
			ring->count * sizeof(union ixgbe_adv_rx_desc));
	/* Force flushing of IXGBE_RDLEN to prevent MDD */
	IXGBE_WRITE_FLUSH(hw);

	IXGBE_WRITE_REG(hw, IXGBE_RDH(reg_idx), 0);
	IXGBE_WRITE_REG(hw, IXGBE_RDT(reg_idx), 0);
	ring->tail = adapter->io_addr + IXGBE_RDT(reg_idx);

	ixgbe_configure_srrctl(adapter, ring);
	ixgbe_configure_rscctl(adapter, ring);

	if (hw->mac.type == ixgbe_mac_82598EB) {
		/*
		 * enable cache line friendly hardware writes:
		 * PTHRESH=32 descriptors (half the internal cache),
		 * this also removes ugly rx_no_buffer_count increment
		 * HTHRESH=4 descriptors (to minimize latency on fetch)
		 * WTHRESH=8 burst writeback up to two cache lines
		 */
		rxdctl &= ~0x3FFFFF;
		rxdctl |=  0x080420;
	}

	/* enable receive descriptor ring */
	rxdctl |= IXGBE_RXDCTL_ENABLE;
	IXGBE_WRITE_REG(hw, IXGBE_RXDCTL(reg_idx), rxdctl);

	ixgbe_rx_desc_queue_enable(adapter, ring);
	ixgbe_alloc_rx_buffers(ring, ixgbe_desc_unused(ring));
}

static void ixgbe_setup_psrtype(struct ixgbe_adapter *adapter)
{
	struct ixgbe_hw *hw = &adapter->hw;
	int rss_i = adapter->ring_feature[RING_F_RSS].indices;
	u16 pool;

	/* PSRTYPE must be initialized in non 82598 adapters */
	u32 psrtype = IXGBE_PSRTYPE_TCPHDR |
		      IXGBE_PSRTYPE_UDPHDR |
		      IXGBE_PSRTYPE_IPV4HDR |
		      IXGBE_PSRTYPE_L2HDR |
		      IXGBE_PSRTYPE_IPV6HDR;

	if (hw->mac.type == ixgbe_mac_82598EB)
		return;

	if (rss_i > 3)
		psrtype |= 2 << 29;
	else if (rss_i > 1)
		psrtype |= 1 << 29;

	for_each_set_bit(pool, &adapter->fwd_bitmask, 32)
		IXGBE_WRITE_REG(hw, IXGBE_PSRTYPE(VMDQ_P(pool)), psrtype);
}

static void ixgbe_configure_virtualization(struct ixgbe_adapter *adapter)
{
	struct ixgbe_hw *hw = &adapter->hw;
	u32 reg_offset, vf_shift;
	u32 gcr_ext, vmdctl;
	int i;

	if (!(adapter->flags & IXGBE_FLAG_SRIOV_ENABLED))
		return;

	vmdctl = IXGBE_READ_REG(hw, IXGBE_VT_CTL);
	vmdctl |= IXGBE_VMD_CTL_VMDQ_EN;
	vmdctl &= ~IXGBE_VT_CTL_POOL_MASK;
	vmdctl |= VMDQ_P(0) << IXGBE_VT_CTL_POOL_SHIFT;
	vmdctl |= IXGBE_VT_CTL_REPLEN;
	IXGBE_WRITE_REG(hw, IXGBE_VT_CTL, vmdctl);

	vf_shift = VMDQ_P(0) % 32;
	reg_offset = (VMDQ_P(0) >= 32) ? 1 : 0;

	/* Enable only the PF's pool for Tx/Rx */
	IXGBE_WRITE_REG(hw, IXGBE_VFRE(reg_offset), (~0) << vf_shift);
	IXGBE_WRITE_REG(hw, IXGBE_VFRE(reg_offset ^ 1), reg_offset - 1);
	IXGBE_WRITE_REG(hw, IXGBE_VFTE(reg_offset), (~0) << vf_shift);
	IXGBE_WRITE_REG(hw, IXGBE_VFTE(reg_offset ^ 1), reg_offset - 1);
	if (adapter->bridge_mode == BRIDGE_MODE_VEB)
		IXGBE_WRITE_REG(hw, IXGBE_PFDTXGSWC, IXGBE_PFDTXGSWC_VT_LBEN);

	/* Map PF MAC address in RAR Entry 0 to first pool following VFs */
	hw->mac.ops.set_vmdq(hw, 0, VMDQ_P(0));

	/* clear VLAN promisc flag so VFTA will be updated if necessary */
	adapter->flags2 &= ~IXGBE_FLAG2_VLAN_PROMISC;

	/*
	 * Set up VF register offsets for selected VT Mode,
	 * i.e. 32 or 64 VFs for SR-IOV
	 */
	switch (adapter->ring_feature[RING_F_VMDQ].mask) {
	case IXGBE_82599_VMDQ_8Q_MASK:
		gcr_ext = IXGBE_GCR_EXT_VT_MODE_16;
		break;
	case IXGBE_82599_VMDQ_4Q_MASK:
		gcr_ext = IXGBE_GCR_EXT_VT_MODE_32;
		break;
	default:
		gcr_ext = IXGBE_GCR_EXT_VT_MODE_64;
		break;
	}

	IXGBE_WRITE_REG(hw, IXGBE_GCR_EXT, gcr_ext);


	/* Enable MAC Anti-Spoofing */
	hw->mac.ops.set_mac_anti_spoofing(hw, (adapter->num_vfs != 0),
					  adapter->num_vfs);

	/* Ensure LLDP and FC is set for Ethertype Antispoofing if we will be
	 * calling set_ethertype_anti_spoofing for each VF in loop below
	 */
	if (hw->mac.ops.set_ethertype_anti_spoofing) {
		IXGBE_WRITE_REG(hw, IXGBE_ETQF(IXGBE_ETQF_FILTER_LLDP),
				(IXGBE_ETQF_FILTER_EN    |
				 IXGBE_ETQF_TX_ANTISPOOF |
				 IXGBE_ETH_P_LLDP));

		IXGBE_WRITE_REG(hw, IXGBE_ETQF(IXGBE_ETQF_FILTER_FC),
				(IXGBE_ETQF_FILTER_EN |
				 IXGBE_ETQF_TX_ANTISPOOF |
				 ETH_P_PAUSE));
	}

	/* For VFs that have spoof checking turned off */
	for (i = 0; i < adapter->num_vfs; i++) {
		if (!adapter->vfinfo[i].spoofchk_enabled)
			ixgbe_ndo_set_vf_spoofchk(adapter->netdev, i, false);

		/* enable ethertype anti spoofing if hw supports it */
		if (hw->mac.ops.set_ethertype_anti_spoofing)
			hw->mac.ops.set_ethertype_anti_spoofing(hw, true, i);

		/* Enable/Disable RSS query feature  */
		ixgbe_ndo_set_vf_rss_query_en(adapter->netdev, i,
					  adapter->vfinfo[i].rss_query_enabled);
	}
}

static void ixgbe_set_rx_buffer_len(struct ixgbe_adapter *adapter)
{
	struct ixgbe_hw *hw = &adapter->hw;
	struct net_device *netdev = adapter->netdev;
	int max_frame = netdev->mtu + ETH_HLEN + ETH_FCS_LEN;
	struct ixgbe_ring *rx_ring;
	int i;
	u32 mhadd, hlreg0;

#ifdef IXGBE_FCOE
	/* adjust max frame to be able to do baby jumbo for FCoE */
	if ((adapter->flags & IXGBE_FLAG_FCOE_ENABLED) &&
	    (max_frame < IXGBE_FCOE_JUMBO_FRAME_SIZE))
		max_frame = IXGBE_FCOE_JUMBO_FRAME_SIZE;

#endif /* IXGBE_FCOE */

	/* adjust max frame to be at least the size of a standard frame */
	if (max_frame < (ETH_FRAME_LEN + ETH_FCS_LEN))
		max_frame = (ETH_FRAME_LEN + ETH_FCS_LEN);

	mhadd = IXGBE_READ_REG(hw, IXGBE_MHADD);
	if (max_frame != (mhadd >> IXGBE_MHADD_MFS_SHIFT)) {
		mhadd &= ~IXGBE_MHADD_MFS_MASK;
		mhadd |= max_frame << IXGBE_MHADD_MFS_SHIFT;

		IXGBE_WRITE_REG(hw, IXGBE_MHADD, mhadd);
	}

	hlreg0 = IXGBE_READ_REG(hw, IXGBE_HLREG0);
	/* set jumbo enable since MHADD.MFS is keeping size locked at max_frame */
	hlreg0 |= IXGBE_HLREG0_JUMBOEN;
	IXGBE_WRITE_REG(hw, IXGBE_HLREG0, hlreg0);

	/*
	 * Setup the HW Rx Head and Tail Descriptor Pointers and
	 * the Base and Length of the Rx Descriptor Ring
	 */
	for (i = 0; i < adapter->num_rx_queues; i++) {
		rx_ring = adapter->rx_ring[i];
		if (adapter->flags2 & IXGBE_FLAG2_RSC_ENABLED)
			set_ring_rsc_enabled(rx_ring);
		else
			clear_ring_rsc_enabled(rx_ring);
	}
}

static void ixgbe_setup_rdrxctl(struct ixgbe_adapter *adapter)
{
	struct ixgbe_hw *hw = &adapter->hw;
	u32 rdrxctl = IXGBE_READ_REG(hw, IXGBE_RDRXCTL);

	switch (hw->mac.type) {
	case ixgbe_mac_82598EB:
		/*
		 * For VMDq support of different descriptor types or
		 * buffer sizes through the use of multiple SRRCTL
		 * registers, RDRXCTL.MVMEN must be set to 1
		 *
		 * also, the manual doesn't mention it clearly but DCA hints
		 * will only use queue 0's tags unless this bit is set.  Side
		 * effects of setting this bit are only that SRRCTL must be
		 * fully programmed [0..15]
		 */
		rdrxctl |= IXGBE_RDRXCTL_MVMEN;
		break;
	case ixgbe_mac_X550:
	case ixgbe_mac_X550EM_x:
		if (adapter->num_vfs)
			rdrxctl |= IXGBE_RDRXCTL_PSP;
		/* fall through for older HW */
	case ixgbe_mac_82599EB:
	case ixgbe_mac_X540:
		/* Disable RSC for ACK packets */
		IXGBE_WRITE_REG(hw, IXGBE_RSCDBU,
		   (IXGBE_RSCDBU_RSCACKDIS | IXGBE_READ_REG(hw, IXGBE_RSCDBU)));
		rdrxctl &= ~IXGBE_RDRXCTL_RSCFRSTSIZE;
		/* hardware requires some bits to be set by default */
		rdrxctl |= (IXGBE_RDRXCTL_RSCACKC | IXGBE_RDRXCTL_FCOE_WRFIX);
		rdrxctl |= IXGBE_RDRXCTL_CRCSTRIP;
		break;
	default:
		/* We should do nothing since we don't know this hardware */
		return;
	}

	IXGBE_WRITE_REG(hw, IXGBE_RDRXCTL, rdrxctl);
}

/**
 * ixgbe_configure_rx - Configure 8259x Receive Unit after Reset
 * @adapter: board private structure
 *
 * Configure the Rx unit of the MAC after a reset.
 **/
static void ixgbe_configure_rx(struct ixgbe_adapter *adapter)
{
	struct ixgbe_hw *hw = &adapter->hw;
	int i;
	u32 rxctrl, rfctl;

	/* disable receives while setting up the descriptors */
	hw->mac.ops.disable_rx(hw);

	ixgbe_setup_psrtype(adapter);
	ixgbe_setup_rdrxctl(adapter);

	/* RSC Setup */
	rfctl = IXGBE_READ_REG(hw, IXGBE_RFCTL);
	rfctl &= ~IXGBE_RFCTL_RSC_DIS;
	if (!(adapter->flags2 & IXGBE_FLAG2_RSC_ENABLED))
		rfctl |= IXGBE_RFCTL_RSC_DIS;
	IXGBE_WRITE_REG(hw, IXGBE_RFCTL, rfctl);

	/* Program registers for the distribution of queues */
	ixgbe_setup_mrqc(adapter);

	/* set_rx_buffer_len must be called before ring initialization */
	ixgbe_set_rx_buffer_len(adapter);

	/*
	 * Setup the HW Rx Head and Tail Descriptor Pointers and
	 * the Base and Length of the Rx Descriptor Ring
	 */
	for (i = 0; i < adapter->num_rx_queues; i++)
		ixgbe_configure_rx_ring(adapter, adapter->rx_ring[i]);

	rxctrl = IXGBE_READ_REG(hw, IXGBE_RXCTRL);
	/* disable drop enable for 82598 parts */
	if (hw->mac.type == ixgbe_mac_82598EB)
		rxctrl |= IXGBE_RXCTRL_DMBYPS;

	/* enable all receives */
	rxctrl |= IXGBE_RXCTRL_RXEN;
	hw->mac.ops.enable_rx_dma(hw, rxctrl);
}

static int ixgbe_vlan_rx_add_vid(struct net_device *netdev,
				 __be16 proto, u16 vid)
{
	struct ixgbe_adapter *adapter = netdev_priv(netdev);
	struct ixgbe_hw *hw = &adapter->hw;

	/* add VID to filter table */
	hw->mac.ops.set_vfta(&adapter->hw, vid, VMDQ_P(0), true, true);
	set_bit(vid, adapter->active_vlans);

	return 0;
}

static int ixgbe_find_vlvf_entry(struct ixgbe_hw *hw, u32 vlan)
{
	u32 vlvf;
	int idx;

	/* short cut the special case */
	if (vlan == 0)
		return 0;

	/* Search for the vlan id in the VLVF entries */
	for (idx = IXGBE_VLVF_ENTRIES; --idx;) {
		vlvf = IXGBE_READ_REG(hw, IXGBE_VLVF(idx));
		if ((vlvf & VLAN_VID_MASK) == vlan)
			break;
	}

	return idx;
}

void ixgbe_update_pf_promisc_vlvf(struct ixgbe_adapter *adapter, u32 vid)
{
	struct ixgbe_hw *hw = &adapter->hw;
	u32 bits, word;
	int idx;

	idx = ixgbe_find_vlvf_entry(hw, vid);
	if (!idx)
		return;

	/* See if any other pools are set for this VLAN filter
	 * entry other than the PF.
	 */
	word = idx * 2 + (VMDQ_P(0) / 32);
	bits = ~(1 << (VMDQ_P(0)) % 32);
	bits &= IXGBE_READ_REG(hw, IXGBE_VLVFB(word));

	/* Disable the filter so this falls into the default pool. */
	if (!bits && !IXGBE_READ_REG(hw, IXGBE_VLVFB(word ^ 1))) {
		if (!(adapter->flags2 & IXGBE_FLAG2_VLAN_PROMISC))
			IXGBE_WRITE_REG(hw, IXGBE_VLVFB(word), 0);
		IXGBE_WRITE_REG(hw, IXGBE_VLVF(idx), 0);
	}
}

static int ixgbe_vlan_rx_kill_vid(struct net_device *netdev,
				  __be16 proto, u16 vid)
{
	struct ixgbe_adapter *adapter = netdev_priv(netdev);
	struct ixgbe_hw *hw = &adapter->hw;

	/* remove VID from filter table */
	if (adapter->flags2 & IXGBE_FLAG2_VLAN_PROMISC)
		ixgbe_update_pf_promisc_vlvf(adapter, vid);
	else
		hw->mac.ops.set_vfta(hw, vid, VMDQ_P(0), false, true);

	clear_bit(vid, adapter->active_vlans);

	return 0;
}

/**
 * ixgbe_vlan_strip_disable - helper to disable hw vlan stripping
 * @adapter: driver data
 */
static void ixgbe_vlan_strip_disable(struct ixgbe_adapter *adapter)
{
	struct ixgbe_hw *hw = &adapter->hw;
	u32 vlnctrl;
	int i, j;

	switch (hw->mac.type) {
	case ixgbe_mac_82598EB:
		vlnctrl = IXGBE_READ_REG(hw, IXGBE_VLNCTRL);
		vlnctrl &= ~IXGBE_VLNCTRL_VME;
		IXGBE_WRITE_REG(hw, IXGBE_VLNCTRL, vlnctrl);
		break;
	case ixgbe_mac_82599EB:
	case ixgbe_mac_X540:
	case ixgbe_mac_X550:
	case ixgbe_mac_X550EM_x:
		for (i = 0; i < adapter->num_rx_queues; i++) {
			struct ixgbe_ring *ring = adapter->rx_ring[i];

			if (ring->l2_accel_priv)
				continue;
			j = ring->reg_idx;
			vlnctrl = IXGBE_READ_REG(hw, IXGBE_RXDCTL(j));
			vlnctrl &= ~IXGBE_RXDCTL_VME;
			IXGBE_WRITE_REG(hw, IXGBE_RXDCTL(j), vlnctrl);
		}
		break;
	default:
		break;
	}
}

/**
 * ixgbe_vlan_strip_enable - helper to enable hw vlan stripping
 * @adapter: driver data
 */
static void ixgbe_vlan_strip_enable(struct ixgbe_adapter *adapter)
{
	struct ixgbe_hw *hw = &adapter->hw;
	u32 vlnctrl;
	int i, j;

	switch (hw->mac.type) {
	case ixgbe_mac_82598EB:
		vlnctrl = IXGBE_READ_REG(hw, IXGBE_VLNCTRL);
		vlnctrl |= IXGBE_VLNCTRL_VME;
		IXGBE_WRITE_REG(hw, IXGBE_VLNCTRL, vlnctrl);
		break;
	case ixgbe_mac_82599EB:
	case ixgbe_mac_X540:
	case ixgbe_mac_X550:
	case ixgbe_mac_X550EM_x:
		for (i = 0; i < adapter->num_rx_queues; i++) {
			struct ixgbe_ring *ring = adapter->rx_ring[i];

			if (ring->l2_accel_priv)
				continue;
			j = ring->reg_idx;
			vlnctrl = IXGBE_READ_REG(hw, IXGBE_RXDCTL(j));
			vlnctrl |= IXGBE_RXDCTL_VME;
			IXGBE_WRITE_REG(hw, IXGBE_RXDCTL(j), vlnctrl);
		}
		break;
	default:
		break;
	}
}

static void ixgbe_vlan_promisc_enable(struct ixgbe_adapter *adapter)
{
	struct ixgbe_hw *hw = &adapter->hw;
	u32 vlnctrl, i;

	switch (hw->mac.type) {
	case ixgbe_mac_82599EB:
	case ixgbe_mac_X540:
	case ixgbe_mac_X550:
	case ixgbe_mac_X550EM_x:
	default:
		if (adapter->flags & IXGBE_FLAG_VMDQ_ENABLED)
			break;
		/* fall through */
	case ixgbe_mac_82598EB:
		/* legacy case, we can just disable VLAN filtering */
		vlnctrl = IXGBE_READ_REG(hw, IXGBE_VLNCTRL);
		vlnctrl &= ~(IXGBE_VLNCTRL_VFE | IXGBE_VLNCTRL_CFIEN);
		IXGBE_WRITE_REG(hw, IXGBE_VLNCTRL, vlnctrl);
		return;
	}

	/* We are already in VLAN promisc, nothing to do */
	if (adapter->flags2 & IXGBE_FLAG2_VLAN_PROMISC)
		return;

	/* Set flag so we don't redo unnecessary work */
	adapter->flags2 |= IXGBE_FLAG2_VLAN_PROMISC;

	/* Add PF to all active pools */
	for (i = IXGBE_VLVF_ENTRIES; --i;) {
		u32 reg_offset = IXGBE_VLVFB(i * 2 + VMDQ_P(0) / 32);
		u32 vlvfb = IXGBE_READ_REG(hw, reg_offset);

		vlvfb |= 1 << (VMDQ_P(0) % 32);
		IXGBE_WRITE_REG(hw, reg_offset, vlvfb);
	}

	/* Set all bits in the VLAN filter table array */
	for (i = hw->mac.vft_size; i--;)
		IXGBE_WRITE_REG(hw, IXGBE_VFTA(i), ~0U);
}

#define VFTA_BLOCK_SIZE 8
static void ixgbe_scrub_vfta(struct ixgbe_adapter *adapter, u32 vfta_offset)
{
	struct ixgbe_hw *hw = &adapter->hw;
	u32 vfta[VFTA_BLOCK_SIZE] = { 0 };
	u32 vid_start = vfta_offset * 32;
	u32 vid_end = vid_start + (VFTA_BLOCK_SIZE * 32);
	u32 i, vid, word, bits;

	for (i = IXGBE_VLVF_ENTRIES; --i;) {
		u32 vlvf = IXGBE_READ_REG(hw, IXGBE_VLVF(i));

		/* pull VLAN ID from VLVF */
		vid = vlvf & VLAN_VID_MASK;

		/* only concern outselves with a certain range */
		if (vid < vid_start || vid >= vid_end)
			continue;

		if (vlvf) {
			/* record VLAN ID in VFTA */
			vfta[(vid - vid_start) / 32] |= 1 << (vid % 32);

			/* if PF is part of this then continue */
			if (test_bit(vid, adapter->active_vlans))
				continue;
		}

		/* remove PF from the pool */
		word = i * 2 + VMDQ_P(0) / 32;
		bits = ~(1 << (VMDQ_P(0) % 32));
		bits &= IXGBE_READ_REG(hw, IXGBE_VLVFB(word));
		IXGBE_WRITE_REG(hw, IXGBE_VLVFB(word), bits);
	}

	/* extract values from active_vlans and write back to VFTA */
	for (i = VFTA_BLOCK_SIZE; i--;) {
		vid = (vfta_offset + i) * 32;
		word = vid / BITS_PER_LONG;
		bits = vid % BITS_PER_LONG;

		vfta[i] |= adapter->active_vlans[word] >> bits;

		IXGBE_WRITE_REG(hw, IXGBE_VFTA(vfta_offset + i), vfta[i]);
	}
}

static void ixgbe_vlan_promisc_disable(struct ixgbe_adapter *adapter)
{
	struct ixgbe_hw *hw = &adapter->hw;
	u32 vlnctrl, i;

	switch (hw->mac.type) {
	case ixgbe_mac_82599EB:
	case ixgbe_mac_X540:
	case ixgbe_mac_X550:
	case ixgbe_mac_X550EM_x:
	default:
		if (adapter->flags & IXGBE_FLAG_VMDQ_ENABLED)
			break;
		/* fall through */
	case ixgbe_mac_82598EB:
		vlnctrl = IXGBE_READ_REG(hw, IXGBE_VLNCTRL);
		vlnctrl &= ~IXGBE_VLNCTRL_CFIEN;
		vlnctrl |= IXGBE_VLNCTRL_VFE;
		IXGBE_WRITE_REG(hw, IXGBE_VLNCTRL, vlnctrl);
		return;
	}

	/* We are not in VLAN promisc, nothing to do */
	if (!(adapter->flags2 & IXGBE_FLAG2_VLAN_PROMISC))
		return;

	/* Set flag so we don't redo unnecessary work */
	adapter->flags2 &= ~IXGBE_FLAG2_VLAN_PROMISC;

	for (i = 0; i < hw->mac.vft_size; i += VFTA_BLOCK_SIZE)
		ixgbe_scrub_vfta(adapter, i);
}

static void ixgbe_restore_vlan(struct ixgbe_adapter *adapter)
{
	u16 vid;

	ixgbe_vlan_rx_add_vid(adapter->netdev, htons(ETH_P_8021Q), 0);

	for_each_set_bit(vid, adapter->active_vlans, VLAN_N_VID)
		ixgbe_vlan_rx_add_vid(adapter->netdev, htons(ETH_P_8021Q), vid);
}

/**
 * ixgbe_write_mc_addr_list - write multicast addresses to MTA
 * @netdev: network interface device structure
 *
 * Writes multicast address list to the MTA hash table.
 * Returns: -ENOMEM on failure
 *                0 on no addresses written
 *                X on writing X addresses to MTA
 **/
static int ixgbe_write_mc_addr_list(struct net_device *netdev)
{
	struct ixgbe_adapter *adapter = netdev_priv(netdev);
	struct ixgbe_hw *hw = &adapter->hw;

	if (!netif_running(netdev))
		return 0;

	if (hw->mac.ops.update_mc_addr_list)
		hw->mac.ops.update_mc_addr_list(hw, netdev);
	else
		return -ENOMEM;

#ifdef CONFIG_PCI_IOV
	ixgbe_restore_vf_multicasts(adapter);
#endif

	return netdev_mc_count(netdev);
}

#ifdef CONFIG_PCI_IOV
void ixgbe_full_sync_mac_table(struct ixgbe_adapter *adapter)
{
	struct ixgbe_mac_addr *mac_table = &adapter->mac_table[0];
	struct ixgbe_hw *hw = &adapter->hw;
	int i;

	for (i = 0; i < hw->mac.num_rar_entries; i++, mac_table++) {
		mac_table->state &= ~IXGBE_MAC_STATE_MODIFIED;

		if (mac_table->state & IXGBE_MAC_STATE_IN_USE)
			hw->mac.ops.set_rar(hw, i,
					    mac_table->addr,
					    mac_table->pool,
					    IXGBE_RAH_AV);
		else
			hw->mac.ops.clear_rar(hw, i);
	}
}

#endif
static void ixgbe_sync_mac_table(struct ixgbe_adapter *adapter)
{
	struct ixgbe_mac_addr *mac_table = &adapter->mac_table[0];
	struct ixgbe_hw *hw = &adapter->hw;
	int i;

	for (i = 0; i < hw->mac.num_rar_entries; i++, mac_table++) {
		if (!(mac_table->state & IXGBE_MAC_STATE_MODIFIED))
			continue;

		mac_table->state &= ~IXGBE_MAC_STATE_MODIFIED;

		if (mac_table->state & IXGBE_MAC_STATE_IN_USE)
			hw->mac.ops.set_rar(hw, i,
					    mac_table->addr,
					    mac_table->pool,
					    IXGBE_RAH_AV);
		else
			hw->mac.ops.clear_rar(hw, i);
	}
}

static void ixgbe_flush_sw_mac_table(struct ixgbe_adapter *adapter)
{
	struct ixgbe_mac_addr *mac_table = &adapter->mac_table[0];
	struct ixgbe_hw *hw = &adapter->hw;
	int i;

	for (i = 0; i < hw->mac.num_rar_entries; i++, mac_table++) {
		mac_table->state |= IXGBE_MAC_STATE_MODIFIED;
		mac_table->state &= ~IXGBE_MAC_STATE_IN_USE;
	}

	ixgbe_sync_mac_table(adapter);
}

static int ixgbe_available_rars(struct ixgbe_adapter *adapter, u16 pool)
{
	struct ixgbe_mac_addr *mac_table = &adapter->mac_table[0];
	struct ixgbe_hw *hw = &adapter->hw;
	int i, count = 0;

	for (i = 0; i < hw->mac.num_rar_entries; i++, mac_table++) {
		/* do not count default RAR as available */
		if (mac_table->state & IXGBE_MAC_STATE_DEFAULT)
			continue;

		/* only count unused and addresses that belong to us */
		if (mac_table->state & IXGBE_MAC_STATE_IN_USE) {
			if (mac_table->pool != pool)
				continue;
		}

		count++;
	}

	return count;
}

/* this function destroys the first RAR entry */
static void ixgbe_mac_set_default_filter(struct ixgbe_adapter *adapter)
{
	struct ixgbe_mac_addr *mac_table = &adapter->mac_table[0];
	struct ixgbe_hw *hw = &adapter->hw;

	memcpy(&mac_table->addr, hw->mac.addr, ETH_ALEN);
	mac_table->pool = VMDQ_P(0);

	mac_table->state = IXGBE_MAC_STATE_DEFAULT | IXGBE_MAC_STATE_IN_USE;

	hw->mac.ops.set_rar(hw, 0, mac_table->addr, mac_table->pool,
			    IXGBE_RAH_AV);
}

int ixgbe_add_mac_filter(struct ixgbe_adapter *adapter,
			 const u8 *addr, u16 pool)
{
	struct ixgbe_mac_addr *mac_table = &adapter->mac_table[0];
	struct ixgbe_hw *hw = &adapter->hw;
	int i;

	if (is_zero_ether_addr(addr))
		return -EINVAL;

	for (i = 0; i < hw->mac.num_rar_entries; i++, mac_table++) {
		if (mac_table->state & IXGBE_MAC_STATE_IN_USE)
			continue;

		ether_addr_copy(mac_table->addr, addr);
		mac_table->pool = pool;

		mac_table->state |= IXGBE_MAC_STATE_MODIFIED |
				    IXGBE_MAC_STATE_IN_USE;

		ixgbe_sync_mac_table(adapter);

		return i;
	}

	return -ENOMEM;
}

int ixgbe_del_mac_filter(struct ixgbe_adapter *adapter,
			 const u8 *addr, u16 pool)
{
	struct ixgbe_mac_addr *mac_table = &adapter->mac_table[0];
	struct ixgbe_hw *hw = &adapter->hw;
	int i;

	if (is_zero_ether_addr(addr))
		return -EINVAL;

	/* search table for addr, if found clear IN_USE flag and sync */
	for (i = 0; i < hw->mac.num_rar_entries; i++, mac_table++) {
		/* we can only delete an entry if it is in use */
		if (!(mac_table->state & IXGBE_MAC_STATE_IN_USE))
			continue;
		/* we only care about entries that belong to the given pool */
		if (mac_table->pool != pool)
			continue;
		/* we only care about a specific MAC address */
		if (!ether_addr_equal(addr, mac_table->addr))
			continue;

		mac_table->state |= IXGBE_MAC_STATE_MODIFIED;
		mac_table->state &= ~IXGBE_MAC_STATE_IN_USE;

		ixgbe_sync_mac_table(adapter);

		return 0;
	}

	return -ENOMEM;
}
/**
 * ixgbe_write_uc_addr_list - write unicast addresses to RAR table
 * @netdev: network interface device structure
 *
 * Writes unicast address list to the RAR table.
 * Returns: -ENOMEM on failure/insufficient address space
 *                0 on no addresses written
 *                X on writing X addresses to the RAR table
 **/
static int ixgbe_write_uc_addr_list(struct net_device *netdev, int vfn)
{
	struct ixgbe_adapter *adapter = netdev_priv(netdev);
	int count = 0;

	/* return ENOMEM indicating insufficient memory for addresses */
	if (netdev_uc_count(netdev) > ixgbe_available_rars(adapter, vfn))
		return -ENOMEM;

	if (!netdev_uc_empty(netdev)) {
		struct netdev_hw_addr *ha;
		netdev_for_each_uc_addr(ha, netdev) {
			ixgbe_del_mac_filter(adapter, ha->addr, vfn);
			ixgbe_add_mac_filter(adapter, ha->addr, vfn);
			count++;
		}
	}
	return count;
}

static int ixgbe_uc_sync(struct net_device *netdev, const unsigned char *addr)
{
	struct ixgbe_adapter *adapter = netdev_priv(netdev);
	int ret;

	ret = ixgbe_add_mac_filter(adapter, addr, VMDQ_P(0));

	return min_t(int, ret, 0);
}

static int ixgbe_uc_unsync(struct net_device *netdev, const unsigned char *addr)
{
	struct ixgbe_adapter *adapter = netdev_priv(netdev);

	ixgbe_del_mac_filter(adapter, addr, VMDQ_P(0));

	return 0;
}

/**
 * ixgbe_set_rx_mode - Unicast, Multicast and Promiscuous mode set
 * @netdev: network interface device structure
 *
 * The set_rx_method entry point is called whenever the unicast/multicast
 * address list or the network interface flags are updated.  This routine is
 * responsible for configuring the hardware for proper unicast, multicast and
 * promiscuous mode.
 **/
void ixgbe_set_rx_mode(struct net_device *netdev)
{
	struct ixgbe_adapter *adapter = netdev_priv(netdev);
	struct ixgbe_hw *hw = &adapter->hw;
	u32 fctrl, vmolr = IXGBE_VMOLR_BAM | IXGBE_VMOLR_AUPE;
	int count;

	/* Check for Promiscuous and All Multicast modes */
	fctrl = IXGBE_READ_REG(hw, IXGBE_FCTRL);

	/* set all bits that we expect to always be set */
	fctrl &= ~IXGBE_FCTRL_SBP; /* disable store-bad-packets */
	fctrl |= IXGBE_FCTRL_BAM;
	fctrl |= IXGBE_FCTRL_DPF; /* discard pause frames when FC enabled */
	fctrl |= IXGBE_FCTRL_PMCF;

	/* clear the bits we are changing the status of */
	fctrl &= ~(IXGBE_FCTRL_UPE | IXGBE_FCTRL_MPE);
	if (netdev->flags & IFF_PROMISC) {
		hw->addr_ctrl.user_set_promisc = true;
		fctrl |= (IXGBE_FCTRL_UPE | IXGBE_FCTRL_MPE);
		vmolr |= IXGBE_VMOLR_MPE;
		ixgbe_vlan_promisc_enable(adapter);
	} else {
		if (netdev->flags & IFF_ALLMULTI) {
			fctrl |= IXGBE_FCTRL_MPE;
			vmolr |= IXGBE_VMOLR_MPE;
		}
		hw->addr_ctrl.user_set_promisc = false;
		ixgbe_vlan_promisc_disable(adapter);
	}

	/*
	 * Write addresses to available RAR registers, if there is not
	 * sufficient space to store all the addresses then enable
	 * unicast promiscuous mode
	 */
	if (__dev_uc_sync(netdev, ixgbe_uc_sync, ixgbe_uc_unsync)) {
		fctrl |= IXGBE_FCTRL_UPE;
		vmolr |= IXGBE_VMOLR_ROPE;
	}

	/* Write addresses to the MTA, if the attempt fails
	 * then we should just turn on promiscuous mode so
	 * that we can at least receive multicast traffic
	 */
	count = ixgbe_write_mc_addr_list(netdev);
	if (count < 0) {
		fctrl |= IXGBE_FCTRL_MPE;
		vmolr |= IXGBE_VMOLR_MPE;
	} else if (count) {
		vmolr |= IXGBE_VMOLR_ROMPE;
	}

	if (hw->mac.type != ixgbe_mac_82598EB) {
		vmolr |= IXGBE_READ_REG(hw, IXGBE_VMOLR(VMDQ_P(0))) &
			 ~(IXGBE_VMOLR_MPE | IXGBE_VMOLR_ROMPE |
			   IXGBE_VMOLR_ROPE);
		IXGBE_WRITE_REG(hw, IXGBE_VMOLR(VMDQ_P(0)), vmolr);
	}

	/* This is useful for sniffing bad packets. */
	if (adapter->netdev->features & NETIF_F_RXALL) {
		/* UPE and MPE will be handled by normal PROMISC logic
		 * in e1000e_set_rx_mode */
		fctrl |= (IXGBE_FCTRL_SBP | /* Receive bad packets */
			  IXGBE_FCTRL_BAM | /* RX All Bcast Pkts */
			  IXGBE_FCTRL_PMCF); /* RX All MAC Ctrl Pkts */

		fctrl &= ~(IXGBE_FCTRL_DPF);
		/* NOTE:  VLAN filtering is disabled by setting PROMISC */
	}

	IXGBE_WRITE_REG(hw, IXGBE_FCTRL, fctrl);

	if (netdev->features & NETIF_F_HW_VLAN_CTAG_RX)
		ixgbe_vlan_strip_enable(adapter);
	else
		ixgbe_vlan_strip_disable(adapter);
}

static void ixgbe_napi_enable_all(struct ixgbe_adapter *adapter)
{
	int q_idx;

	for (q_idx = 0; q_idx < adapter->num_q_vectors; q_idx++) {
		ixgbe_qv_init_lock(adapter->q_vector[q_idx]);
		napi_enable(&adapter->q_vector[q_idx]->napi);
	}
}

static void ixgbe_napi_disable_all(struct ixgbe_adapter *adapter)
{
	int q_idx;

	for (q_idx = 0; q_idx < adapter->num_q_vectors; q_idx++) {
		napi_disable(&adapter->q_vector[q_idx]->napi);
		while (!ixgbe_qv_disable(adapter->q_vector[q_idx])) {
			pr_info("QV %d locked\n", q_idx);
			usleep_range(1000, 20000);
		}
	}
}

static void ixgbe_clear_vxlan_port(struct ixgbe_adapter *adapter)
{
	switch (adapter->hw.mac.type) {
	case ixgbe_mac_X550:
	case ixgbe_mac_X550EM_x:
		IXGBE_WRITE_REG(&adapter->hw, IXGBE_VXLANCTRL, 0);
		adapter->vxlan_port = 0;
		break;
	default:
		break;
	}
}

#ifdef CONFIG_IXGBE_DCB
/**
 * ixgbe_configure_dcb - Configure DCB hardware
 * @adapter: ixgbe adapter struct
 *
 * This is called by the driver on open to configure the DCB hardware.
 * This is also called by the gennetlink interface when reconfiguring
 * the DCB state.
 */
static void ixgbe_configure_dcb(struct ixgbe_adapter *adapter)
{
	struct ixgbe_hw *hw = &adapter->hw;
	int max_frame = adapter->netdev->mtu + ETH_HLEN + ETH_FCS_LEN;

	if (!(adapter->flags & IXGBE_FLAG_DCB_ENABLED)) {
		if (hw->mac.type == ixgbe_mac_82598EB)
			netif_set_gso_max_size(adapter->netdev, 65536);
		return;
	}

	if (hw->mac.type == ixgbe_mac_82598EB)
		netif_set_gso_max_size(adapter->netdev, 32768);

#ifdef IXGBE_FCOE
	if (adapter->netdev->features & NETIF_F_FCOE_MTU)
		max_frame = max(max_frame, IXGBE_FCOE_JUMBO_FRAME_SIZE);
#endif

	/* reconfigure the hardware */
	if (adapter->dcbx_cap & DCB_CAP_DCBX_VER_CEE) {
		ixgbe_dcb_calculate_tc_credits(hw, &adapter->dcb_cfg, max_frame,
						DCB_TX_CONFIG);
		ixgbe_dcb_calculate_tc_credits(hw, &adapter->dcb_cfg, max_frame,
						DCB_RX_CONFIG);
		ixgbe_dcb_hw_config(hw, &adapter->dcb_cfg);
	} else if (adapter->ixgbe_ieee_ets && adapter->ixgbe_ieee_pfc) {
		ixgbe_dcb_hw_ets(&adapter->hw,
				 adapter->ixgbe_ieee_ets,
				 max_frame);
		ixgbe_dcb_hw_pfc_config(&adapter->hw,
					adapter->ixgbe_ieee_pfc->pfc_en,
					adapter->ixgbe_ieee_ets->prio_tc);
	}

	/* Enable RSS Hash per TC */
	if (hw->mac.type != ixgbe_mac_82598EB) {
		u32 msb = 0;
		u16 rss_i = adapter->ring_feature[RING_F_RSS].indices - 1;

		while (rss_i) {
			msb++;
			rss_i >>= 1;
		}

		/* write msb to all 8 TCs in one write */
		IXGBE_WRITE_REG(hw, IXGBE_RQTC, msb * 0x11111111);
	}
}
#endif

/* Additional bittime to account for IXGBE framing */
#define IXGBE_ETH_FRAMING 20

/**
 * ixgbe_hpbthresh - calculate high water mark for flow control
 *
 * @adapter: board private structure to calculate for
 * @pb: packet buffer to calculate
 */
static int ixgbe_hpbthresh(struct ixgbe_adapter *adapter, int pb)
{
	struct ixgbe_hw *hw = &adapter->hw;
	struct net_device *dev = adapter->netdev;
	int link, tc, kb, marker;
	u32 dv_id, rx_pba;

	/* Calculate max LAN frame size */
	tc = link = dev->mtu + ETH_HLEN + ETH_FCS_LEN + IXGBE_ETH_FRAMING;

#ifdef IXGBE_FCOE
	/* FCoE traffic class uses FCOE jumbo frames */
	if ((dev->features & NETIF_F_FCOE_MTU) &&
	    (tc < IXGBE_FCOE_JUMBO_FRAME_SIZE) &&
	    (pb == ixgbe_fcoe_get_tc(adapter)))
		tc = IXGBE_FCOE_JUMBO_FRAME_SIZE;
#endif

	/* Calculate delay value for device */
	switch (hw->mac.type) {
	case ixgbe_mac_X540:
	case ixgbe_mac_X550:
	case ixgbe_mac_X550EM_x:
		dv_id = IXGBE_DV_X540(link, tc);
		break;
	default:
		dv_id = IXGBE_DV(link, tc);
		break;
	}

	/* Loopback switch introduces additional latency */
	if (adapter->flags & IXGBE_FLAG_SRIOV_ENABLED)
		dv_id += IXGBE_B2BT(tc);

	/* Delay value is calculated in bit times convert to KB */
	kb = IXGBE_BT2KB(dv_id);
	rx_pba = IXGBE_READ_REG(hw, IXGBE_RXPBSIZE(pb)) >> 10;

	marker = rx_pba - kb;

	/* It is possible that the packet buffer is not large enough
	 * to provide required headroom. In this case throw an error
	 * to user and a do the best we can.
	 */
	if (marker < 0) {
		e_warn(drv, "Packet Buffer(%i) can not provide enough"
			    "headroom to support flow control."
			    "Decrease MTU or number of traffic classes\n", pb);
		marker = tc + 1;
	}

	return marker;
}

/**
 * ixgbe_lpbthresh - calculate low water mark for for flow control
 *
 * @adapter: board private structure to calculate for
 * @pb: packet buffer to calculate
 */
static int ixgbe_lpbthresh(struct ixgbe_adapter *adapter, int pb)
{
	struct ixgbe_hw *hw = &adapter->hw;
	struct net_device *dev = adapter->netdev;
	int tc;
	u32 dv_id;

	/* Calculate max LAN frame size */
	tc = dev->mtu + ETH_HLEN + ETH_FCS_LEN;

#ifdef IXGBE_FCOE
	/* FCoE traffic class uses FCOE jumbo frames */
	if ((dev->features & NETIF_F_FCOE_MTU) &&
	    (tc < IXGBE_FCOE_JUMBO_FRAME_SIZE) &&
	    (pb == netdev_get_prio_tc_map(dev, adapter->fcoe.up)))
		tc = IXGBE_FCOE_JUMBO_FRAME_SIZE;
#endif

	/* Calculate delay value for device */
	switch (hw->mac.type) {
	case ixgbe_mac_X540:
	case ixgbe_mac_X550:
	case ixgbe_mac_X550EM_x:
		dv_id = IXGBE_LOW_DV_X540(tc);
		break;
	default:
		dv_id = IXGBE_LOW_DV(tc);
		break;
	}

	/* Delay value is calculated in bit times convert to KB */
	return IXGBE_BT2KB(dv_id);
}

/*
 * ixgbe_pbthresh_setup - calculate and setup high low water marks
 */
static void ixgbe_pbthresh_setup(struct ixgbe_adapter *adapter)
{
	struct ixgbe_hw *hw = &adapter->hw;
	int num_tc = netdev_get_num_tc(adapter->netdev);
	int i;

	if (!num_tc)
		num_tc = 1;

	for (i = 0; i < num_tc; i++) {
		hw->fc.high_water[i] = ixgbe_hpbthresh(adapter, i);
		hw->fc.low_water[i] = ixgbe_lpbthresh(adapter, i);

		/* Low water marks must not be larger than high water marks */
		if (hw->fc.low_water[i] > hw->fc.high_water[i])
			hw->fc.low_water[i] = 0;
	}

	for (; i < MAX_TRAFFIC_CLASS; i++)
		hw->fc.high_water[i] = 0;
}

static void ixgbe_configure_pb(struct ixgbe_adapter *adapter)
{
	struct ixgbe_hw *hw = &adapter->hw;
	int hdrm;
	u8 tc = netdev_get_num_tc(adapter->netdev);

	if (adapter->flags & IXGBE_FLAG_FDIR_HASH_CAPABLE ||
	    adapter->flags & IXGBE_FLAG_FDIR_PERFECT_CAPABLE)
		hdrm = 32 << adapter->fdir_pballoc;
	else
		hdrm = 0;

	hw->mac.ops.set_rxpba(hw, tc, hdrm, PBA_STRATEGY_EQUAL);
	ixgbe_pbthresh_setup(adapter);
}

static void ixgbe_fdir_filter_restore(struct ixgbe_adapter *adapter)
{
	struct ixgbe_hw *hw = &adapter->hw;
	struct hlist_node *node2;
	struct ixgbe_fdir_filter *filter;

	spin_lock(&adapter->fdir_perfect_lock);

	if (!hlist_empty(&adapter->fdir_filter_list))
		ixgbe_fdir_set_input_mask_82599(hw, &adapter->fdir_mask);

	hlist_for_each_entry_safe(filter, node2,
				  &adapter->fdir_filter_list, fdir_node) {
		ixgbe_fdir_write_perfect_filter_82599(hw,
				&filter->filter,
				filter->sw_idx,
				(filter->action == IXGBE_FDIR_DROP_QUEUE) ?
				IXGBE_FDIR_DROP_QUEUE :
				adapter->rx_ring[filter->action]->reg_idx);
	}

	spin_unlock(&adapter->fdir_perfect_lock);
}

static void ixgbe_macvlan_set_rx_mode(struct net_device *dev, unsigned int pool,
				      struct ixgbe_adapter *adapter)
{
	struct ixgbe_hw *hw = &adapter->hw;
	u32 vmolr;

	/* No unicast promiscuous support for VMDQ devices. */
	vmolr = IXGBE_READ_REG(hw, IXGBE_VMOLR(pool));
	vmolr |= (IXGBE_VMOLR_ROMPE | IXGBE_VMOLR_BAM | IXGBE_VMOLR_AUPE);

	/* clear the affected bit */
	vmolr &= ~IXGBE_VMOLR_MPE;

	if (dev->flags & IFF_ALLMULTI) {
		vmolr |= IXGBE_VMOLR_MPE;
	} else {
		vmolr |= IXGBE_VMOLR_ROMPE;
		hw->mac.ops.update_mc_addr_list(hw, dev);
	}
	ixgbe_write_uc_addr_list(adapter->netdev, pool);
	IXGBE_WRITE_REG(hw, IXGBE_VMOLR(pool), vmolr);
}

static void ixgbe_fwd_psrtype(struct ixgbe_fwd_adapter *vadapter)
{
	struct ixgbe_adapter *adapter = vadapter->real_adapter;
	int rss_i = adapter->num_rx_queues_per_pool;
	struct ixgbe_hw *hw = &adapter->hw;
	u16 pool = vadapter->pool;
	u32 psrtype = IXGBE_PSRTYPE_TCPHDR |
		      IXGBE_PSRTYPE_UDPHDR |
		      IXGBE_PSRTYPE_IPV4HDR |
		      IXGBE_PSRTYPE_L2HDR |
		      IXGBE_PSRTYPE_IPV6HDR;

	if (hw->mac.type == ixgbe_mac_82598EB)
		return;

	if (rss_i > 3)
		psrtype |= 2 << 29;
	else if (rss_i > 1)
		psrtype |= 1 << 29;

	IXGBE_WRITE_REG(hw, IXGBE_PSRTYPE(VMDQ_P(pool)), psrtype);
}

/**
 * ixgbe_clean_rx_ring - Free Rx Buffers per Queue
 * @rx_ring: ring to free buffers from
 **/
static void ixgbe_clean_rx_ring(struct ixgbe_ring *rx_ring)
{
	struct device *dev = rx_ring->dev;
	unsigned long size;
	u16 i;

	/* ring already cleared, nothing to do */
	if (!rx_ring->rx_buffer_info)
		return;

	/* Free all the Rx ring sk_buffs */
	for (i = 0; i < rx_ring->count; i++) {
		struct ixgbe_rx_buffer *rx_buffer = &rx_ring->rx_buffer_info[i];

		if (rx_buffer->skb) {
			struct sk_buff *skb = rx_buffer->skb;
			if (IXGBE_CB(skb)->page_released)
				dma_unmap_page(dev,
					       IXGBE_CB(skb)->dma,
					       ixgbe_rx_bufsz(rx_ring),
					       DMA_FROM_DEVICE);
			dev_kfree_skb(skb);
			rx_buffer->skb = NULL;
		}

		if (!rx_buffer->page)
			continue;

		dma_unmap_page(dev, rx_buffer->dma,
			       ixgbe_rx_pg_size(rx_ring), DMA_FROM_DEVICE);
		__free_pages(rx_buffer->page, ixgbe_rx_pg_order(rx_ring));

		rx_buffer->page = NULL;
	}

	size = sizeof(struct ixgbe_rx_buffer) * rx_ring->count;
	memset(rx_ring->rx_buffer_info, 0, size);

	/* Zero out the descriptor ring */
	memset(rx_ring->desc, 0, rx_ring->size);

	rx_ring->next_to_alloc = 0;
	rx_ring->next_to_clean = 0;
	rx_ring->next_to_use = 0;
}

static void ixgbe_disable_fwd_ring(struct ixgbe_fwd_adapter *vadapter,
				   struct ixgbe_ring *rx_ring)
{
	struct ixgbe_adapter *adapter = vadapter->real_adapter;
	int index = rx_ring->queue_index + vadapter->rx_base_queue;

	/* shutdown specific queue receive and wait for dma to settle */
	ixgbe_disable_rx_queue(adapter, rx_ring);
	usleep_range(10000, 20000);
	ixgbe_irq_disable_queues(adapter, ((u64)1 << index));
	ixgbe_clean_rx_ring(rx_ring);
	rx_ring->l2_accel_priv = NULL;
}

static int ixgbe_fwd_ring_down(struct net_device *vdev,
			       struct ixgbe_fwd_adapter *accel)
{
	struct ixgbe_adapter *adapter = accel->real_adapter;
	unsigned int rxbase = accel->rx_base_queue;
	unsigned int txbase = accel->tx_base_queue;
	int i;

	netif_tx_stop_all_queues(vdev);

	for (i = 0; i < adapter->num_rx_queues_per_pool; i++) {
		ixgbe_disable_fwd_ring(accel, adapter->rx_ring[rxbase + i]);
		adapter->rx_ring[rxbase + i]->netdev = adapter->netdev;
	}

	for (i = 0; i < adapter->num_rx_queues_per_pool; i++) {
		adapter->tx_ring[txbase + i]->l2_accel_priv = NULL;
		adapter->tx_ring[txbase + i]->netdev = adapter->netdev;
	}


	return 0;
}

static int ixgbe_fwd_ring_up(struct net_device *vdev,
			     struct ixgbe_fwd_adapter *accel)
{
	struct ixgbe_adapter *adapter = accel->real_adapter;
	unsigned int rxbase, txbase, queues;
	int i, baseq, err = 0;

	if (!test_bit(accel->pool, &adapter->fwd_bitmask))
		return 0;

	baseq = accel->pool * adapter->num_rx_queues_per_pool;
	netdev_dbg(vdev, "pool %i:%i queues %i:%i VSI bitmask %lx\n",
		   accel->pool, adapter->num_rx_pools,
		   baseq, baseq + adapter->num_rx_queues_per_pool,
		   adapter->fwd_bitmask);

	accel->netdev = vdev;
	accel->rx_base_queue = rxbase = baseq;
	accel->tx_base_queue = txbase = baseq;

	for (i = 0; i < adapter->num_rx_queues_per_pool; i++)
		ixgbe_disable_fwd_ring(accel, adapter->rx_ring[rxbase + i]);

	for (i = 0; i < adapter->num_rx_queues_per_pool; i++) {
		adapter->rx_ring[rxbase + i]->netdev = vdev;
		adapter->rx_ring[rxbase + i]->l2_accel_priv = accel;
		ixgbe_configure_rx_ring(adapter, adapter->rx_ring[rxbase + i]);
	}

	for (i = 0; i < adapter->num_rx_queues_per_pool; i++) {
		adapter->tx_ring[txbase + i]->netdev = vdev;
		adapter->tx_ring[txbase + i]->l2_accel_priv = accel;
	}

	queues = min_t(unsigned int,
		       adapter->num_rx_queues_per_pool, vdev->num_tx_queues);
	err = netif_set_real_num_tx_queues(vdev, queues);
	if (err)
		goto fwd_queue_err;

	err = netif_set_real_num_rx_queues(vdev, queues);
	if (err)
		goto fwd_queue_err;

	if (is_valid_ether_addr(vdev->dev_addr))
		ixgbe_add_mac_filter(adapter, vdev->dev_addr, accel->pool);

	ixgbe_fwd_psrtype(accel);
	ixgbe_macvlan_set_rx_mode(vdev, accel->pool, adapter);
	return err;
fwd_queue_err:
	ixgbe_fwd_ring_down(vdev, accel);
	return err;
}

static void ixgbe_configure_dfwd(struct ixgbe_adapter *adapter)
{
	struct net_device *upper;
	struct list_head *iter;
	int err;

	netdev_for_each_all_upper_dev_rcu(adapter->netdev, upper, iter) {
		if (netif_is_macvlan(upper)) {
			struct macvlan_dev *dfwd = netdev_priv(upper);
			struct ixgbe_fwd_adapter *vadapter = dfwd->fwd_priv;

			if (dfwd->fwd_priv) {
				err = ixgbe_fwd_ring_up(upper, vadapter);
				if (err)
					continue;
			}
		}
	}
}

static void ixgbe_configure(struct ixgbe_adapter *adapter)
{
	struct ixgbe_hw *hw = &adapter->hw;

	ixgbe_configure_pb(adapter);
#ifdef CONFIG_IXGBE_DCB
	ixgbe_configure_dcb(adapter);
#endif
	/*
	 * We must restore virtualization before VLANs or else
	 * the VLVF registers will not be populated
	 */
	ixgbe_configure_virtualization(adapter);

	ixgbe_set_rx_mode(adapter->netdev);
	ixgbe_restore_vlan(adapter);

	switch (hw->mac.type) {
	case ixgbe_mac_82599EB:
	case ixgbe_mac_X540:
		hw->mac.ops.disable_rx_buff(hw);
		break;
	default:
		break;
	}

	if (adapter->flags & IXGBE_FLAG_FDIR_HASH_CAPABLE) {
		ixgbe_init_fdir_signature_82599(&adapter->hw,
						adapter->fdir_pballoc);
	} else if (adapter->flags & IXGBE_FLAG_FDIR_PERFECT_CAPABLE) {
		ixgbe_init_fdir_perfect_82599(&adapter->hw,
					      adapter->fdir_pballoc);
		ixgbe_fdir_filter_restore(adapter);
	}

	switch (hw->mac.type) {
	case ixgbe_mac_82599EB:
	case ixgbe_mac_X540:
		hw->mac.ops.enable_rx_buff(hw);
		break;
	default:
		break;
	}

#ifdef CONFIG_IXGBE_DCA
	/* configure DCA */
	if (adapter->flags & IXGBE_FLAG_DCA_CAPABLE)
		ixgbe_setup_dca(adapter);
#endif /* CONFIG_IXGBE_DCA */

#ifdef IXGBE_FCOE
	/* configure FCoE L2 filters, redirection table, and Rx control */
	ixgbe_configure_fcoe(adapter);

#endif /* IXGBE_FCOE */
	ixgbe_configure_tx(adapter);
	ixgbe_configure_rx(adapter);
	ixgbe_configure_dfwd(adapter);
}

/**
 * ixgbe_sfp_link_config - set up SFP+ link
 * @adapter: pointer to private adapter struct
 **/
static void ixgbe_sfp_link_config(struct ixgbe_adapter *adapter)
{
	/*
	 * We are assuming the worst case scenario here, and that
	 * is that an SFP was inserted/removed after the reset
	 * but before SFP detection was enabled.  As such the best
	 * solution is to just start searching as soon as we start
	 */
	if (adapter->hw.mac.type == ixgbe_mac_82598EB)
		adapter->flags2 |= IXGBE_FLAG2_SEARCH_FOR_SFP;

	adapter->flags2 |= IXGBE_FLAG2_SFP_NEEDS_RESET;
	adapter->sfp_poll_time = 0;
}

/**
 * ixgbe_non_sfp_link_config - set up non-SFP+ link
 * @hw: pointer to private hardware struct
 *
 * Returns 0 on success, negative on failure
 **/
static int ixgbe_non_sfp_link_config(struct ixgbe_hw *hw)
{
	u32 speed;
	bool autoneg, link_up = false;
	int ret = IXGBE_ERR_LINK_SETUP;

	if (hw->mac.ops.check_link)
		ret = hw->mac.ops.check_link(hw, &speed, &link_up, false);

	if (ret)
		return ret;

	speed = hw->phy.autoneg_advertised;
	if ((!speed) && (hw->mac.ops.get_link_capabilities))
		ret = hw->mac.ops.get_link_capabilities(hw, &speed,
							&autoneg);
	if (ret)
		return ret;

	if (hw->mac.ops.setup_link)
		ret = hw->mac.ops.setup_link(hw, speed, link_up);

	return ret;
}

static void ixgbe_setup_gpie(struct ixgbe_adapter *adapter)
{
	struct ixgbe_hw *hw = &adapter->hw;
	u32 gpie = 0;

	if (adapter->flags & IXGBE_FLAG_MSIX_ENABLED) {
		gpie = IXGBE_GPIE_MSIX_MODE | IXGBE_GPIE_PBA_SUPPORT |
		       IXGBE_GPIE_OCD;
		gpie |= IXGBE_GPIE_EIAME;
		/*
		 * use EIAM to auto-mask when MSI-X interrupt is asserted
		 * this saves a register write for every interrupt
		 */
		switch (hw->mac.type) {
		case ixgbe_mac_82598EB:
			IXGBE_WRITE_REG(hw, IXGBE_EIAM, IXGBE_EICS_RTX_QUEUE);
			break;
		case ixgbe_mac_82599EB:
		case ixgbe_mac_X540:
		case ixgbe_mac_X550:
		case ixgbe_mac_X550EM_x:
		default:
			IXGBE_WRITE_REG(hw, IXGBE_EIAM_EX(0), 0xFFFFFFFF);
			IXGBE_WRITE_REG(hw, IXGBE_EIAM_EX(1), 0xFFFFFFFF);
			break;
		}
	} else {
		/* legacy interrupts, use EIAM to auto-mask when reading EICR,
		 * specifically only auto mask tx and rx interrupts */
		IXGBE_WRITE_REG(hw, IXGBE_EIAM, IXGBE_EICS_RTX_QUEUE);
	}

	/* XXX: to interrupt immediately for EICS writes, enable this */
	/* gpie |= IXGBE_GPIE_EIMEN; */

	if (adapter->flags & IXGBE_FLAG_SRIOV_ENABLED) {
		gpie &= ~IXGBE_GPIE_VTMODE_MASK;

		switch (adapter->ring_feature[RING_F_VMDQ].mask) {
		case IXGBE_82599_VMDQ_8Q_MASK:
			gpie |= IXGBE_GPIE_VTMODE_16;
			break;
		case IXGBE_82599_VMDQ_4Q_MASK:
			gpie |= IXGBE_GPIE_VTMODE_32;
			break;
		default:
			gpie |= IXGBE_GPIE_VTMODE_64;
			break;
		}
	}

	/* Enable Thermal over heat sensor interrupt */
	if (adapter->flags2 & IXGBE_FLAG2_TEMP_SENSOR_CAPABLE) {
		switch (adapter->hw.mac.type) {
		case ixgbe_mac_82599EB:
			gpie |= IXGBE_SDP0_GPIEN_8259X;
			break;
		default:
			break;
		}
	}

	/* Enable fan failure interrupt */
	if (adapter->flags & IXGBE_FLAG_FAN_FAIL_CAPABLE)
		gpie |= IXGBE_SDP1_GPIEN(hw);

	switch (hw->mac.type) {
	case ixgbe_mac_82599EB:
		gpie |= IXGBE_SDP1_GPIEN_8259X | IXGBE_SDP2_GPIEN_8259X;
		break;
	case ixgbe_mac_X550EM_x:
		gpie |= IXGBE_SDP0_GPIEN_X540;
		break;
	default:
		break;
	}

	IXGBE_WRITE_REG(hw, IXGBE_GPIE, gpie);
}

static void ixgbe_up_complete(struct ixgbe_adapter *adapter)
{
	struct ixgbe_hw *hw = &adapter->hw;
	int err;
	u32 ctrl_ext;

	ixgbe_get_hw_control(adapter);
	ixgbe_setup_gpie(adapter);

	if (adapter->flags & IXGBE_FLAG_MSIX_ENABLED)
		ixgbe_configure_msix(adapter);
	else
		ixgbe_configure_msi_and_legacy(adapter);

	/* enable the optics for 82599 SFP+ fiber */
	if (hw->mac.ops.enable_tx_laser)
		hw->mac.ops.enable_tx_laser(hw);

	if (hw->phy.ops.set_phy_power)
		hw->phy.ops.set_phy_power(hw, true);

	smp_mb__before_atomic();
	clear_bit(__IXGBE_DOWN, &adapter->state);
	ixgbe_napi_enable_all(adapter);

	if (ixgbe_is_sfp(hw)) {
		ixgbe_sfp_link_config(adapter);
	} else {
		err = ixgbe_non_sfp_link_config(hw);
		if (err)
			e_err(probe, "link_config FAILED %d\n", err);
	}

	/* clear any pending interrupts, may auto mask */
	IXGBE_READ_REG(hw, IXGBE_EICR);
	ixgbe_irq_enable(adapter, true, true);

	/*
	 * If this adapter has a fan, check to see if we had a failure
	 * before we enabled the interrupt.
	 */
	if (adapter->flags & IXGBE_FLAG_FAN_FAIL_CAPABLE) {
		u32 esdp = IXGBE_READ_REG(hw, IXGBE_ESDP);
		if (esdp & IXGBE_ESDP_SDP1)
			e_crit(drv, "Fan has stopped, replace the adapter\n");
	}

	/* bring the link up in the watchdog, this could race with our first
	 * link up interrupt but shouldn't be a problem */
	adapter->flags |= IXGBE_FLAG_NEED_LINK_UPDATE;
	adapter->link_check_timeout = jiffies;
	mod_timer(&adapter->service_timer, jiffies);

	/* Set PF Reset Done bit so PF/VF Mail Ops can work */
	ctrl_ext = IXGBE_READ_REG(hw, IXGBE_CTRL_EXT);
	ctrl_ext |= IXGBE_CTRL_EXT_PFRSTD;
	IXGBE_WRITE_REG(hw, IXGBE_CTRL_EXT, ctrl_ext);
}

void ixgbe_reinit_locked(struct ixgbe_adapter *adapter)
{
	WARN_ON(in_interrupt());
	/* put off any impending NetWatchDogTimeout */
	adapter->netdev->trans_start = jiffies;

	while (test_and_set_bit(__IXGBE_RESETTING, &adapter->state))
		usleep_range(1000, 2000);
	ixgbe_down(adapter);
	/*
	 * If SR-IOV enabled then wait a bit before bringing the adapter
	 * back up to give the VFs time to respond to the reset.  The
	 * two second wait is based upon the watchdog timer cycle in
	 * the VF driver.
	 */
	if (adapter->flags & IXGBE_FLAG_SRIOV_ENABLED)
		msleep(2000);
	ixgbe_up(adapter);
	clear_bit(__IXGBE_RESETTING, &adapter->state);
}

void ixgbe_up(struct ixgbe_adapter *adapter)
{
	/* hardware has been reset, we need to reload some things */
	ixgbe_configure(adapter);

	ixgbe_up_complete(adapter);
}

void ixgbe_reset(struct ixgbe_adapter *adapter)
{
	struct ixgbe_hw *hw = &adapter->hw;
	struct net_device *netdev = adapter->netdev;
	int err;

	if (ixgbe_removed(hw->hw_addr))
		return;
	/* lock SFP init bit to prevent race conditions with the watchdog */
	while (test_and_set_bit(__IXGBE_IN_SFP_INIT, &adapter->state))
		usleep_range(1000, 2000);

	/* clear all SFP and link config related flags while holding SFP_INIT */
	adapter->flags2 &= ~(IXGBE_FLAG2_SEARCH_FOR_SFP |
			     IXGBE_FLAG2_SFP_NEEDS_RESET);
	adapter->flags &= ~IXGBE_FLAG_NEED_LINK_CONFIG;

	err = hw->mac.ops.init_hw(hw);
	switch (err) {
	case 0:
	case IXGBE_ERR_SFP_NOT_PRESENT:
	case IXGBE_ERR_SFP_NOT_SUPPORTED:
		break;
	case IXGBE_ERR_MASTER_REQUESTS_PENDING:
		e_dev_err("master disable timed out\n");
		break;
	case IXGBE_ERR_EEPROM_VERSION:
		/* We are running on a pre-production device, log a warning */
		e_dev_warn("This device is a pre-production adapter/LOM. "
			   "Please be aware there may be issues associated with "
			   "your hardware.  If you are experiencing problems "
			   "please contact your Intel or hardware "
			   "representative who provided you with this "
			   "hardware.\n");
		break;
	default:
		e_dev_err("Hardware Error: %d\n", err);
	}

	clear_bit(__IXGBE_IN_SFP_INIT, &adapter->state);

	/* flush entries out of MAC table */
	ixgbe_flush_sw_mac_table(adapter);
	__dev_uc_unsync(netdev, NULL);

	/* do not flush user set addresses */
	ixgbe_mac_set_default_filter(adapter);

	/* update SAN MAC vmdq pool selection */
	if (hw->mac.san_mac_rar_index)
		hw->mac.ops.set_vmdq_san_mac(hw, VMDQ_P(0));

	if (test_bit(__IXGBE_PTP_RUNNING, &adapter->state))
		ixgbe_ptp_reset(adapter);

	if (hw->phy.ops.set_phy_power) {
		if (!netif_running(adapter->netdev) && !adapter->wol)
			hw->phy.ops.set_phy_power(hw, false);
		else
			hw->phy.ops.set_phy_power(hw, true);
	}
}

/**
 * ixgbe_clean_tx_ring - Free Tx Buffers
 * @tx_ring: ring to be cleaned
 **/
static void ixgbe_clean_tx_ring(struct ixgbe_ring *tx_ring)
{
	struct ixgbe_tx_buffer *tx_buffer_info;
	unsigned long size;
	u16 i;

	/* ring already cleared, nothing to do */
	if (!tx_ring->tx_buffer_info)
		return;

	/* Free all the Tx ring sk_buffs */
	for (i = 0; i < tx_ring->count; i++) {
		tx_buffer_info = &tx_ring->tx_buffer_info[i];
		ixgbe_unmap_and_free_tx_resource(tx_ring, tx_buffer_info);
	}

	netdev_tx_reset_queue(txring_txq(tx_ring));

	size = sizeof(struct ixgbe_tx_buffer) * tx_ring->count;
	memset(tx_ring->tx_buffer_info, 0, size);

	/* Zero out the descriptor ring */
	memset(tx_ring->desc, 0, tx_ring->size);

	tx_ring->next_to_use = 0;
	tx_ring->next_to_clean = 0;
}

/**
 * ixgbe_clean_all_rx_rings - Free Rx Buffers for all queues
 * @adapter: board private structure
 **/
static void ixgbe_clean_all_rx_rings(struct ixgbe_adapter *adapter)
{
	int i;

	for (i = 0; i < adapter->num_rx_queues; i++)
		ixgbe_clean_rx_ring(adapter->rx_ring[i]);
}

/**
 * ixgbe_clean_all_tx_rings - Free Tx Buffers for all queues
 * @adapter: board private structure
 **/
static void ixgbe_clean_all_tx_rings(struct ixgbe_adapter *adapter)
{
	int i;

	for (i = 0; i < adapter->num_tx_queues; i++)
		ixgbe_clean_tx_ring(adapter->tx_ring[i]);
}

static void ixgbe_fdir_filter_exit(struct ixgbe_adapter *adapter)
{
	struct hlist_node *node2;
	struct ixgbe_fdir_filter *filter;

	spin_lock(&adapter->fdir_perfect_lock);

	hlist_for_each_entry_safe(filter, node2,
				  &adapter->fdir_filter_list, fdir_node) {
		hlist_del(&filter->fdir_node);
		kfree(filter);
	}
	adapter->fdir_filter_count = 0;

	spin_unlock(&adapter->fdir_perfect_lock);
}

void ixgbe_down(struct ixgbe_adapter *adapter)
{
	struct net_device *netdev = adapter->netdev;
	struct ixgbe_hw *hw = &adapter->hw;
	struct net_device *upper;
	struct list_head *iter;
	int i;

	/* signal that we are down to the interrupt handler */
	if (test_and_set_bit(__IXGBE_DOWN, &adapter->state))
		return; /* do nothing if already down */

	/* disable receives */
	hw->mac.ops.disable_rx(hw);

	/* disable all enabled rx queues */
	for (i = 0; i < adapter->num_rx_queues; i++)
		/* this call also flushes the previous write */
		ixgbe_disable_rx_queue(adapter, adapter->rx_ring[i]);

	usleep_range(10000, 20000);

	netif_tx_stop_all_queues(netdev);

	/* call carrier off first to avoid false dev_watchdog timeouts */
	netif_carrier_off(netdev);
	netif_tx_disable(netdev);

	/* disable any upper devices */
	netdev_for_each_all_upper_dev_rcu(adapter->netdev, upper, iter) {
		if (netif_is_macvlan(upper)) {
			struct macvlan_dev *vlan = netdev_priv(upper);

			if (vlan->fwd_priv) {
				netif_tx_stop_all_queues(upper);
				netif_carrier_off(upper);
				netif_tx_disable(upper);
			}
		}
	}

	ixgbe_irq_disable(adapter);

	ixgbe_napi_disable_all(adapter);

	adapter->flags2 &= ~(IXGBE_FLAG2_FDIR_REQUIRES_REINIT |
			     IXGBE_FLAG2_RESET_REQUESTED);
	adapter->flags &= ~IXGBE_FLAG_NEED_LINK_UPDATE;

	del_timer_sync(&adapter->service_timer);

	if (adapter->num_vfs) {
		/* Clear EITR Select mapping */
		IXGBE_WRITE_REG(&adapter->hw, IXGBE_EITRSEL, 0);

		/* Mark all the VFs as inactive */
		for (i = 0 ; i < adapter->num_vfs; i++)
			adapter->vfinfo[i].clear_to_send = false;

		/* ping all the active vfs to let them know we are going down */
		ixgbe_ping_all_vfs(adapter);

		/* Disable all VFTE/VFRE TX/RX */
		ixgbe_disable_tx_rx(adapter);
	}

	/* disable transmits in the hardware now that interrupts are off */
	for (i = 0; i < adapter->num_tx_queues; i++) {
		u8 reg_idx = adapter->tx_ring[i]->reg_idx;
		IXGBE_WRITE_REG(hw, IXGBE_TXDCTL(reg_idx), IXGBE_TXDCTL_SWFLSH);
	}

	/* Disable the Tx DMA engine on 82599 and later MAC */
	switch (hw->mac.type) {
	case ixgbe_mac_82599EB:
	case ixgbe_mac_X540:
	case ixgbe_mac_X550:
	case ixgbe_mac_X550EM_x:
		IXGBE_WRITE_REG(hw, IXGBE_DMATXCTL,
				(IXGBE_READ_REG(hw, IXGBE_DMATXCTL) &
				 ~IXGBE_DMATXCTL_TE));
		break;
	default:
		break;
	}

	if (!pci_channel_offline(adapter->pdev))
		ixgbe_reset(adapter);

	/* power down the optics for 82599 SFP+ fiber */
	if (hw->mac.ops.disable_tx_laser)
		hw->mac.ops.disable_tx_laser(hw);

	ixgbe_clean_all_tx_rings(adapter);
	ixgbe_clean_all_rx_rings(adapter);
}

/**
 * ixgbe_tx_timeout - Respond to a Tx Hang
 * @netdev: network interface device structure
 **/
static void ixgbe_tx_timeout(struct net_device *netdev)
{
	struct ixgbe_adapter *adapter = netdev_priv(netdev);

	/* Do the reset outside of interrupt context */
	ixgbe_tx_timeout_reset(adapter);
}

/**
 * ixgbe_sw_init - Initialize general software structures (struct ixgbe_adapter)
 * @adapter: board private structure to initialize
 *
 * ixgbe_sw_init initializes the Adapter private data structure.
 * Fields are initialized based on PCI device information and
 * OS network device settings (MTU size).
 **/
static int ixgbe_sw_init(struct ixgbe_adapter *adapter)
{
	struct ixgbe_hw *hw = &adapter->hw;
	struct pci_dev *pdev = adapter->pdev;
	unsigned int rss, fdir;
	u32 fwsm;
#ifdef CONFIG_IXGBE_DCB
	int j;
	struct tc_configuration *tc;
#endif

	/* PCI config space info */

	hw->vendor_id = pdev->vendor;
	hw->device_id = pdev->device;
	hw->revision_id = pdev->revision;
	hw->subsystem_vendor_id = pdev->subsystem_vendor;
	hw->subsystem_device_id = pdev->subsystem_device;

	/* Set common capability flags and settings */
	rss = min_t(int, ixgbe_max_rss_indices(adapter), num_online_cpus());
	adapter->ring_feature[RING_F_RSS].limit = rss;
	adapter->flags2 |= IXGBE_FLAG2_RSC_CAPABLE;
	adapter->max_q_vectors = MAX_Q_VECTORS_82599;
	adapter->atr_sample_rate = 20;
	fdir = min_t(int, IXGBE_MAX_FDIR_INDICES, num_online_cpus());
	adapter->ring_feature[RING_F_FDIR].limit = fdir;
	adapter->fdir_pballoc = IXGBE_FDIR_PBALLOC_64K;
#ifdef CONFIG_IXGBE_DCA
	adapter->flags |= IXGBE_FLAG_DCA_CAPABLE;
#endif
#ifdef IXGBE_FCOE
	adapter->flags |= IXGBE_FLAG_FCOE_CAPABLE;
	adapter->flags &= ~IXGBE_FLAG_FCOE_ENABLED;
#ifdef CONFIG_IXGBE_DCB
	/* Default traffic class to use for FCoE */
	adapter->fcoe.up = IXGBE_FCOE_DEFTC;
#endif /* CONFIG_IXGBE_DCB */
#endif /* IXGBE_FCOE */

	/* initialize static ixgbe jump table entries */
	adapter->jump_tables[0] = ixgbe_ipv4_fields;

	adapter->mac_table = kzalloc(sizeof(struct ixgbe_mac_addr) *
				     hw->mac.num_rar_entries,
				     GFP_ATOMIC);
	if (!adapter->mac_table)
		return -ENOMEM;

	/* Set MAC specific capability flags and exceptions */
	switch (hw->mac.type) {
	case ixgbe_mac_82598EB:
		adapter->flags2 &= ~IXGBE_FLAG2_RSC_CAPABLE;

		if (hw->device_id == IXGBE_DEV_ID_82598AT)
			adapter->flags |= IXGBE_FLAG_FAN_FAIL_CAPABLE;

		adapter->max_q_vectors = MAX_Q_VECTORS_82598;
		adapter->ring_feature[RING_F_FDIR].limit = 0;
		adapter->atr_sample_rate = 0;
		adapter->fdir_pballoc = 0;
#ifdef IXGBE_FCOE
		adapter->flags &= ~IXGBE_FLAG_FCOE_CAPABLE;
		adapter->flags &= ~IXGBE_FLAG_FCOE_ENABLED;
#ifdef CONFIG_IXGBE_DCB
		adapter->fcoe.up = 0;
#endif /* IXGBE_DCB */
#endif /* IXGBE_FCOE */
		break;
	case ixgbe_mac_82599EB:
		if (hw->device_id == IXGBE_DEV_ID_82599_T3_LOM)
			adapter->flags2 |= IXGBE_FLAG2_TEMP_SENSOR_CAPABLE;
		break;
	case ixgbe_mac_X540:
		fwsm = IXGBE_READ_REG(hw, IXGBE_FWSM(hw));
		if (fwsm & IXGBE_FWSM_TS_ENABLED)
			adapter->flags2 |= IXGBE_FLAG2_TEMP_SENSOR_CAPABLE;
		break;
	case ixgbe_mac_X550EM_x:
	case ixgbe_mac_X550:
#ifdef CONFIG_IXGBE_DCA
		adapter->flags &= ~IXGBE_FLAG_DCA_CAPABLE;
#endif
#ifdef CONFIG_IXGBE_VXLAN
		adapter->flags |= IXGBE_FLAG_VXLAN_OFFLOAD_CAPABLE;
#endif
		break;
	default:
		break;
	}

#ifdef IXGBE_FCOE
	/* FCoE support exists, always init the FCoE lock */
	spin_lock_init(&adapter->fcoe.lock);

#endif
	/* n-tuple support exists, always init our spinlock */
	spin_lock_init(&adapter->fdir_perfect_lock);

#ifdef CONFIG_IXGBE_DCB
	switch (hw->mac.type) {
	case ixgbe_mac_X540:
	case ixgbe_mac_X550:
	case ixgbe_mac_X550EM_x:
		adapter->dcb_cfg.num_tcs.pg_tcs = X540_TRAFFIC_CLASS;
		adapter->dcb_cfg.num_tcs.pfc_tcs = X540_TRAFFIC_CLASS;
		break;
	default:
		adapter->dcb_cfg.num_tcs.pg_tcs = MAX_TRAFFIC_CLASS;
		adapter->dcb_cfg.num_tcs.pfc_tcs = MAX_TRAFFIC_CLASS;
		break;
	}

	/* Configure DCB traffic classes */
	for (j = 0; j < MAX_TRAFFIC_CLASS; j++) {
		tc = &adapter->dcb_cfg.tc_config[j];
		tc->path[DCB_TX_CONFIG].bwg_id = 0;
		tc->path[DCB_TX_CONFIG].bwg_percent = 12 + (j & 1);
		tc->path[DCB_RX_CONFIG].bwg_id = 0;
		tc->path[DCB_RX_CONFIG].bwg_percent = 12 + (j & 1);
		tc->dcb_pfc = pfc_disabled;
	}

	/* Initialize default user to priority mapping, UPx->TC0 */
	tc = &adapter->dcb_cfg.tc_config[0];
	tc->path[DCB_TX_CONFIG].up_to_tc_bitmap = 0xFF;
	tc->path[DCB_RX_CONFIG].up_to_tc_bitmap = 0xFF;

	adapter->dcb_cfg.bw_percentage[DCB_TX_CONFIG][0] = 100;
	adapter->dcb_cfg.bw_percentage[DCB_RX_CONFIG][0] = 100;
	adapter->dcb_cfg.pfc_mode_enable = false;
	adapter->dcb_set_bitmap = 0x00;
	adapter->dcbx_cap = DCB_CAP_DCBX_HOST | DCB_CAP_DCBX_VER_CEE;
	memcpy(&adapter->temp_dcb_cfg, &adapter->dcb_cfg,
	       sizeof(adapter->temp_dcb_cfg));

#endif

	/* default flow control settings */
	hw->fc.requested_mode = ixgbe_fc_full;
	hw->fc.current_mode = ixgbe_fc_full;	/* init for ethtool output */
	ixgbe_pbthresh_setup(adapter);
	hw->fc.pause_time = IXGBE_DEFAULT_FCPAUSE;
	hw->fc.send_xon = true;
	hw->fc.disable_fc_autoneg = ixgbe_device_supports_autoneg_fc(hw);

#ifdef CONFIG_PCI_IOV
	if (max_vfs > 0)
		e_dev_warn("Enabling SR-IOV VFs using the max_vfs module parameter is deprecated - please use the pci sysfs interface instead.\n");

	/* assign number of SR-IOV VFs */
	if (hw->mac.type != ixgbe_mac_82598EB) {
		if (max_vfs > IXGBE_MAX_VFS_DRV_LIMIT) {
			adapter->num_vfs = 0;
			e_dev_warn("max_vfs parameter out of range. Not assigning any SR-IOV VFs\n");
		} else {
			adapter->num_vfs = max_vfs;
		}
	}
#endif /* CONFIG_PCI_IOV */

	/* enable itr by default in dynamic mode */
	adapter->rx_itr_setting = 1;
	adapter->tx_itr_setting = 1;

	/* set default ring sizes */
	adapter->tx_ring_count = IXGBE_DEFAULT_TXD;
	adapter->rx_ring_count = IXGBE_DEFAULT_RXD;

	/* set default work limits */
	adapter->tx_work_limit = IXGBE_DEFAULT_TX_WORK;

	/* initialize eeprom parameters */
	if (ixgbe_init_eeprom_params_generic(hw)) {
		e_dev_err("EEPROM initialization failed\n");
		return -EIO;
	}

	/* PF holds first pool slot */
	set_bit(0, &adapter->fwd_bitmask);
	set_bit(__IXGBE_DOWN, &adapter->state);

	return 0;
}

/**
 * ixgbe_setup_tx_resources - allocate Tx resources (Descriptors)
 * @tx_ring:    tx descriptor ring (for a specific queue) to setup
 *
 * Return 0 on success, negative on failure
 **/
int ixgbe_setup_tx_resources(struct ixgbe_ring *tx_ring)
{
	struct device *dev = tx_ring->dev;
	int orig_node = dev_to_node(dev);
	int ring_node = -1;
	int size;

	size = sizeof(struct ixgbe_tx_buffer) * tx_ring->count;

	if (tx_ring->q_vector)
		ring_node = tx_ring->q_vector->numa_node;

	tx_ring->tx_buffer_info = vzalloc_node(size, ring_node);
	if (!tx_ring->tx_buffer_info)
		tx_ring->tx_buffer_info = vzalloc(size);
	if (!tx_ring->tx_buffer_info)
		goto err;

	u64_stats_init(&tx_ring->syncp);

	/* round up to nearest 4K */
	tx_ring->size = tx_ring->count * sizeof(union ixgbe_adv_tx_desc);
	tx_ring->size = ALIGN(tx_ring->size, 4096);

	set_dev_node(dev, ring_node);
	tx_ring->desc = dma_alloc_coherent(dev,
					   tx_ring->size,
					   &tx_ring->dma,
					   GFP_KERNEL);
	set_dev_node(dev, orig_node);
	if (!tx_ring->desc)
		tx_ring->desc = dma_alloc_coherent(dev, tx_ring->size,
						   &tx_ring->dma, GFP_KERNEL);
	if (!tx_ring->desc)
		goto err;

	tx_ring->next_to_use = 0;
	tx_ring->next_to_clean = 0;
	return 0;

err:
	vfree(tx_ring->tx_buffer_info);
	tx_ring->tx_buffer_info = NULL;
	dev_err(dev, "Unable to allocate memory for the Tx descriptor ring\n");
	return -ENOMEM;
}

/**
 * ixgbe_setup_all_tx_resources - allocate all queues Tx resources
 * @adapter: board private structure
 *
 * If this function returns with an error, then it's possible one or
 * more of the rings is populated (while the rest are not).  It is the
 * callers duty to clean those orphaned rings.
 *
 * Return 0 on success, negative on failure
 **/
static int ixgbe_setup_all_tx_resources(struct ixgbe_adapter *adapter)
{
	int i, err = 0;

	for (i = 0; i < adapter->num_tx_queues; i++) {
		err = ixgbe_setup_tx_resources(adapter->tx_ring[i]);
		if (!err)
			continue;

		e_err(probe, "Allocation for Tx Queue %u failed\n", i);
		goto err_setup_tx;
	}

	return 0;
err_setup_tx:
	/* rewind the index freeing the rings as we go */
	while (i--)
		ixgbe_free_tx_resources(adapter->tx_ring[i]);
	return err;
}

/**
 * ixgbe_setup_rx_resources - allocate Rx resources (Descriptors)
 * @rx_ring:    rx descriptor ring (for a specific queue) to setup
 *
 * Returns 0 on success, negative on failure
 **/
int ixgbe_setup_rx_resources(struct ixgbe_ring *rx_ring)
{
	struct device *dev = rx_ring->dev;
	int orig_node = dev_to_node(dev);
	int ring_node = -1;
	int size;

	size = sizeof(struct ixgbe_rx_buffer) * rx_ring->count;

	if (rx_ring->q_vector)
		ring_node = rx_ring->q_vector->numa_node;

	rx_ring->rx_buffer_info = vzalloc_node(size, ring_node);
	if (!rx_ring->rx_buffer_info)
		rx_ring->rx_buffer_info = vzalloc(size);
	if (!rx_ring->rx_buffer_info)
		goto err;

	u64_stats_init(&rx_ring->syncp);

	/* Round up to nearest 4K */
	rx_ring->size = rx_ring->count * sizeof(union ixgbe_adv_rx_desc);
	rx_ring->size = ALIGN(rx_ring->size, 4096);

	set_dev_node(dev, ring_node);
	rx_ring->desc = dma_alloc_coherent(dev,
					   rx_ring->size,
					   &rx_ring->dma,
					   GFP_KERNEL);
	set_dev_node(dev, orig_node);
	if (!rx_ring->desc)
		rx_ring->desc = dma_alloc_coherent(dev, rx_ring->size,
						   &rx_ring->dma, GFP_KERNEL);
	if (!rx_ring->desc)
		goto err;

	rx_ring->next_to_clean = 0;
	rx_ring->next_to_use = 0;

	return 0;
err:
	vfree(rx_ring->rx_buffer_info);
	rx_ring->rx_buffer_info = NULL;
	dev_err(dev, "Unable to allocate memory for the Rx descriptor ring\n");
	return -ENOMEM;
}

/**
 * ixgbe_setup_all_rx_resources - allocate all queues Rx resources
 * @adapter: board private structure
 *
 * If this function returns with an error, then it's possible one or
 * more of the rings is populated (while the rest are not).  It is the
 * callers duty to clean those orphaned rings.
 *
 * Return 0 on success, negative on failure
 **/
static int ixgbe_setup_all_rx_resources(struct ixgbe_adapter *adapter)
{
	int i, err = 0;

	for (i = 0; i < adapter->num_rx_queues; i++) {
		err = ixgbe_setup_rx_resources(adapter->rx_ring[i]);
		if (!err)
			continue;

		e_err(probe, "Allocation for Rx Queue %u failed\n", i);
		goto err_setup_rx;
	}

#ifdef IXGBE_FCOE
	err = ixgbe_setup_fcoe_ddp_resources(adapter);
	if (!err)
#endif
		return 0;
err_setup_rx:
	/* rewind the index freeing the rings as we go */
	while (i--)
		ixgbe_free_rx_resources(adapter->rx_ring[i]);
	return err;
}

/**
 * ixgbe_free_tx_resources - Free Tx Resources per Queue
 * @tx_ring: Tx descriptor ring for a specific queue
 *
 * Free all transmit software resources
 **/
void ixgbe_free_tx_resources(struct ixgbe_ring *tx_ring)
{
	ixgbe_clean_tx_ring(tx_ring);

	vfree(tx_ring->tx_buffer_info);
	tx_ring->tx_buffer_info = NULL;

	/* if not set, then don't free */
	if (!tx_ring->desc)
		return;

	dma_free_coherent(tx_ring->dev, tx_ring->size,
			  tx_ring->desc, tx_ring->dma);

	tx_ring->desc = NULL;
}

/**
 * ixgbe_free_all_tx_resources - Free Tx Resources for All Queues
 * @adapter: board private structure
 *
 * Free all transmit software resources
 **/
static void ixgbe_free_all_tx_resources(struct ixgbe_adapter *adapter)
{
	int i;

	for (i = 0; i < adapter->num_tx_queues; i++)
		if (adapter->tx_ring[i]->desc)
			ixgbe_free_tx_resources(adapter->tx_ring[i]);
}

/**
 * ixgbe_free_rx_resources - Free Rx Resources
 * @rx_ring: ring to clean the resources from
 *
 * Free all receive software resources
 **/
void ixgbe_free_rx_resources(struct ixgbe_ring *rx_ring)
{
	ixgbe_clean_rx_ring(rx_ring);

	vfree(rx_ring->rx_buffer_info);
	rx_ring->rx_buffer_info = NULL;

	/* if not set, then don't free */
	if (!rx_ring->desc)
		return;

	dma_free_coherent(rx_ring->dev, rx_ring->size,
			  rx_ring->desc, rx_ring->dma);

	rx_ring->desc = NULL;
}

/**
 * ixgbe_free_all_rx_resources - Free Rx Resources for All Queues
 * @adapter: board private structure
 *
 * Free all receive software resources
 **/
static void ixgbe_free_all_rx_resources(struct ixgbe_adapter *adapter)
{
	int i;

#ifdef IXGBE_FCOE
	ixgbe_free_fcoe_ddp_resources(adapter);

#endif
	for (i = 0; i < adapter->num_rx_queues; i++)
		if (adapter->rx_ring[i]->desc)
			ixgbe_free_rx_resources(adapter->rx_ring[i]);
}

/**
 * ixgbe_change_mtu - Change the Maximum Transfer Unit
 * @netdev: network interface device structure
 * @new_mtu: new value for maximum frame size
 *
 * Returns 0 on success, negative on failure
 **/
static int ixgbe_change_mtu(struct net_device *netdev, int new_mtu)
{
	struct ixgbe_adapter *adapter = netdev_priv(netdev);
	int max_frame = new_mtu + ETH_HLEN + ETH_FCS_LEN;

	/* MTU < 68 is an error and causes problems on some kernels */
	if ((new_mtu < 68) || (max_frame > IXGBE_MAX_JUMBO_FRAME_SIZE))
		return -EINVAL;

	/*
	 * For 82599EB we cannot allow legacy VFs to enable their receive
	 * paths when MTU greater than 1500 is configured.  So display a
	 * warning that legacy VFs will be disabled.
	 */
	if ((adapter->flags & IXGBE_FLAG_SRIOV_ENABLED) &&
	    (adapter->hw.mac.type == ixgbe_mac_82599EB) &&
	    (max_frame > (ETH_FRAME_LEN + ETH_FCS_LEN)))
		e_warn(probe, "Setting MTU > 1500 will disable legacy VFs\n");

	e_info(probe, "changing MTU from %d to %d\n", netdev->mtu, new_mtu);

	/* must set new MTU before calling down or up */
	netdev->mtu = new_mtu;

	if (netif_running(netdev))
		ixgbe_reinit_locked(adapter);

	return 0;
}

/**
 * ixgbe_open - Called when a network interface is made active
 * @netdev: network interface device structure
 *
 * Returns 0 on success, negative value on failure
 *
 * The open entry point is called when a network interface is made
 * active by the system (IFF_UP).  At this point all resources needed
 * for transmit and receive operations are allocated, the interrupt
 * handler is registered with the OS, the watchdog timer is started,
 * and the stack is notified that the interface is ready.
 **/
int ixgbe_open(struct net_device *netdev)
{
	struct ixgbe_adapter *adapter = netdev_priv(netdev);
	struct ixgbe_hw *hw = &adapter->hw;
	int err, queues;

	/* disallow open during test */
	if (test_bit(__IXGBE_TESTING, &adapter->state))
		return -EBUSY;

	netif_carrier_off(netdev);

	/* allocate transmit descriptors */
	err = ixgbe_setup_all_tx_resources(adapter);
	if (err)
		goto err_setup_tx;

	/* allocate receive descriptors */
	err = ixgbe_setup_all_rx_resources(adapter);
	if (err)
		goto err_setup_rx;

	ixgbe_configure(adapter);

	err = ixgbe_request_irq(adapter);
	if (err)
		goto err_req_irq;

	/* Notify the stack of the actual queue counts. */
	if (adapter->num_rx_pools > 1)
		queues = adapter->num_rx_queues_per_pool;
	else
		queues = adapter->num_tx_queues;

	err = netif_set_real_num_tx_queues(netdev, queues);
	if (err)
		goto err_set_queues;

	if (adapter->num_rx_pools > 1 &&
	    adapter->num_rx_queues > IXGBE_MAX_L2A_QUEUES)
		queues = IXGBE_MAX_L2A_QUEUES;
	else
		queues = adapter->num_rx_queues;
	err = netif_set_real_num_rx_queues(netdev, queues);
	if (err)
		goto err_set_queues;

	ixgbe_ptp_init(adapter);

	ixgbe_up_complete(adapter);

	ixgbe_clear_vxlan_port(adapter);
#ifdef CONFIG_IXGBE_VXLAN
	vxlan_get_rx_port(netdev);
#endif

	return 0;

err_set_queues:
	ixgbe_free_irq(adapter);
err_req_irq:
	ixgbe_free_all_rx_resources(adapter);
	if (hw->phy.ops.set_phy_power && !adapter->wol)
		hw->phy.ops.set_phy_power(&adapter->hw, false);
err_setup_rx:
	ixgbe_free_all_tx_resources(adapter);
err_setup_tx:
	ixgbe_reset(adapter);

	return err;
}

static void ixgbe_close_suspend(struct ixgbe_adapter *adapter)
{
	ixgbe_ptp_suspend(adapter);

	if (adapter->hw.phy.ops.enter_lplu) {
		adapter->hw.phy.reset_disable = true;
		ixgbe_down(adapter);
		adapter->hw.phy.ops.enter_lplu(&adapter->hw);
		adapter->hw.phy.reset_disable = false;
	} else {
		ixgbe_down(adapter);
	}

	ixgbe_free_irq(adapter);

	ixgbe_free_all_tx_resources(adapter);
	ixgbe_free_all_rx_resources(adapter);
}

/**
 * ixgbe_close - Disables a network interface
 * @netdev: network interface device structure
 *
 * Returns 0, this is not allowed to fail
 *
 * The close entry point is called when an interface is de-activated
 * by the OS.  The hardware is still under the drivers control, but
 * needs to be disabled.  A global MAC reset is issued to stop the
 * hardware, and all transmit and receive resources are freed.
 **/
int ixgbe_close(struct net_device *netdev)
{
	struct ixgbe_adapter *adapter = netdev_priv(netdev);

	ixgbe_ptp_stop(adapter);

	ixgbe_close_suspend(adapter);

	ixgbe_fdir_filter_exit(adapter);

	ixgbe_release_hw_control(adapter);

	return 0;
}

#ifdef CONFIG_PM
static int ixgbe_resume(struct pci_dev *pdev)
{
	struct ixgbe_adapter *adapter = pci_get_drvdata(pdev);
	struct net_device *netdev = adapter->netdev;
	u32 err;

	adapter->hw.hw_addr = adapter->io_addr;
	pci_set_power_state(pdev, PCI_D0);
	pci_restore_state(pdev);
	/*
	 * pci_restore_state clears dev->state_saved so call
	 * pci_save_state to restore it.
	 */
	pci_save_state(pdev);

	err = pci_enable_device_mem(pdev);
	if (err) {
		e_dev_err("Cannot enable PCI device from suspend\n");
		return err;
	}
	smp_mb__before_atomic();
	clear_bit(__IXGBE_DISABLED, &adapter->state);
	pci_set_master(pdev);

	pci_wake_from_d3(pdev, false);

	ixgbe_reset(adapter);

	IXGBE_WRITE_REG(&adapter->hw, IXGBE_WUS, ~0);

	rtnl_lock();
	err = ixgbe_init_interrupt_scheme(adapter);
	if (!err && netif_running(netdev))
		err = ixgbe_open(netdev);

	rtnl_unlock();

	if (err)
		return err;

	netif_device_attach(netdev);

	return 0;
}
#endif /* CONFIG_PM */

static int __ixgbe_shutdown(struct pci_dev *pdev, bool *enable_wake)
{
	struct ixgbe_adapter *adapter = pci_get_drvdata(pdev);
	struct net_device *netdev = adapter->netdev;
	struct ixgbe_hw *hw = &adapter->hw;
	u32 ctrl, fctrl;
	u32 wufc = adapter->wol;
#ifdef CONFIG_PM
	int retval = 0;
#endif

	netif_device_detach(netdev);

	rtnl_lock();
	if (netif_running(netdev))
		ixgbe_close_suspend(adapter);
	rtnl_unlock();

	ixgbe_clear_interrupt_scheme(adapter);

#ifdef CONFIG_PM
	retval = pci_save_state(pdev);
	if (retval)
		return retval;

#endif
	if (hw->mac.ops.stop_link_on_d3)
		hw->mac.ops.stop_link_on_d3(hw);

	if (wufc) {
		ixgbe_set_rx_mode(netdev);

		/* enable the optics for 82599 SFP+ fiber as we can WoL */
		if (hw->mac.ops.enable_tx_laser)
			hw->mac.ops.enable_tx_laser(hw);

		/* turn on all-multi mode if wake on multicast is enabled */
		if (wufc & IXGBE_WUFC_MC) {
			fctrl = IXGBE_READ_REG(hw, IXGBE_FCTRL);
			fctrl |= IXGBE_FCTRL_MPE;
			IXGBE_WRITE_REG(hw, IXGBE_FCTRL, fctrl);
		}

		ctrl = IXGBE_READ_REG(hw, IXGBE_CTRL);
		ctrl |= IXGBE_CTRL_GIO_DIS;
		IXGBE_WRITE_REG(hw, IXGBE_CTRL, ctrl);

		IXGBE_WRITE_REG(hw, IXGBE_WUFC, wufc);
	} else {
		IXGBE_WRITE_REG(hw, IXGBE_WUC, 0);
		IXGBE_WRITE_REG(hw, IXGBE_WUFC, 0);
	}

	switch (hw->mac.type) {
	case ixgbe_mac_82598EB:
		pci_wake_from_d3(pdev, false);
		break;
	case ixgbe_mac_82599EB:
	case ixgbe_mac_X540:
	case ixgbe_mac_X550:
	case ixgbe_mac_X550EM_x:
		pci_wake_from_d3(pdev, !!wufc);
		break;
	default:
		break;
	}

	*enable_wake = !!wufc;
	if (hw->phy.ops.set_phy_power && !*enable_wake)
		hw->phy.ops.set_phy_power(hw, false);

	ixgbe_release_hw_control(adapter);

	if (!test_and_set_bit(__IXGBE_DISABLED, &adapter->state))
		pci_disable_device(pdev);

	return 0;
}

#ifdef CONFIG_PM
static int ixgbe_suspend(struct pci_dev *pdev, pm_message_t state)
{
	int retval;
	bool wake;

	retval = __ixgbe_shutdown(pdev, &wake);
	if (retval)
		return retval;

	if (wake) {
		pci_prepare_to_sleep(pdev);
	} else {
		pci_wake_from_d3(pdev, false);
		pci_set_power_state(pdev, PCI_D3hot);
	}

	return 0;
}
#endif /* CONFIG_PM */

static void ixgbe_shutdown(struct pci_dev *pdev)
{
	bool wake;

	__ixgbe_shutdown(pdev, &wake);

	if (system_state == SYSTEM_POWER_OFF) {
		pci_wake_from_d3(pdev, wake);
		pci_set_power_state(pdev, PCI_D3hot);
	}
}

/**
 * ixgbe_update_stats - Update the board statistics counters.
 * @adapter: board private structure
 **/
void ixgbe_update_stats(struct ixgbe_adapter *adapter)
{
	struct net_device *netdev = adapter->netdev;
	struct ixgbe_hw *hw = &adapter->hw;
	struct ixgbe_hw_stats *hwstats = &adapter->stats;
	u64 total_mpc = 0;
	u32 i, missed_rx = 0, mpc, bprc, lxon, lxoff, xon_off_tot;
	u64 non_eop_descs = 0, restart_queue = 0, tx_busy = 0;
	u64 alloc_rx_page_failed = 0, alloc_rx_buff_failed = 0;
	u64 bytes = 0, packets = 0, hw_csum_rx_error = 0;

	if (test_bit(__IXGBE_DOWN, &adapter->state) ||
	    test_bit(__IXGBE_RESETTING, &adapter->state))
		return;

	if (adapter->flags2 & IXGBE_FLAG2_RSC_ENABLED) {
		u64 rsc_count = 0;
		u64 rsc_flush = 0;
		for (i = 0; i < adapter->num_rx_queues; i++) {
			rsc_count += adapter->rx_ring[i]->rx_stats.rsc_count;
			rsc_flush += adapter->rx_ring[i]->rx_stats.rsc_flush;
		}
		adapter->rsc_total_count = rsc_count;
		adapter->rsc_total_flush = rsc_flush;
	}

	for (i = 0; i < adapter->num_rx_queues; i++) {
		struct ixgbe_ring *rx_ring = adapter->rx_ring[i];
		non_eop_descs += rx_ring->rx_stats.non_eop_descs;
		alloc_rx_page_failed += rx_ring->rx_stats.alloc_rx_page_failed;
		alloc_rx_buff_failed += rx_ring->rx_stats.alloc_rx_buff_failed;
		hw_csum_rx_error += rx_ring->rx_stats.csum_err;
		bytes += rx_ring->stats.bytes;
		packets += rx_ring->stats.packets;
	}
	adapter->non_eop_descs = non_eop_descs;
	adapter->alloc_rx_page_failed = alloc_rx_page_failed;
	adapter->alloc_rx_buff_failed = alloc_rx_buff_failed;
	adapter->hw_csum_rx_error = hw_csum_rx_error;
	netdev->stats.rx_bytes = bytes;
	netdev->stats.rx_packets = packets;

	bytes = 0;
	packets = 0;
	/* gather some stats to the adapter struct that are per queue */
	for (i = 0; i < adapter->num_tx_queues; i++) {
		struct ixgbe_ring *tx_ring = adapter->tx_ring[i];
		restart_queue += tx_ring->tx_stats.restart_queue;
		tx_busy += tx_ring->tx_stats.tx_busy;
		bytes += tx_ring->stats.bytes;
		packets += tx_ring->stats.packets;
	}
	adapter->restart_queue = restart_queue;
	adapter->tx_busy = tx_busy;
	netdev->stats.tx_bytes = bytes;
	netdev->stats.tx_packets = packets;

	hwstats->crcerrs += IXGBE_READ_REG(hw, IXGBE_CRCERRS);

	/* 8 register reads */
	for (i = 0; i < 8; i++) {
		/* for packet buffers not used, the register should read 0 */
		mpc = IXGBE_READ_REG(hw, IXGBE_MPC(i));
		missed_rx += mpc;
		hwstats->mpc[i] += mpc;
		total_mpc += hwstats->mpc[i];
		hwstats->pxontxc[i] += IXGBE_READ_REG(hw, IXGBE_PXONTXC(i));
		hwstats->pxofftxc[i] += IXGBE_READ_REG(hw, IXGBE_PXOFFTXC(i));
		switch (hw->mac.type) {
		case ixgbe_mac_82598EB:
			hwstats->rnbc[i] += IXGBE_READ_REG(hw, IXGBE_RNBC(i));
			hwstats->qbtc[i] += IXGBE_READ_REG(hw, IXGBE_QBTC(i));
			hwstats->qbrc[i] += IXGBE_READ_REG(hw, IXGBE_QBRC(i));
			hwstats->pxonrxc[i] +=
				IXGBE_READ_REG(hw, IXGBE_PXONRXC(i));
			break;
		case ixgbe_mac_82599EB:
		case ixgbe_mac_X540:
		case ixgbe_mac_X550:
		case ixgbe_mac_X550EM_x:
			hwstats->pxonrxc[i] +=
				IXGBE_READ_REG(hw, IXGBE_PXONRXCNT(i));
			break;
		default:
			break;
		}
	}

	/*16 register reads */
	for (i = 0; i < 16; i++) {
		hwstats->qptc[i] += IXGBE_READ_REG(hw, IXGBE_QPTC(i));
		hwstats->qprc[i] += IXGBE_READ_REG(hw, IXGBE_QPRC(i));
		if ((hw->mac.type == ixgbe_mac_82599EB) ||
		    (hw->mac.type == ixgbe_mac_X540) ||
		    (hw->mac.type == ixgbe_mac_X550) ||
		    (hw->mac.type == ixgbe_mac_X550EM_x)) {
			hwstats->qbtc[i] += IXGBE_READ_REG(hw, IXGBE_QBTC_L(i));
			IXGBE_READ_REG(hw, IXGBE_QBTC_H(i)); /* to clear */
			hwstats->qbrc[i] += IXGBE_READ_REG(hw, IXGBE_QBRC_L(i));
			IXGBE_READ_REG(hw, IXGBE_QBRC_H(i)); /* to clear */
		}
	}

	hwstats->gprc += IXGBE_READ_REG(hw, IXGBE_GPRC);
	/* work around hardware counting issue */
	hwstats->gprc -= missed_rx;

	ixgbe_update_xoff_received(adapter);

	/* 82598 hardware only has a 32 bit counter in the high register */
	switch (hw->mac.type) {
	case ixgbe_mac_82598EB:
		hwstats->lxonrxc += IXGBE_READ_REG(hw, IXGBE_LXONRXC);
		hwstats->gorc += IXGBE_READ_REG(hw, IXGBE_GORCH);
		hwstats->gotc += IXGBE_READ_REG(hw, IXGBE_GOTCH);
		hwstats->tor += IXGBE_READ_REG(hw, IXGBE_TORH);
		break;
	case ixgbe_mac_X540:
	case ixgbe_mac_X550:
	case ixgbe_mac_X550EM_x:
		/* OS2BMC stats are X540 and later */
		hwstats->o2bgptc += IXGBE_READ_REG(hw, IXGBE_O2BGPTC);
		hwstats->o2bspc += IXGBE_READ_REG(hw, IXGBE_O2BSPC);
		hwstats->b2ospc += IXGBE_READ_REG(hw, IXGBE_B2OSPC);
		hwstats->b2ogprc += IXGBE_READ_REG(hw, IXGBE_B2OGPRC);
	case ixgbe_mac_82599EB:
		for (i = 0; i < 16; i++)
			adapter->hw_rx_no_dma_resources +=
					     IXGBE_READ_REG(hw, IXGBE_QPRDC(i));
		hwstats->gorc += IXGBE_READ_REG(hw, IXGBE_GORCL);
		IXGBE_READ_REG(hw, IXGBE_GORCH); /* to clear */
		hwstats->gotc += IXGBE_READ_REG(hw, IXGBE_GOTCL);
		IXGBE_READ_REG(hw, IXGBE_GOTCH); /* to clear */
		hwstats->tor += IXGBE_READ_REG(hw, IXGBE_TORL);
		IXGBE_READ_REG(hw, IXGBE_TORH); /* to clear */
		hwstats->lxonrxc += IXGBE_READ_REG(hw, IXGBE_LXONRXCNT);
		hwstats->fdirmatch += IXGBE_READ_REG(hw, IXGBE_FDIRMATCH);
		hwstats->fdirmiss += IXGBE_READ_REG(hw, IXGBE_FDIRMISS);
#ifdef IXGBE_FCOE
		hwstats->fccrc += IXGBE_READ_REG(hw, IXGBE_FCCRC);
		hwstats->fcoerpdc += IXGBE_READ_REG(hw, IXGBE_FCOERPDC);
		hwstats->fcoeprc += IXGBE_READ_REG(hw, IXGBE_FCOEPRC);
		hwstats->fcoeptc += IXGBE_READ_REG(hw, IXGBE_FCOEPTC);
		hwstats->fcoedwrc += IXGBE_READ_REG(hw, IXGBE_FCOEDWRC);
		hwstats->fcoedwtc += IXGBE_READ_REG(hw, IXGBE_FCOEDWTC);
		/* Add up per cpu counters for total ddp aloc fail */
		if (adapter->fcoe.ddp_pool) {
			struct ixgbe_fcoe *fcoe = &adapter->fcoe;
			struct ixgbe_fcoe_ddp_pool *ddp_pool;
			unsigned int cpu;
			u64 noddp = 0, noddp_ext_buff = 0;
			for_each_possible_cpu(cpu) {
				ddp_pool = per_cpu_ptr(fcoe->ddp_pool, cpu);
				noddp += ddp_pool->noddp;
				noddp_ext_buff += ddp_pool->noddp_ext_buff;
			}
			hwstats->fcoe_noddp = noddp;
			hwstats->fcoe_noddp_ext_buff = noddp_ext_buff;
		}
#endif /* IXGBE_FCOE */
		break;
	default:
		break;
	}
	bprc = IXGBE_READ_REG(hw, IXGBE_BPRC);
	hwstats->bprc += bprc;
	hwstats->mprc += IXGBE_READ_REG(hw, IXGBE_MPRC);
	if (hw->mac.type == ixgbe_mac_82598EB)
		hwstats->mprc -= bprc;
	hwstats->roc += IXGBE_READ_REG(hw, IXGBE_ROC);
	hwstats->prc64 += IXGBE_READ_REG(hw, IXGBE_PRC64);
	hwstats->prc127 += IXGBE_READ_REG(hw, IXGBE_PRC127);
	hwstats->prc255 += IXGBE_READ_REG(hw, IXGBE_PRC255);
	hwstats->prc511 += IXGBE_READ_REG(hw, IXGBE_PRC511);
	hwstats->prc1023 += IXGBE_READ_REG(hw, IXGBE_PRC1023);
	hwstats->prc1522 += IXGBE_READ_REG(hw, IXGBE_PRC1522);
	hwstats->rlec += IXGBE_READ_REG(hw, IXGBE_RLEC);
	lxon = IXGBE_READ_REG(hw, IXGBE_LXONTXC);
	hwstats->lxontxc += lxon;
	lxoff = IXGBE_READ_REG(hw, IXGBE_LXOFFTXC);
	hwstats->lxofftxc += lxoff;
	hwstats->gptc += IXGBE_READ_REG(hw, IXGBE_GPTC);
	hwstats->mptc += IXGBE_READ_REG(hw, IXGBE_MPTC);
	/*
	 * 82598 errata - tx of flow control packets is included in tx counters
	 */
	xon_off_tot = lxon + lxoff;
	hwstats->gptc -= xon_off_tot;
	hwstats->mptc -= xon_off_tot;
	hwstats->gotc -= (xon_off_tot * (ETH_ZLEN + ETH_FCS_LEN));
	hwstats->ruc += IXGBE_READ_REG(hw, IXGBE_RUC);
	hwstats->rfc += IXGBE_READ_REG(hw, IXGBE_RFC);
	hwstats->rjc += IXGBE_READ_REG(hw, IXGBE_RJC);
	hwstats->tpr += IXGBE_READ_REG(hw, IXGBE_TPR);
	hwstats->ptc64 += IXGBE_READ_REG(hw, IXGBE_PTC64);
	hwstats->ptc64 -= xon_off_tot;
	hwstats->ptc127 += IXGBE_READ_REG(hw, IXGBE_PTC127);
	hwstats->ptc255 += IXGBE_READ_REG(hw, IXGBE_PTC255);
	hwstats->ptc511 += IXGBE_READ_REG(hw, IXGBE_PTC511);
	hwstats->ptc1023 += IXGBE_READ_REG(hw, IXGBE_PTC1023);
	hwstats->ptc1522 += IXGBE_READ_REG(hw, IXGBE_PTC1522);
	hwstats->bptc += IXGBE_READ_REG(hw, IXGBE_BPTC);

	/* Fill out the OS statistics structure */
	netdev->stats.multicast = hwstats->mprc;

	/* Rx Errors */
	netdev->stats.rx_errors = hwstats->crcerrs + hwstats->rlec;
	netdev->stats.rx_dropped = 0;
	netdev->stats.rx_length_errors = hwstats->rlec;
	netdev->stats.rx_crc_errors = hwstats->crcerrs;
	netdev->stats.rx_missed_errors = total_mpc;
}

/**
 * ixgbe_fdir_reinit_subtask - worker thread to reinit FDIR filter table
 * @adapter: pointer to the device adapter structure
 **/
static void ixgbe_fdir_reinit_subtask(struct ixgbe_adapter *adapter)
{
	struct ixgbe_hw *hw = &adapter->hw;
	int i;

	if (!(adapter->flags2 & IXGBE_FLAG2_FDIR_REQUIRES_REINIT))
		return;

	adapter->flags2 &= ~IXGBE_FLAG2_FDIR_REQUIRES_REINIT;

	/* if interface is down do nothing */
	if (test_bit(__IXGBE_DOWN, &adapter->state))
		return;

	/* do nothing if we are not using signature filters */
	if (!(adapter->flags & IXGBE_FLAG_FDIR_HASH_CAPABLE))
		return;

	adapter->fdir_overflow++;

	if (ixgbe_reinit_fdir_tables_82599(hw) == 0) {
		for (i = 0; i < adapter->num_tx_queues; i++)
			set_bit(__IXGBE_TX_FDIR_INIT_DONE,
				&(adapter->tx_ring[i]->state));
		/* re-enable flow director interrupts */
		IXGBE_WRITE_REG(hw, IXGBE_EIMS, IXGBE_EIMS_FLOW_DIR);
	} else {
		e_err(probe, "failed to finish FDIR re-initialization, "
		      "ignored adding FDIR ATR filters\n");
	}
}

/**
 * ixgbe_check_hang_subtask - check for hung queues and dropped interrupts
 * @adapter: pointer to the device adapter structure
 *
 * This function serves two purposes.  First it strobes the interrupt lines
 * in order to make certain interrupts are occurring.  Secondly it sets the
 * bits needed to check for TX hangs.  As a result we should immediately
 * determine if a hang has occurred.
 */
static void ixgbe_check_hang_subtask(struct ixgbe_adapter *adapter)
{
	struct ixgbe_hw *hw = &adapter->hw;
	u64 eics = 0;
	int i;

	/* If we're down, removing or resetting, just bail */
	if (test_bit(__IXGBE_DOWN, &adapter->state) ||
	    test_bit(__IXGBE_REMOVING, &adapter->state) ||
	    test_bit(__IXGBE_RESETTING, &adapter->state))
		return;

	/* Force detection of hung controller */
	if (netif_carrier_ok(adapter->netdev)) {
		for (i = 0; i < adapter->num_tx_queues; i++)
			set_check_for_tx_hang(adapter->tx_ring[i]);
	}

	if (!(adapter->flags & IXGBE_FLAG_MSIX_ENABLED)) {
		/*
		 * for legacy and MSI interrupts don't set any bits
		 * that are enabled for EIAM, because this operation
		 * would set *both* EIMS and EICS for any bit in EIAM
		 */
		IXGBE_WRITE_REG(hw, IXGBE_EICS,
			(IXGBE_EICS_TCP_TIMER | IXGBE_EICS_OTHER));
	} else {
		/* get one bit for every active tx/rx interrupt vector */
		for (i = 0; i < adapter->num_q_vectors; i++) {
			struct ixgbe_q_vector *qv = adapter->q_vector[i];
			if (qv->rx.ring || qv->tx.ring)
				eics |= ((u64)1 << i);
		}
	}

	/* Cause software interrupt to ensure rings are cleaned */
	ixgbe_irq_rearm_queues(adapter, eics);
}

/**
 * ixgbe_watchdog_update_link - update the link status
 * @adapter: pointer to the device adapter structure
 * @link_speed: pointer to a u32 to store the link_speed
 **/
static void ixgbe_watchdog_update_link(struct ixgbe_adapter *adapter)
{
	struct ixgbe_hw *hw = &adapter->hw;
	u32 link_speed = adapter->link_speed;
	bool link_up = adapter->link_up;
	bool pfc_en = adapter->dcb_cfg.pfc_mode_enable;

	if (!(adapter->flags & IXGBE_FLAG_NEED_LINK_UPDATE))
		return;

	if (hw->mac.ops.check_link) {
		hw->mac.ops.check_link(hw, &link_speed, &link_up, false);
	} else {
		/* always assume link is up, if no check link function */
		link_speed = IXGBE_LINK_SPEED_10GB_FULL;
		link_up = true;
	}

	if (adapter->ixgbe_ieee_pfc)
		pfc_en |= !!(adapter->ixgbe_ieee_pfc->pfc_en);

	if (link_up && !((adapter->flags & IXGBE_FLAG_DCB_ENABLED) && pfc_en)) {
		hw->mac.ops.fc_enable(hw);
		ixgbe_set_rx_drop_en(adapter);
	}

	if (link_up ||
	    time_after(jiffies, (adapter->link_check_timeout +
				 IXGBE_TRY_LINK_TIMEOUT))) {
		adapter->flags &= ~IXGBE_FLAG_NEED_LINK_UPDATE;
		IXGBE_WRITE_REG(hw, IXGBE_EIMS, IXGBE_EIMC_LSC);
		IXGBE_WRITE_FLUSH(hw);
	}

	adapter->link_up = link_up;
	adapter->link_speed = link_speed;
}

static void ixgbe_update_default_up(struct ixgbe_adapter *adapter)
{
#ifdef CONFIG_IXGBE_DCB
	struct net_device *netdev = adapter->netdev;
	struct dcb_app app = {
			      .selector = IEEE_8021QAZ_APP_SEL_ETHERTYPE,
			      .protocol = 0,
			     };
	u8 up = 0;

	if (adapter->dcbx_cap & DCB_CAP_DCBX_VER_IEEE)
		up = dcb_ieee_getapp_mask(netdev, &app);

	adapter->default_up = (up > 1) ? (ffs(up) - 1) : 0;
#endif
}

/**
 * ixgbe_watchdog_link_is_up - update netif_carrier status and
 *                             print link up message
 * @adapter: pointer to the device adapter structure
 **/
static void ixgbe_watchdog_link_is_up(struct ixgbe_adapter *adapter)
{
	struct net_device *netdev = adapter->netdev;
	struct ixgbe_hw *hw = &adapter->hw;
	struct net_device *upper;
	struct list_head *iter;
	u32 link_speed = adapter->link_speed;
	const char *speed_str;
	bool flow_rx, flow_tx;

	/* only continue if link was previously down */
	if (netif_carrier_ok(netdev))
		return;

	adapter->flags2 &= ~IXGBE_FLAG2_SEARCH_FOR_SFP;

	switch (hw->mac.type) {
	case ixgbe_mac_82598EB: {
		u32 frctl = IXGBE_READ_REG(hw, IXGBE_FCTRL);
		u32 rmcs = IXGBE_READ_REG(hw, IXGBE_RMCS);
		flow_rx = !!(frctl & IXGBE_FCTRL_RFCE);
		flow_tx = !!(rmcs & IXGBE_RMCS_TFCE_802_3X);
	}
		break;
	case ixgbe_mac_X540:
	case ixgbe_mac_X550:
	case ixgbe_mac_X550EM_x:
	case ixgbe_mac_82599EB: {
		u32 mflcn = IXGBE_READ_REG(hw, IXGBE_MFLCN);
		u32 fccfg = IXGBE_READ_REG(hw, IXGBE_FCCFG);
		flow_rx = !!(mflcn & IXGBE_MFLCN_RFCE);
		flow_tx = !!(fccfg & IXGBE_FCCFG_TFCE_802_3X);
	}
		break;
	default:
		flow_tx = false;
		flow_rx = false;
		break;
	}

	adapter->last_rx_ptp_check = jiffies;

	if (test_bit(__IXGBE_PTP_RUNNING, &adapter->state))
		ixgbe_ptp_start_cyclecounter(adapter);

	switch (link_speed) {
	case IXGBE_LINK_SPEED_10GB_FULL:
		speed_str = "10 Gbps";
		break;
	case IXGBE_LINK_SPEED_2_5GB_FULL:
		speed_str = "2.5 Gbps";
		break;
	case IXGBE_LINK_SPEED_1GB_FULL:
		speed_str = "1 Gbps";
		break;
	case IXGBE_LINK_SPEED_100_FULL:
		speed_str = "100 Mbps";
		break;
	default:
		speed_str = "unknown speed";
		break;
	}
	e_info(drv, "NIC Link is Up %s, Flow Control: %s\n", speed_str,
	       ((flow_rx && flow_tx) ? "RX/TX" :
	       (flow_rx ? "RX" :
	       (flow_tx ? "TX" : "None"))));

	netif_carrier_on(netdev);
	ixgbe_check_vf_rate_limit(adapter);

	/* enable transmits */
	netif_tx_wake_all_queues(adapter->netdev);

	/* enable any upper devices */
	rtnl_lock();
	netdev_for_each_all_upper_dev_rcu(adapter->netdev, upper, iter) {
		if (netif_is_macvlan(upper)) {
			struct macvlan_dev *vlan = netdev_priv(upper);

			if (vlan->fwd_priv)
				netif_tx_wake_all_queues(upper);
		}
	}
	rtnl_unlock();

	/* update the default user priority for VFs */
	ixgbe_update_default_up(adapter);

	/* ping all the active vfs to let them know link has changed */
	ixgbe_ping_all_vfs(adapter);
}

/**
 * ixgbe_watchdog_link_is_down - update netif_carrier status and
 *                               print link down message
 * @adapter: pointer to the adapter structure
 **/
static void ixgbe_watchdog_link_is_down(struct ixgbe_adapter *adapter)
{
	struct net_device *netdev = adapter->netdev;
	struct ixgbe_hw *hw = &adapter->hw;

	adapter->link_up = false;
	adapter->link_speed = 0;

	/* only continue if link was up previously */
	if (!netif_carrier_ok(netdev))
		return;

	/* poll for SFP+ cable when link is down */
	if (ixgbe_is_sfp(hw) && hw->mac.type == ixgbe_mac_82598EB)
		adapter->flags2 |= IXGBE_FLAG2_SEARCH_FOR_SFP;

	if (test_bit(__IXGBE_PTP_RUNNING, &adapter->state))
		ixgbe_ptp_start_cyclecounter(adapter);

	e_info(drv, "NIC Link is Down\n");
	netif_carrier_off(netdev);

	/* ping all the active vfs to let them know link has changed */
	ixgbe_ping_all_vfs(adapter);
}

static bool ixgbe_ring_tx_pending(struct ixgbe_adapter *adapter)
{
	int i;

	for (i = 0; i < adapter->num_tx_queues; i++) {
		struct ixgbe_ring *tx_ring = adapter->tx_ring[i];

		if (tx_ring->next_to_use != tx_ring->next_to_clean)
			return true;
	}

	return false;
}

static bool ixgbe_vf_tx_pending(struct ixgbe_adapter *adapter)
{
	struct ixgbe_hw *hw = &adapter->hw;
	struct ixgbe_ring_feature *vmdq = &adapter->ring_feature[RING_F_VMDQ];
	u32 q_per_pool = __ALIGN_MASK(1, ~vmdq->mask);

	int i, j;

	if (!adapter->num_vfs)
		return false;

	/* resetting the PF is only needed for MAC before X550 */
	if (hw->mac.type >= ixgbe_mac_X550)
		return false;

	for (i = 0; i < adapter->num_vfs; i++) {
		for (j = 0; j < q_per_pool; j++) {
			u32 h, t;

			h = IXGBE_READ_REG(hw, IXGBE_PVFTDHN(q_per_pool, i, j));
			t = IXGBE_READ_REG(hw, IXGBE_PVFTDTN(q_per_pool, i, j));

			if (h != t)
				return true;
		}
	}

	return false;
}

/**
 * ixgbe_watchdog_flush_tx - flush queues on link down
 * @adapter: pointer to the device adapter structure
 **/
static void ixgbe_watchdog_flush_tx(struct ixgbe_adapter *adapter)
{
	if (!netif_carrier_ok(adapter->netdev)) {
		if (ixgbe_ring_tx_pending(adapter) ||
		    ixgbe_vf_tx_pending(adapter)) {
			/* We've lost link, so the controller stops DMA,
			 * but we've got queued Tx work that's never going
			 * to get done, so reset controller to flush Tx.
			 * (Do the reset outside of interrupt context).
			 */
			e_warn(drv, "initiating reset to clear Tx work after link loss\n");
			adapter->flags2 |= IXGBE_FLAG2_RESET_REQUESTED;
		}
	}
}

#ifdef CONFIG_PCI_IOV
static inline void ixgbe_issue_vf_flr(struct ixgbe_adapter *adapter,
				      struct pci_dev *vfdev)
{
	if (!pci_wait_for_pending_transaction(vfdev))
		e_dev_warn("Issuing VFLR with pending transactions\n");

	e_dev_err("Issuing VFLR for VF %s\n", pci_name(vfdev));
	pcie_capability_set_word(vfdev, PCI_EXP_DEVCTL, PCI_EXP_DEVCTL_BCR_FLR);

	msleep(100);
}

static void ixgbe_check_for_bad_vf(struct ixgbe_adapter *adapter)
{
	struct ixgbe_hw *hw = &adapter->hw;
	struct pci_dev *pdev = adapter->pdev;
	unsigned int vf;
	u32 gpc;

	if (!(netif_carrier_ok(adapter->netdev)))
		return;

	gpc = IXGBE_READ_REG(hw, IXGBE_TXDGPC);
	if (gpc) /* If incrementing then no need for the check below */
		return;
	/* Check to see if a bad DMA write target from an errant or
	 * malicious VF has caused a PCIe error.  If so then we can
	 * issue a VFLR to the offending VF(s) and then resume without
	 * requesting a full slot reset.
	 */

	if (!pdev)
		return;

	/* check status reg for all VFs owned by this PF */
	for (vf = 0; vf < adapter->num_vfs; ++vf) {
		struct pci_dev *vfdev = adapter->vfinfo[vf].vfdev;
		u16 status_reg;

		if (!vfdev)
			continue;
		pci_read_config_word(vfdev, PCI_STATUS, &status_reg);
		if (status_reg != IXGBE_FAILED_READ_CFG_WORD &&
		    status_reg & PCI_STATUS_REC_MASTER_ABORT)
			ixgbe_issue_vf_flr(adapter, vfdev);
	}
}

static void ixgbe_spoof_check(struct ixgbe_adapter *adapter)
{
	u32 ssvpc;

	/* Do not perform spoof check for 82598 or if not in IOV mode */
	if (adapter->hw.mac.type == ixgbe_mac_82598EB ||
	    adapter->num_vfs == 0)
		return;

	ssvpc = IXGBE_READ_REG(&adapter->hw, IXGBE_SSVPC);

	/*
	 * ssvpc register is cleared on read, if zero then no
	 * spoofed packets in the last interval.
	 */
	if (!ssvpc)
		return;

	e_warn(drv, "%u Spoofed packets detected\n", ssvpc);
}
#else
static void ixgbe_spoof_check(struct ixgbe_adapter __always_unused *adapter)
{
}

static void
ixgbe_check_for_bad_vf(struct ixgbe_adapter __always_unused *adapter)
{
}
#endif /* CONFIG_PCI_IOV */


/**
 * ixgbe_watchdog_subtask - check and bring link up
 * @adapter: pointer to the device adapter structure
 **/
static void ixgbe_watchdog_subtask(struct ixgbe_adapter *adapter)
{
	/* if interface is down, removing or resetting, do nothing */
	if (test_bit(__IXGBE_DOWN, &adapter->state) ||
	    test_bit(__IXGBE_REMOVING, &adapter->state) ||
	    test_bit(__IXGBE_RESETTING, &adapter->state))
		return;

	ixgbe_watchdog_update_link(adapter);

	if (adapter->link_up)
		ixgbe_watchdog_link_is_up(adapter);
	else
		ixgbe_watchdog_link_is_down(adapter);

	ixgbe_check_for_bad_vf(adapter);
	ixgbe_spoof_check(adapter);
	ixgbe_update_stats(adapter);

	ixgbe_watchdog_flush_tx(adapter);
}

/**
 * ixgbe_sfp_detection_subtask - poll for SFP+ cable
 * @adapter: the ixgbe adapter structure
 **/
static void ixgbe_sfp_detection_subtask(struct ixgbe_adapter *adapter)
{
	struct ixgbe_hw *hw = &adapter->hw;
	s32 err;

	/* not searching for SFP so there is nothing to do here */
	if (!(adapter->flags2 & IXGBE_FLAG2_SEARCH_FOR_SFP) &&
	    !(adapter->flags2 & IXGBE_FLAG2_SFP_NEEDS_RESET))
		return;

	if (adapter->sfp_poll_time &&
	    time_after(adapter->sfp_poll_time, jiffies))
		return; /* If not yet time to poll for SFP */

	/* someone else is in init, wait until next service event */
	if (test_and_set_bit(__IXGBE_IN_SFP_INIT, &adapter->state))
		return;

	adapter->sfp_poll_time = jiffies + IXGBE_SFP_POLL_JIFFIES - 1;

	err = hw->phy.ops.identify_sfp(hw);
	if (err == IXGBE_ERR_SFP_NOT_SUPPORTED)
		goto sfp_out;

	if (err == IXGBE_ERR_SFP_NOT_PRESENT) {
		/* If no cable is present, then we need to reset
		 * the next time we find a good cable. */
		adapter->flags2 |= IXGBE_FLAG2_SFP_NEEDS_RESET;
	}

	/* exit on error */
	if (err)
		goto sfp_out;

	/* exit if reset not needed */
	if (!(adapter->flags2 & IXGBE_FLAG2_SFP_NEEDS_RESET))
		goto sfp_out;

	adapter->flags2 &= ~IXGBE_FLAG2_SFP_NEEDS_RESET;

	/*
	 * A module may be identified correctly, but the EEPROM may not have
	 * support for that module.  setup_sfp() will fail in that case, so
	 * we should not allow that module to load.
	 */
	if (hw->mac.type == ixgbe_mac_82598EB)
		err = hw->phy.ops.reset(hw);
	else
		err = hw->mac.ops.setup_sfp(hw);

	if (err == IXGBE_ERR_SFP_NOT_SUPPORTED)
		goto sfp_out;

	adapter->flags |= IXGBE_FLAG_NEED_LINK_CONFIG;
	e_info(probe, "detected SFP+: %d\n", hw->phy.sfp_type);

sfp_out:
	clear_bit(__IXGBE_IN_SFP_INIT, &adapter->state);

	if ((err == IXGBE_ERR_SFP_NOT_SUPPORTED) &&
	    (adapter->netdev->reg_state == NETREG_REGISTERED)) {
		e_dev_err("failed to initialize because an unsupported "
			  "SFP+ module type was detected.\n");
		e_dev_err("Reload the driver after installing a "
			  "supported module.\n");
		unregister_netdev(adapter->netdev);
	}
}

/**
 * ixgbe_sfp_link_config_subtask - set up link SFP after module install
 * @adapter: the ixgbe adapter structure
 **/
static void ixgbe_sfp_link_config_subtask(struct ixgbe_adapter *adapter)
{
	struct ixgbe_hw *hw = &adapter->hw;
	u32 speed;
	bool autoneg = false;

	if (!(adapter->flags & IXGBE_FLAG_NEED_LINK_CONFIG))
		return;

	/* someone else is in init, wait until next service event */
	if (test_and_set_bit(__IXGBE_IN_SFP_INIT, &adapter->state))
		return;

	adapter->flags &= ~IXGBE_FLAG_NEED_LINK_CONFIG;

	speed = hw->phy.autoneg_advertised;
	if ((!speed) && (hw->mac.ops.get_link_capabilities)) {
		hw->mac.ops.get_link_capabilities(hw, &speed, &autoneg);

		/* setup the highest link when no autoneg */
		if (!autoneg) {
			if (speed & IXGBE_LINK_SPEED_10GB_FULL)
				speed = IXGBE_LINK_SPEED_10GB_FULL;
		}
	}

	if (hw->mac.ops.setup_link)
		hw->mac.ops.setup_link(hw, speed, true);

	adapter->flags |= IXGBE_FLAG_NEED_LINK_UPDATE;
	adapter->link_check_timeout = jiffies;
	clear_bit(__IXGBE_IN_SFP_INIT, &adapter->state);
}

/**
 * ixgbe_service_timer - Timer Call-back
 * @data: pointer to adapter cast into an unsigned long
 **/
static void ixgbe_service_timer(unsigned long data)
{
	struct ixgbe_adapter *adapter = (struct ixgbe_adapter *)data;
	unsigned long next_event_offset;

	/* poll faster when waiting for link */
	if (adapter->flags & IXGBE_FLAG_NEED_LINK_UPDATE)
		next_event_offset = HZ / 10;
	else
		next_event_offset = HZ * 2;

	/* Reset the timer */
	mod_timer(&adapter->service_timer, next_event_offset + jiffies);

	ixgbe_service_event_schedule(adapter);
}

static void ixgbe_phy_interrupt_subtask(struct ixgbe_adapter *adapter)
{
	struct ixgbe_hw *hw = &adapter->hw;
	u32 status;

	if (!(adapter->flags2 & IXGBE_FLAG2_PHY_INTERRUPT))
		return;

	adapter->flags2 &= ~IXGBE_FLAG2_PHY_INTERRUPT;

	if (!hw->phy.ops.handle_lasi)
		return;

	status = hw->phy.ops.handle_lasi(&adapter->hw);
	if (status != IXGBE_ERR_OVERTEMP)
		return;

	e_crit(drv, "%s\n", ixgbe_overheat_msg);
}

static void ixgbe_reset_subtask(struct ixgbe_adapter *adapter)
{
	if (!(adapter->flags2 & IXGBE_FLAG2_RESET_REQUESTED))
		return;

	adapter->flags2 &= ~IXGBE_FLAG2_RESET_REQUESTED;

	/* If we're already down, removing or resetting, just bail */
	if (test_bit(__IXGBE_DOWN, &adapter->state) ||
	    test_bit(__IXGBE_REMOVING, &adapter->state) ||
	    test_bit(__IXGBE_RESETTING, &adapter->state))
		return;

	ixgbe_dump(adapter);
	netdev_err(adapter->netdev, "Reset adapter\n");
	adapter->tx_timeout_count++;

	rtnl_lock();
	ixgbe_reinit_locked(adapter);
	rtnl_unlock();
}

/**
 * ixgbe_service_task - manages and runs subtasks
 * @work: pointer to work_struct containing our data
 **/
static void ixgbe_service_task(struct work_struct *work)
{
	struct ixgbe_adapter *adapter = container_of(work,
						     struct ixgbe_adapter,
						     service_task);
	if (ixgbe_removed(adapter->hw.hw_addr)) {
		if (!test_bit(__IXGBE_DOWN, &adapter->state)) {
			rtnl_lock();
			ixgbe_down(adapter);
			rtnl_unlock();
		}
		ixgbe_service_event_complete(adapter);
		return;
	}
#ifdef CONFIG_IXGBE_VXLAN
	if (adapter->flags2 & IXGBE_FLAG2_VXLAN_REREG_NEEDED) {
		adapter->flags2 &= ~IXGBE_FLAG2_VXLAN_REREG_NEEDED;
		vxlan_get_rx_port(adapter->netdev);
	}
#endif /* CONFIG_IXGBE_VXLAN */
	ixgbe_reset_subtask(adapter);
	ixgbe_phy_interrupt_subtask(adapter);
	ixgbe_sfp_detection_subtask(adapter);
	ixgbe_sfp_link_config_subtask(adapter);
	ixgbe_check_overtemp_subtask(adapter);
	ixgbe_watchdog_subtask(adapter);
	ixgbe_fdir_reinit_subtask(adapter);
	ixgbe_check_hang_subtask(adapter);

	if (test_bit(__IXGBE_PTP_RUNNING, &adapter->state)) {
		ixgbe_ptp_overflow_check(adapter);
		ixgbe_ptp_rx_hang(adapter);
	}

	ixgbe_service_event_complete(adapter);
}

static int ixgbe_tso(struct ixgbe_ring *tx_ring,
		     struct ixgbe_tx_buffer *first,
		     u8 *hdr_len)
{
	struct sk_buff *skb = first->skb;
	u32 vlan_macip_lens, type_tucmd;
	u32 mss_l4len_idx, l4len;
	int err;

	if (skb->ip_summed != CHECKSUM_PARTIAL)
		return 0;

	if (!skb_is_gso(skb))
		return 0;

	err = skb_cow_head(skb, 0);
	if (err < 0)
		return err;

	/* ADV DTYP TUCMD MKRLOC/ISCSIHEDLEN */
	type_tucmd = IXGBE_ADVTXD_TUCMD_L4T_TCP;

	if (first->protocol == htons(ETH_P_IP)) {
		struct iphdr *iph = ip_hdr(skb);
		iph->tot_len = 0;
		iph->check = 0;
		tcp_hdr(skb)->check = ~csum_tcpudp_magic(iph->saddr,
							 iph->daddr, 0,
							 IPPROTO_TCP,
							 0);
		type_tucmd |= IXGBE_ADVTXD_TUCMD_IPV4;
		first->tx_flags |= IXGBE_TX_FLAGS_TSO |
				   IXGBE_TX_FLAGS_CSUM |
				   IXGBE_TX_FLAGS_IPV4;
	} else if (skb_is_gso_v6(skb)) {
		ipv6_hdr(skb)->payload_len = 0;
		tcp_hdr(skb)->check =
		    ~csum_ipv6_magic(&ipv6_hdr(skb)->saddr,
				     &ipv6_hdr(skb)->daddr,
				     0, IPPROTO_TCP, 0);
		first->tx_flags |= IXGBE_TX_FLAGS_TSO |
				   IXGBE_TX_FLAGS_CSUM;
	}

	/* compute header lengths */
	l4len = tcp_hdrlen(skb);
	*hdr_len = skb_transport_offset(skb) + l4len;

	/* update gso size and bytecount with header size */
	first->gso_segs = skb_shinfo(skb)->gso_segs;
	first->bytecount += (first->gso_segs - 1) * *hdr_len;

	/* mss_l4len_id: use 0 as index for TSO */
	mss_l4len_idx = l4len << IXGBE_ADVTXD_L4LEN_SHIFT;
	mss_l4len_idx |= skb_shinfo(skb)->gso_size << IXGBE_ADVTXD_MSS_SHIFT;

	/* vlan_macip_lens: HEADLEN, MACLEN, VLAN tag */
	vlan_macip_lens = skb_network_header_len(skb);
	vlan_macip_lens |= skb_network_offset(skb) << IXGBE_ADVTXD_MACLEN_SHIFT;
	vlan_macip_lens |= first->tx_flags & IXGBE_TX_FLAGS_VLAN_MASK;

	ixgbe_tx_ctxtdesc(tx_ring, vlan_macip_lens, 0, type_tucmd,
			  mss_l4len_idx);

	return 1;
}

static void ixgbe_tx_csum(struct ixgbe_ring *tx_ring,
			  struct ixgbe_tx_buffer *first)
{
	struct sk_buff *skb = first->skb;
	u32 vlan_macip_lens = 0;
	u32 mss_l4len_idx = 0;
	u32 type_tucmd = 0;

	if (skb->ip_summed != CHECKSUM_PARTIAL) {
		if (!(first->tx_flags & IXGBE_TX_FLAGS_HW_VLAN) &&
		    !(first->tx_flags & IXGBE_TX_FLAGS_CC))
			return;
		vlan_macip_lens = skb_network_offset(skb) <<
				  IXGBE_ADVTXD_MACLEN_SHIFT;
	} else {
		u8 l4_hdr = 0;
		union {
			struct iphdr *ipv4;
			struct ipv6hdr *ipv6;
			u8 *raw;
		} network_hdr;
		union {
			struct tcphdr *tcphdr;
			u8 *raw;
		} transport_hdr;
		__be16 frag_off;

		if (skb->encapsulation) {
			network_hdr.raw = skb_inner_network_header(skb);
			transport_hdr.raw = skb_inner_transport_header(skb);
			vlan_macip_lens = skb_inner_network_offset(skb) <<
					  IXGBE_ADVTXD_MACLEN_SHIFT;
		} else {
			network_hdr.raw = skb_network_header(skb);
			transport_hdr.raw = skb_transport_header(skb);
			vlan_macip_lens = skb_network_offset(skb) <<
					  IXGBE_ADVTXD_MACLEN_SHIFT;
		}

		/* use first 4 bits to determine IP version */
		switch (network_hdr.ipv4->version) {
		case IPVERSION:
			vlan_macip_lens |= transport_hdr.raw - network_hdr.raw;
			type_tucmd |= IXGBE_ADVTXD_TUCMD_IPV4;
			l4_hdr = network_hdr.ipv4->protocol;
			break;
		case 6:
			vlan_macip_lens |= transport_hdr.raw - network_hdr.raw;
			l4_hdr = network_hdr.ipv6->nexthdr;
			if (likely((transport_hdr.raw - network_hdr.raw) ==
				   sizeof(struct ipv6hdr)))
				break;
			ipv6_skip_exthdr(skb, network_hdr.raw - skb->data +
					      sizeof(struct ipv6hdr),
					 &l4_hdr, &frag_off);
			if (unlikely(frag_off))
				l4_hdr = NEXTHDR_FRAGMENT;
			break;
		default:
			break;
		}

		switch (l4_hdr) {
		case IPPROTO_TCP:
			type_tucmd |= IXGBE_ADVTXD_TUCMD_L4T_TCP;
			mss_l4len_idx = (transport_hdr.tcphdr->doff * 4) <<
					IXGBE_ADVTXD_L4LEN_SHIFT;
			break;
		case IPPROTO_SCTP:
			type_tucmd |= IXGBE_ADVTXD_TUCMD_L4T_SCTP;
			mss_l4len_idx = sizeof(struct sctphdr) <<
					IXGBE_ADVTXD_L4LEN_SHIFT;
			break;
		case IPPROTO_UDP:
			mss_l4len_idx = sizeof(struct udphdr) <<
					IXGBE_ADVTXD_L4LEN_SHIFT;
			break;
		default:
			if (unlikely(net_ratelimit())) {
				dev_warn(tx_ring->dev,
					 "partial checksum, version=%d, l4 proto=%x\n",
					 network_hdr.ipv4->version, l4_hdr);
			}
			skb_checksum_help(skb);
			goto no_csum;
		}

		/* update TX checksum flag */
		first->tx_flags |= IXGBE_TX_FLAGS_CSUM;
	}

no_csum:
	/* vlan_macip_lens: MACLEN, VLAN tag */
	vlan_macip_lens |= first->tx_flags & IXGBE_TX_FLAGS_VLAN_MASK;

	ixgbe_tx_ctxtdesc(tx_ring, vlan_macip_lens, 0,
			  type_tucmd, mss_l4len_idx);
}

#define IXGBE_SET_FLAG(_input, _flag, _result) \
	((_flag <= _result) ? \
	 ((u32)(_input & _flag) * (_result / _flag)) : \
	 ((u32)(_input & _flag) / (_flag / _result)))

static u32 ixgbe_tx_cmd_type(struct sk_buff *skb, u32 tx_flags)
{
	/* set type for advanced descriptor with frame checksum insertion */
	u32 cmd_type = IXGBE_ADVTXD_DTYP_DATA |
		       IXGBE_ADVTXD_DCMD_DEXT |
		       IXGBE_ADVTXD_DCMD_IFCS;

	/* set HW vlan bit if vlan is present */
	cmd_type |= IXGBE_SET_FLAG(tx_flags, IXGBE_TX_FLAGS_HW_VLAN,
				   IXGBE_ADVTXD_DCMD_VLE);

	/* set segmentation enable bits for TSO/FSO */
	cmd_type |= IXGBE_SET_FLAG(tx_flags, IXGBE_TX_FLAGS_TSO,
				   IXGBE_ADVTXD_DCMD_TSE);

	/* set timestamp bit if present */
	cmd_type |= IXGBE_SET_FLAG(tx_flags, IXGBE_TX_FLAGS_TSTAMP,
				   IXGBE_ADVTXD_MAC_TSTAMP);

	/* insert frame checksum */
	cmd_type ^= IXGBE_SET_FLAG(skb->no_fcs, 1, IXGBE_ADVTXD_DCMD_IFCS);

	return cmd_type;
}

static void ixgbe_tx_olinfo_status(union ixgbe_adv_tx_desc *tx_desc,
				   u32 tx_flags, unsigned int paylen)
{
	u32 olinfo_status = paylen << IXGBE_ADVTXD_PAYLEN_SHIFT;

	/* enable L4 checksum for TSO and TX checksum offload */
	olinfo_status |= IXGBE_SET_FLAG(tx_flags,
					IXGBE_TX_FLAGS_CSUM,
					IXGBE_ADVTXD_POPTS_TXSM);

	/* enble IPv4 checksum for TSO */
	olinfo_status |= IXGBE_SET_FLAG(tx_flags,
					IXGBE_TX_FLAGS_IPV4,
					IXGBE_ADVTXD_POPTS_IXSM);

	/*
	 * Check Context must be set if Tx switch is enabled, which it
	 * always is for case where virtual functions are running
	 */
	olinfo_status |= IXGBE_SET_FLAG(tx_flags,
					IXGBE_TX_FLAGS_CC,
					IXGBE_ADVTXD_CC);

	tx_desc->read.olinfo_status = cpu_to_le32(olinfo_status);
}

static int __ixgbe_maybe_stop_tx(struct ixgbe_ring *tx_ring, u16 size)
{
	netif_stop_subqueue(tx_ring->netdev, tx_ring->queue_index);

	/* Herbert's original patch had:
	 *  smp_mb__after_netif_stop_queue();
	 * but since that doesn't exist yet, just open code it.
	 */
	smp_mb();

	/* We need to check again in a case another CPU has just
	 * made room available.
	 */
	if (likely(ixgbe_desc_unused(tx_ring) < size))
		return -EBUSY;

	/* A reprieve! - use start_queue because it doesn't call schedule */
	netif_start_subqueue(tx_ring->netdev, tx_ring->queue_index);
	++tx_ring->tx_stats.restart_queue;
	return 0;
}

static inline int ixgbe_maybe_stop_tx(struct ixgbe_ring *tx_ring, u16 size)
{
	if (likely(ixgbe_desc_unused(tx_ring) >= size))
		return 0;

	return __ixgbe_maybe_stop_tx(tx_ring, size);
}

#define IXGBE_TXD_CMD (IXGBE_TXD_CMD_EOP | \
		       IXGBE_TXD_CMD_RS)

static void ixgbe_tx_map(struct ixgbe_ring *tx_ring,
			 struct ixgbe_tx_buffer *first,
			 const u8 hdr_len)
{
	struct sk_buff *skb = first->skb;
	struct ixgbe_tx_buffer *tx_buffer;
	union ixgbe_adv_tx_desc *tx_desc;
	struct skb_frag_struct *frag;
	dma_addr_t dma;
	unsigned int data_len, size;
	u32 tx_flags = first->tx_flags;
	u32 cmd_type = ixgbe_tx_cmd_type(skb, tx_flags);
	u16 i = tx_ring->next_to_use;

	tx_desc = IXGBE_TX_DESC(tx_ring, i);

	ixgbe_tx_olinfo_status(tx_desc, tx_flags, skb->len - hdr_len);

	size = skb_headlen(skb);
	data_len = skb->data_len;

#ifdef IXGBE_FCOE
	if (tx_flags & IXGBE_TX_FLAGS_FCOE) {
		if (data_len < sizeof(struct fcoe_crc_eof)) {
			size -= sizeof(struct fcoe_crc_eof) - data_len;
			data_len = 0;
		} else {
			data_len -= sizeof(struct fcoe_crc_eof);
		}
	}

#endif
	dma = dma_map_single(tx_ring->dev, skb->data, size, DMA_TO_DEVICE);

	tx_buffer = first;

	for (frag = &skb_shinfo(skb)->frags[0];; frag++) {
		if (dma_mapping_error(tx_ring->dev, dma))
			goto dma_error;

		/* record length, and DMA address */
		dma_unmap_len_set(tx_buffer, len, size);
		dma_unmap_addr_set(tx_buffer, dma, dma);

		tx_desc->read.buffer_addr = cpu_to_le64(dma);

		while (unlikely(size > IXGBE_MAX_DATA_PER_TXD)) {
			tx_desc->read.cmd_type_len =
				cpu_to_le32(cmd_type ^ IXGBE_MAX_DATA_PER_TXD);

			i++;
			tx_desc++;
			if (i == tx_ring->count) {
				tx_desc = IXGBE_TX_DESC(tx_ring, 0);
				i = 0;
			}
			tx_desc->read.olinfo_status = 0;

			dma += IXGBE_MAX_DATA_PER_TXD;
			size -= IXGBE_MAX_DATA_PER_TXD;

			tx_desc->read.buffer_addr = cpu_to_le64(dma);
		}

		if (likely(!data_len))
			break;

		tx_desc->read.cmd_type_len = cpu_to_le32(cmd_type ^ size);

		i++;
		tx_desc++;
		if (i == tx_ring->count) {
			tx_desc = IXGBE_TX_DESC(tx_ring, 0);
			i = 0;
		}
		tx_desc->read.olinfo_status = 0;

#ifdef IXGBE_FCOE
		size = min_t(unsigned int, data_len, skb_frag_size(frag));
#else
		size = skb_frag_size(frag);
#endif
		data_len -= size;

		dma = skb_frag_dma_map(tx_ring->dev, frag, 0, size,
				       DMA_TO_DEVICE);

		tx_buffer = &tx_ring->tx_buffer_info[i];
	}

	/* write last descriptor with RS and EOP bits */
	cmd_type |= size | IXGBE_TXD_CMD;
	tx_desc->read.cmd_type_len = cpu_to_le32(cmd_type);

	netdev_tx_sent_queue(txring_txq(tx_ring), first->bytecount);

	/* set the timestamp */
	first->time_stamp = jiffies;

	/*
	 * Force memory writes to complete before letting h/w know there
	 * are new descriptors to fetch.  (Only applicable for weak-ordered
	 * memory model archs, such as IA-64).
	 *
	 * We also need this memory barrier to make certain all of the
	 * status bits have been updated before next_to_watch is written.
	 */
	wmb();

	/* set next_to_watch value indicating a packet is present */
	first->next_to_watch = tx_desc;

	i++;
	if (i == tx_ring->count)
		i = 0;

	tx_ring->next_to_use = i;

	ixgbe_maybe_stop_tx(tx_ring, DESC_NEEDED);

	if (netif_xmit_stopped(txring_txq(tx_ring)) || !skb->xmit_more) {
		writel(i, tx_ring->tail);

		/* we need this if more than one processor can write to our tail
		 * at a time, it synchronizes IO on IA64/Altix systems
		 */
		mmiowb();
	}

	return;
dma_error:
	dev_err(tx_ring->dev, "TX DMA map failed\n");

	/* clear dma mappings for failed tx_buffer_info map */
	for (;;) {
		tx_buffer = &tx_ring->tx_buffer_info[i];
		ixgbe_unmap_and_free_tx_resource(tx_ring, tx_buffer);
		if (tx_buffer == first)
			break;
		if (i == 0)
			i = tx_ring->count;
		i--;
	}

	tx_ring->next_to_use = i;
}

static void ixgbe_atr(struct ixgbe_ring *ring,
		      struct ixgbe_tx_buffer *first)
{
	struct ixgbe_q_vector *q_vector = ring->q_vector;
	union ixgbe_atr_hash_dword input = { .dword = 0 };
	union ixgbe_atr_hash_dword common = { .dword = 0 };
	union {
		unsigned char *network;
		struct iphdr *ipv4;
		struct ipv6hdr *ipv6;
	} hdr;
	struct tcphdr *th;
	unsigned int hlen;
	struct sk_buff *skb;
	__be16 vlan_id;
	int l4_proto;

	/* if ring doesn't have a interrupt vector, cannot perform ATR */
	if (!q_vector)
		return;

	/* do nothing if sampling is disabled */
	if (!ring->atr_sample_rate)
		return;

	ring->atr_count++;

	/* currently only IPv4/IPv6 with TCP is supported */
	if ((first->protocol != htons(ETH_P_IP)) &&
	    (first->protocol != htons(ETH_P_IPV6)))
		return;

	/* snag network header to get L4 type and address */
	skb = first->skb;
	hdr.network = skb_network_header(skb);
#ifdef CONFIG_IXGBE_VXLAN
	if (skb->encapsulation &&
	    first->protocol == htons(ETH_P_IP) &&
	    hdr.ipv4->protocol != IPPROTO_UDP) {
		struct ixgbe_adapter *adapter = q_vector->adapter;

		/* verify the port is recognized as VXLAN */
		if (adapter->vxlan_port &&
		    udp_hdr(skb)->dest == adapter->vxlan_port)
			hdr.network = skb_inner_network_header(skb);
	}
#endif /* CONFIG_IXGBE_VXLAN */

	/* Currently only IPv4/IPv6 with TCP is supported */
	switch (hdr.ipv4->version) {
	case IPVERSION:
		/* access ihl as u8 to avoid unaligned access on ia64 */
		hlen = (hdr.network[0] & 0x0F) << 2;
		l4_proto = hdr.ipv4->protocol;
		break;
	case 6:
		hlen = hdr.network - skb->data;
		l4_proto = ipv6_find_hdr(skb, &hlen, IPPROTO_TCP, NULL, NULL);
		hlen -= hdr.network - skb->data;
		break;
	default:
		return;
	}

	if (l4_proto != IPPROTO_TCP)
		return;

	th = (struct tcphdr *)(hdr.network + hlen);

	/* skip this packet since the socket is closing */
	if (th->fin)
		return;

	/* sample on all syn packets or once every atr sample count */
	if (!th->syn && (ring->atr_count < ring->atr_sample_rate))
		return;

	/* reset sample count */
	ring->atr_count = 0;

	vlan_id = htons(first->tx_flags >> IXGBE_TX_FLAGS_VLAN_SHIFT);

	/*
	 * src and dst are inverted, think how the receiver sees them
	 *
	 * The input is broken into two sections, a non-compressed section
	 * containing vm_pool, vlan_id, and flow_type.  The rest of the data
	 * is XORed together and stored in the compressed dword.
	 */
	input.formatted.vlan_id = vlan_id;

	/*
	 * since src port and flex bytes occupy the same word XOR them together
	 * and write the value to source port portion of compressed dword
	 */
	if (first->tx_flags & (IXGBE_TX_FLAGS_SW_VLAN | IXGBE_TX_FLAGS_HW_VLAN))
		common.port.src ^= th->dest ^ htons(ETH_P_8021Q);
	else
		common.port.src ^= th->dest ^ first->protocol;
	common.port.dst ^= th->source;

	switch (hdr.ipv4->version) {
	case IPVERSION:
		input.formatted.flow_type = IXGBE_ATR_FLOW_TYPE_TCPV4;
		common.ip ^= hdr.ipv4->saddr ^ hdr.ipv4->daddr;
		break;
	case 6:
		input.formatted.flow_type = IXGBE_ATR_FLOW_TYPE_TCPV6;
		common.ip ^= hdr.ipv6->saddr.s6_addr32[0] ^
			     hdr.ipv6->saddr.s6_addr32[1] ^
			     hdr.ipv6->saddr.s6_addr32[2] ^
			     hdr.ipv6->saddr.s6_addr32[3] ^
			     hdr.ipv6->daddr.s6_addr32[0] ^
			     hdr.ipv6->daddr.s6_addr32[1] ^
			     hdr.ipv6->daddr.s6_addr32[2] ^
			     hdr.ipv6->daddr.s6_addr32[3];
		break;
	default:
		break;
	}

	if (hdr.network != skb_network_header(skb))
		input.formatted.flow_type |= IXGBE_ATR_L4TYPE_TUNNEL_MASK;

	/* This assumes the Rx queue and Tx queue are bound to the same CPU */
	ixgbe_fdir_add_signature_filter_82599(&q_vector->adapter->hw,
					      input, common, ring->queue_index);
}

static u16 ixgbe_select_queue(struct net_device *dev, struct sk_buff *skb,
			      void *accel_priv, select_queue_fallback_t fallback)
{
	struct ixgbe_fwd_adapter *fwd_adapter = accel_priv;
#ifdef IXGBE_FCOE
	struct ixgbe_adapter *adapter;
	struct ixgbe_ring_feature *f;
	int txq;
#endif

	if (fwd_adapter)
		return skb->queue_mapping + fwd_adapter->tx_base_queue;

#ifdef IXGBE_FCOE

	/*
	 * only execute the code below if protocol is FCoE
	 * or FIP and we have FCoE enabled on the adapter
	 */
	switch (vlan_get_protocol(skb)) {
	case htons(ETH_P_FCOE):
	case htons(ETH_P_FIP):
		adapter = netdev_priv(dev);

		if (adapter->flags & IXGBE_FLAG_FCOE_ENABLED)
			break;
	default:
		return fallback(dev, skb);
	}

	f = &adapter->ring_feature[RING_F_FCOE];

	txq = skb_rx_queue_recorded(skb) ? skb_get_rx_queue(skb) :
					   smp_processor_id();

	while (txq >= f->indices)
		txq -= f->indices;

	return txq + f->offset;
#else
	return fallback(dev, skb);
#endif
}

netdev_tx_t ixgbe_xmit_frame_ring(struct sk_buff *skb,
			  struct ixgbe_adapter *adapter,
			  struct ixgbe_ring *tx_ring)
{
	struct ixgbe_tx_buffer *first;
	int tso;
	u32 tx_flags = 0;
	unsigned short f;
	u16 count = TXD_USE_COUNT(skb_headlen(skb));
	__be16 protocol = skb->protocol;
	u8 hdr_len = 0;

	/*
	 * need: 1 descriptor per page * PAGE_SIZE/IXGBE_MAX_DATA_PER_TXD,
	 *       + 1 desc for skb_headlen/IXGBE_MAX_DATA_PER_TXD,
	 *       + 2 desc gap to keep tail from touching head,
	 *       + 1 desc for context descriptor,
	 * otherwise try next time
	 */
	for (f = 0; f < skb_shinfo(skb)->nr_frags; f++)
		count += TXD_USE_COUNT(skb_shinfo(skb)->frags[f].size);

	if (ixgbe_maybe_stop_tx(tx_ring, count + 3)) {
		tx_ring->tx_stats.tx_busy++;
		return NETDEV_TX_BUSY;
	}

	/* record the location of the first descriptor for this packet */
	first = &tx_ring->tx_buffer_info[tx_ring->next_to_use];
	first->skb = skb;
	first->bytecount = skb->len;
	first->gso_segs = 1;

	/* if we have a HW VLAN tag being added default to the HW one */
	if (skb_vlan_tag_present(skb)) {
		tx_flags |= skb_vlan_tag_get(skb) << IXGBE_TX_FLAGS_VLAN_SHIFT;
		tx_flags |= IXGBE_TX_FLAGS_HW_VLAN;
	/* else if it is a SW VLAN check the next protocol and store the tag */
	} else if (protocol == htons(ETH_P_8021Q)) {
		struct vlan_hdr *vhdr, _vhdr;
		vhdr = skb_header_pointer(skb, ETH_HLEN, sizeof(_vhdr), &_vhdr);
		if (!vhdr)
			goto out_drop;

		tx_flags |= ntohs(vhdr->h_vlan_TCI) <<
				  IXGBE_TX_FLAGS_VLAN_SHIFT;
		tx_flags |= IXGBE_TX_FLAGS_SW_VLAN;
	}
	protocol = vlan_get_protocol(skb);

	if (unlikely(skb_shinfo(skb)->tx_flags & SKBTX_HW_TSTAMP) &&
	    adapter->ptp_clock &&
	    !test_and_set_bit_lock(__IXGBE_PTP_TX_IN_PROGRESS,
				   &adapter->state)) {
		skb_shinfo(skb)->tx_flags |= SKBTX_IN_PROGRESS;
		tx_flags |= IXGBE_TX_FLAGS_TSTAMP;

		/* schedule check for Tx timestamp */
		adapter->ptp_tx_skb = skb_get(skb);
		adapter->ptp_tx_start = jiffies;
		schedule_work(&adapter->ptp_tx_work);
	}

	skb_tx_timestamp(skb);

#ifdef CONFIG_PCI_IOV
	/*
	 * Use the l2switch_enable flag - would be false if the DMA
	 * Tx switch had been disabled.
	 */
	if (adapter->flags & IXGBE_FLAG_SRIOV_ENABLED)
		tx_flags |= IXGBE_TX_FLAGS_CC;

#endif
	/* DCB maps skb priorities 0-7 onto 3 bit PCP of VLAN tag. */
	if ((adapter->flags & IXGBE_FLAG_DCB_ENABLED) &&
	    ((tx_flags & (IXGBE_TX_FLAGS_HW_VLAN | IXGBE_TX_FLAGS_SW_VLAN)) ||
	     (skb->priority != TC_PRIO_CONTROL))) {
		tx_flags &= ~IXGBE_TX_FLAGS_VLAN_PRIO_MASK;
		tx_flags |= (skb->priority & 0x7) <<
					IXGBE_TX_FLAGS_VLAN_PRIO_SHIFT;
		if (tx_flags & IXGBE_TX_FLAGS_SW_VLAN) {
			struct vlan_ethhdr *vhdr;

			if (skb_cow_head(skb, 0))
				goto out_drop;
			vhdr = (struct vlan_ethhdr *)skb->data;
			vhdr->h_vlan_TCI = htons(tx_flags >>
						 IXGBE_TX_FLAGS_VLAN_SHIFT);
		} else {
			tx_flags |= IXGBE_TX_FLAGS_HW_VLAN;
		}
	}

	/* record initial flags and protocol */
	first->tx_flags = tx_flags;
	first->protocol = protocol;

#ifdef IXGBE_FCOE
	/* setup tx offload for FCoE */
	if ((protocol == htons(ETH_P_FCOE)) &&
	    (tx_ring->netdev->features & (NETIF_F_FSO | NETIF_F_FCOE_CRC))) {
		tso = ixgbe_fso(tx_ring, first, &hdr_len);
		if (tso < 0)
			goto out_drop;

		goto xmit_fcoe;
	}

#endif /* IXGBE_FCOE */
	tso = ixgbe_tso(tx_ring, first, &hdr_len);
	if (tso < 0)
		goto out_drop;
	else if (!tso)
		ixgbe_tx_csum(tx_ring, first);

	/* add the ATR filter if ATR is on */
	if (test_bit(__IXGBE_TX_FDIR_INIT_DONE, &tx_ring->state))
		ixgbe_atr(tx_ring, first);

#ifdef IXGBE_FCOE
xmit_fcoe:
#endif /* IXGBE_FCOE */
	ixgbe_tx_map(tx_ring, first, hdr_len);

	return NETDEV_TX_OK;

out_drop:
	dev_kfree_skb_any(first->skb);
	first->skb = NULL;

	return NETDEV_TX_OK;
}

static netdev_tx_t __ixgbe_xmit_frame(struct sk_buff *skb,
				      struct net_device *netdev,
				      struct ixgbe_ring *ring)
{
	struct ixgbe_adapter *adapter = netdev_priv(netdev);
	struct ixgbe_ring *tx_ring;

	/*
	 * The minimum packet size for olinfo paylen is 17 so pad the skb
	 * in order to meet this minimum size requirement.
	 */
	if (skb_put_padto(skb, 17))
		return NETDEV_TX_OK;

	tx_ring = ring ? ring : adapter->tx_ring[skb->queue_mapping];

	return ixgbe_xmit_frame_ring(skb, adapter, tx_ring);
}

static netdev_tx_t ixgbe_xmit_frame(struct sk_buff *skb,
				    struct net_device *netdev)
{
	return __ixgbe_xmit_frame(skb, netdev, NULL);
}

/**
 * ixgbe_set_mac - Change the Ethernet Address of the NIC
 * @netdev: network interface device structure
 * @p: pointer to an address structure
 *
 * Returns 0 on success, negative on failure
 **/
static int ixgbe_set_mac(struct net_device *netdev, void *p)
{
	struct ixgbe_adapter *adapter = netdev_priv(netdev);
	struct ixgbe_hw *hw = &adapter->hw;
	struct sockaddr *addr = p;

	if (!is_valid_ether_addr(addr->sa_data))
		return -EADDRNOTAVAIL;

	memcpy(netdev->dev_addr, addr->sa_data, netdev->addr_len);
	memcpy(hw->mac.addr, addr->sa_data, netdev->addr_len);

	ixgbe_mac_set_default_filter(adapter);

	return 0;
}

static int
ixgbe_mdio_read(struct net_device *netdev, int prtad, int devad, u16 addr)
{
	struct ixgbe_adapter *adapter = netdev_priv(netdev);
	struct ixgbe_hw *hw = &adapter->hw;
	u16 value;
	int rc;

	if (prtad != hw->phy.mdio.prtad)
		return -EINVAL;
	rc = hw->phy.ops.read_reg(hw, addr, devad, &value);
	if (!rc)
		rc = value;
	return rc;
}

static int ixgbe_mdio_write(struct net_device *netdev, int prtad, int devad,
			    u16 addr, u16 value)
{
	struct ixgbe_adapter *adapter = netdev_priv(netdev);
	struct ixgbe_hw *hw = &adapter->hw;

	if (prtad != hw->phy.mdio.prtad)
		return -EINVAL;
	return hw->phy.ops.write_reg(hw, addr, devad, value);
}

static int ixgbe_ioctl(struct net_device *netdev, struct ifreq *req, int cmd)
{
	struct ixgbe_adapter *adapter = netdev_priv(netdev);

	switch (cmd) {
	case SIOCSHWTSTAMP:
		return ixgbe_ptp_set_ts_config(adapter, req);
	case SIOCGHWTSTAMP:
		return ixgbe_ptp_get_ts_config(adapter, req);
	default:
		return mdio_mii_ioctl(&adapter->hw.phy.mdio, if_mii(req), cmd);
	}
}

/**
 * ixgbe_add_sanmac_netdev - Add the SAN MAC address to the corresponding
 * netdev->dev_addrs
 * @netdev: network interface device structure
 *
 * Returns non-zero on failure
 **/
static int ixgbe_add_sanmac_netdev(struct net_device *dev)
{
	int err = 0;
	struct ixgbe_adapter *adapter = netdev_priv(dev);
	struct ixgbe_hw *hw = &adapter->hw;

	if (is_valid_ether_addr(hw->mac.san_addr)) {
		rtnl_lock();
		err = dev_addr_add(dev, hw->mac.san_addr, NETDEV_HW_ADDR_T_SAN);
		rtnl_unlock();

		/* update SAN MAC vmdq pool selection */
		hw->mac.ops.set_vmdq_san_mac(hw, VMDQ_P(0));
	}
	return err;
}

/**
 * ixgbe_del_sanmac_netdev - Removes the SAN MAC address to the corresponding
 * netdev->dev_addrs
 * @netdev: network interface device structure
 *
 * Returns non-zero on failure
 **/
static int ixgbe_del_sanmac_netdev(struct net_device *dev)
{
	int err = 0;
	struct ixgbe_adapter *adapter = netdev_priv(dev);
	struct ixgbe_mac_info *mac = &adapter->hw.mac;

	if (is_valid_ether_addr(mac->san_addr)) {
		rtnl_lock();
		err = dev_addr_del(dev, mac->san_addr, NETDEV_HW_ADDR_T_SAN);
		rtnl_unlock();
	}
	return err;
}

#ifdef CONFIG_NET_POLL_CONTROLLER
/*
 * Polling 'interrupt' - used by things like netconsole to send skbs
 * without having to re-enable interrupts. It's not called while
 * the interrupt routine is executing.
 */
static void ixgbe_netpoll(struct net_device *netdev)
{
	struct ixgbe_adapter *adapter = netdev_priv(netdev);
	int i;

	/* if interface is down do nothing */
	if (test_bit(__IXGBE_DOWN, &adapter->state))
		return;

	/* loop through and schedule all active queues */
	for (i = 0; i < adapter->num_q_vectors; i++)
		ixgbe_msix_clean_rings(0, adapter->q_vector[i]);
}

#endif
static struct rtnl_link_stats64 *ixgbe_get_stats64(struct net_device *netdev,
						   struct rtnl_link_stats64 *stats)
{
	struct ixgbe_adapter *adapter = netdev_priv(netdev);
	int i;

	rcu_read_lock();
	for (i = 0; i < adapter->num_rx_queues; i++) {
		struct ixgbe_ring *ring = ACCESS_ONCE(adapter->rx_ring[i]);
		u64 bytes, packets;
		unsigned int start;

		if (ring) {
			do {
				start = u64_stats_fetch_begin_irq(&ring->syncp);
				packets = ring->stats.packets;
				bytes   = ring->stats.bytes;
			} while (u64_stats_fetch_retry_irq(&ring->syncp, start));
			stats->rx_packets += packets;
			stats->rx_bytes   += bytes;
		}
	}

	for (i = 0; i < adapter->num_tx_queues; i++) {
		struct ixgbe_ring *ring = ACCESS_ONCE(adapter->tx_ring[i]);
		u64 bytes, packets;
		unsigned int start;

		if (ring) {
			do {
				start = u64_stats_fetch_begin_irq(&ring->syncp);
				packets = ring->stats.packets;
				bytes   = ring->stats.bytes;
			} while (u64_stats_fetch_retry_irq(&ring->syncp, start));
			stats->tx_packets += packets;
			stats->tx_bytes   += bytes;
		}
	}
	rcu_read_unlock();
	/* following stats updated by ixgbe_watchdog_task() */
	stats->multicast	= netdev->stats.multicast;
	stats->rx_errors	= netdev->stats.rx_errors;
	stats->rx_length_errors	= netdev->stats.rx_length_errors;
	stats->rx_crc_errors	= netdev->stats.rx_crc_errors;
	stats->rx_missed_errors	= netdev->stats.rx_missed_errors;
	return stats;
}

#ifdef CONFIG_IXGBE_DCB
/**
 * ixgbe_validate_rtr - verify 802.1Qp to Rx packet buffer mapping is valid.
 * @adapter: pointer to ixgbe_adapter
 * @tc: number of traffic classes currently enabled
 *
 * Configure a valid 802.1Qp to Rx packet buffer mapping ie confirm
 * 802.1Q priority maps to a packet buffer that exists.
 */
static void ixgbe_validate_rtr(struct ixgbe_adapter *adapter, u8 tc)
{
	struct ixgbe_hw *hw = &adapter->hw;
	u32 reg, rsave;
	int i;

	/* 82598 have a static priority to TC mapping that can not
	 * be changed so no validation is needed.
	 */
	if (hw->mac.type == ixgbe_mac_82598EB)
		return;

	reg = IXGBE_READ_REG(hw, IXGBE_RTRUP2TC);
	rsave = reg;

	for (i = 0; i < MAX_TRAFFIC_CLASS; i++) {
		u8 up2tc = reg >> (i * IXGBE_RTRUP2TC_UP_SHIFT);

		/* If up2tc is out of bounds default to zero */
		if (up2tc > tc)
			reg &= ~(0x7 << IXGBE_RTRUP2TC_UP_SHIFT);
	}

	if (reg != rsave)
		IXGBE_WRITE_REG(hw, IXGBE_RTRUP2TC, reg);

	return;
}

/**
 * ixgbe_set_prio_tc_map - Configure netdev prio tc map
 * @adapter: Pointer to adapter struct
 *
 * Populate the netdev user priority to tc map
 */
static void ixgbe_set_prio_tc_map(struct ixgbe_adapter *adapter)
{
	struct net_device *dev = adapter->netdev;
	struct ixgbe_dcb_config *dcb_cfg = &adapter->dcb_cfg;
	struct ieee_ets *ets = adapter->ixgbe_ieee_ets;
	u8 prio;

	for (prio = 0; prio < MAX_USER_PRIORITY; prio++) {
		u8 tc = 0;

		if (adapter->dcbx_cap & DCB_CAP_DCBX_VER_CEE)
			tc = ixgbe_dcb_get_tc_from_up(dcb_cfg, 0, prio);
		else if (ets)
			tc = ets->prio_tc[prio];

		netdev_set_prio_tc_map(dev, prio, tc);
	}
}

#endif /* CONFIG_IXGBE_DCB */
/**
 * ixgbe_setup_tc - configure net_device for multiple traffic classes
 *
 * @netdev: net device to configure
 * @tc: number of traffic classes to enable
 */
int ixgbe_setup_tc(struct net_device *dev, u8 tc)
{
	struct ixgbe_adapter *adapter = netdev_priv(dev);
	struct ixgbe_hw *hw = &adapter->hw;
	bool pools;

	/* Hardware supports up to 8 traffic classes */
	if (tc > adapter->dcb_cfg.num_tcs.pg_tcs)
		return -EINVAL;

	if (hw->mac.type == ixgbe_mac_82598EB && tc && tc < MAX_TRAFFIC_CLASS)
		return -EINVAL;

	pools = (find_first_zero_bit(&adapter->fwd_bitmask, 32) > 1);
	if (tc && pools && adapter->num_rx_pools > IXGBE_MAX_DCBMACVLANS)
		return -EBUSY;

	/* Hardware has to reinitialize queues and interrupts to
	 * match packet buffer alignment. Unfortunately, the
	 * hardware is not flexible enough to do this dynamically.
	 */
	if (netif_running(dev))
		ixgbe_close(dev);
	else
		ixgbe_reset(adapter);

	ixgbe_clear_interrupt_scheme(adapter);

#ifdef CONFIG_IXGBE_DCB
	if (tc) {
		netdev_set_num_tc(dev, tc);
		ixgbe_set_prio_tc_map(adapter);

		adapter->flags |= IXGBE_FLAG_DCB_ENABLED;

		if (adapter->hw.mac.type == ixgbe_mac_82598EB) {
			adapter->last_lfc_mode = adapter->hw.fc.requested_mode;
			adapter->hw.fc.requested_mode = ixgbe_fc_none;
		}
	} else {
		netdev_reset_tc(dev);

		if (adapter->hw.mac.type == ixgbe_mac_82598EB)
			adapter->hw.fc.requested_mode = adapter->last_lfc_mode;

		adapter->flags &= ~IXGBE_FLAG_DCB_ENABLED;

		adapter->temp_dcb_cfg.pfc_mode_enable = false;
		adapter->dcb_cfg.pfc_mode_enable = false;
	}

	ixgbe_validate_rtr(adapter, tc);

#endif /* CONFIG_IXGBE_DCB */
	ixgbe_init_interrupt_scheme(adapter);

	if (netif_running(dev))
		return ixgbe_open(dev);

	return 0;
}

static int ixgbe_delete_clsu32(struct ixgbe_adapter *adapter,
			       struct tc_cls_u32_offload *cls)
{
<<<<<<< HEAD
	int err;

	spin_lock(&adapter->fdir_perfect_lock);
	err = ixgbe_update_ethtool_fdir_entry(adapter, NULL, cls->knode.handle);
=======
	u32 uhtid = TC_U32_USERHTID(cls->knode.handle);
	u32 loc;
	int err;

	if ((uhtid != 0x800) && (uhtid >= IXGBE_MAX_LINK_HANDLE))
		return -EINVAL;

	loc = cls->knode.handle & 0xfffff;

	spin_lock(&adapter->fdir_perfect_lock);
	err = ixgbe_update_ethtool_fdir_entry(adapter, NULL, loc);
>>>>>>> f03b24a8
	spin_unlock(&adapter->fdir_perfect_lock);
	return err;
}

static int ixgbe_configure_clsu32_add_hnode(struct ixgbe_adapter *adapter,
					    __be16 protocol,
					    struct tc_cls_u32_offload *cls)
{
<<<<<<< HEAD
=======
	u32 uhtid = TC_U32_USERHTID(cls->hnode.handle);

	if (uhtid >= IXGBE_MAX_LINK_HANDLE)
		return -EINVAL;

>>>>>>> f03b24a8
	/* This ixgbe devices do not support hash tables at the moment
	 * so abort when given hash tables.
	 */
	if (cls->hnode.divisor > 0)
		return -EINVAL;

<<<<<<< HEAD
	set_bit(TC_U32_USERHTID(cls->hnode.handle), &adapter->tables);
=======
	set_bit(uhtid - 1, &adapter->tables);
>>>>>>> f03b24a8
	return 0;
}

static int ixgbe_configure_clsu32_del_hnode(struct ixgbe_adapter *adapter,
					    struct tc_cls_u32_offload *cls)
{
<<<<<<< HEAD
	clear_bit(TC_U32_USERHTID(cls->hnode.handle), &adapter->tables);
=======
	u32 uhtid = TC_U32_USERHTID(cls->hnode.handle);

	if (uhtid >= IXGBE_MAX_LINK_HANDLE)
		return -EINVAL;

	clear_bit(uhtid - 1, &adapter->tables);
>>>>>>> f03b24a8
	return 0;
}

static int ixgbe_configure_clsu32(struct ixgbe_adapter *adapter,
				  __be16 protocol,
				  struct tc_cls_u32_offload *cls)
{
	u32 loc = cls->knode.handle & 0xfffff;
	struct ixgbe_hw *hw = &adapter->hw;
	struct ixgbe_mat_field *field_ptr;
	struct ixgbe_fdir_filter *input;
	union ixgbe_atr_input mask;
#ifdef CONFIG_NET_CLS_ACT
	const struct tc_action *a;
#endif
	int i, err = 0;
	u8 queue;
<<<<<<< HEAD
	u32 handle;

	memset(&mask, 0, sizeof(union ixgbe_atr_input));
	handle = cls->knode.handle;

	/* At the moment cls_u32 jumps to transport layer and skips past
	 * L2 headers. The canonical method to match L2 frames is to use
	 * negative values. However this is error prone at best but really
	 * just broken because there is no way to "know" what sort of hdr
	 * is in front of the transport layer. Fix cls_u32 to support L2
=======
	u32 uhtid, link_uhtid;

	memset(&mask, 0, sizeof(union ixgbe_atr_input));
	uhtid = TC_U32_USERHTID(cls->knode.handle);
	link_uhtid = TC_U32_USERHTID(cls->knode.link_handle);

	/* At the moment cls_u32 jumps to network layer and skips past
	 * L2 headers. The canonical method to match L2 frames is to use
	 * negative values. However this is error prone at best but really
	 * just broken because there is no way to "know" what sort of hdr
	 * is in front of the network layer. Fix cls_u32 to support L2
>>>>>>> f03b24a8
	 * headers when needed.
	 */
	if (protocol != htons(ETH_P_IP))
		return -EINVAL;

<<<<<<< HEAD
	if (cls->knode.link_handle ||
	    cls->knode.link_handle >= IXGBE_MAX_LINK_HANDLE) {
		struct ixgbe_nexthdr *nexthdr = ixgbe_ipv4_jumps;
		u32 uhtid = TC_U32_USERHTID(cls->knode.link_handle);

		if (!test_bit(uhtid, &adapter->tables))
=======
	if (link_uhtid) {
		struct ixgbe_nexthdr *nexthdr = ixgbe_ipv4_jumps;

		if (link_uhtid >= IXGBE_MAX_LINK_HANDLE)
			return -EINVAL;

		if (!test_bit(link_uhtid - 1, &adapter->tables))
>>>>>>> f03b24a8
			return -EINVAL;

		for (i = 0; nexthdr[i].jump; i++) {
			if (nexthdr->o != cls->knode.sel->offoff ||
			    nexthdr->s != cls->knode.sel->offshift ||
			    nexthdr->m != cls->knode.sel->offmask ||
			    /* do not support multiple key jumps its just mad */
			    cls->knode.sel->nkeys > 1)
				return -EINVAL;

			if (nexthdr->off != cls->knode.sel->keys[0].off ||
			    nexthdr->val != cls->knode.sel->keys[0].val ||
			    nexthdr->mask != cls->knode.sel->keys[0].mask)
				return -EINVAL;

<<<<<<< HEAD
			if (uhtid >= IXGBE_MAX_LINK_HANDLE)
				return -EINVAL;

			adapter->jump_tables[uhtid] = nexthdr->jump;
=======
			adapter->jump_tables[link_uhtid] = nexthdr->jump;
>>>>>>> f03b24a8
		}
		return 0;
	}

	if (loc >= ((1024 << adapter->fdir_pballoc) - 2)) {
		e_err(drv, "Location out of range\n");
		return -EINVAL;
	}

	/* cls u32 is a graph starting at root node 0x800. The driver tracks
	 * links and also the fields used to advance the parser across each
	 * link (e.g. nexthdr/eat parameters from 'tc'). This way we can map
	 * the u32 graph onto the hardware parse graph denoted in ixgbe_model.h
	 * To add support for new nodes update ixgbe_model.h parse structures
	 * this function _should_ be generic try not to hardcode values here.
	 */
<<<<<<< HEAD
	if (TC_U32_USERHTID(handle) == 0x800) {
		field_ptr = adapter->jump_tables[0];
	} else {
		if (TC_U32_USERHTID(handle) >= ARRAY_SIZE(adapter->jump_tables))
			return -EINVAL;

		field_ptr = adapter->jump_tables[TC_U32_USERHTID(handle)];
=======
	if (uhtid == 0x800) {
		field_ptr = adapter->jump_tables[0];
	} else {
		if (uhtid >= IXGBE_MAX_LINK_HANDLE)
			return -EINVAL;

		field_ptr = adapter->jump_tables[uhtid];
>>>>>>> f03b24a8
	}

	if (!field_ptr)
		return -EINVAL;

	input = kzalloc(sizeof(*input), GFP_KERNEL);
	if (!input)
		return -ENOMEM;

	for (i = 0; i < cls->knode.sel->nkeys; i++) {
		int off = cls->knode.sel->keys[i].off;
		__be32 val = cls->knode.sel->keys[i].val;
		__be32 m = cls->knode.sel->keys[i].mask;
		bool found_entry = false;
		int j;

		for (j = 0; field_ptr[j].val; j++) {
<<<<<<< HEAD
			if (field_ptr[j].off == off &&
			    field_ptr[j].mask == m) {
=======
			if (field_ptr[j].off == off) {
>>>>>>> f03b24a8
				field_ptr[j].val(input, &mask, val, m);
				input->filter.formatted.flow_type |=
					field_ptr[j].type;
				found_entry = true;
				break;
			}
		}

		if (!found_entry)
			goto err_out;
	}

	mask.formatted.flow_type = IXGBE_ATR_L4TYPE_IPV6_MASK |
				   IXGBE_ATR_L4TYPE_MASK;

	if (input->filter.formatted.flow_type == IXGBE_ATR_FLOW_TYPE_IPV4)
		mask.formatted.flow_type &= IXGBE_ATR_L4TYPE_IPV6_MASK;

#ifdef CONFIG_NET_CLS_ACT
	if (list_empty(&cls->knode.exts->actions))
		goto err_out;

	list_for_each_entry(a, &cls->knode.exts->actions, list) {
		if (!is_tcf_gact_shot(a))
			goto err_out;
	}
#endif

	input->action = IXGBE_FDIR_DROP_QUEUE;
	queue = IXGBE_FDIR_DROP_QUEUE;
	input->sw_idx = loc;

	spin_lock(&adapter->fdir_perfect_lock);

	if (hlist_empty(&adapter->fdir_filter_list)) {
		memcpy(&adapter->fdir_mask, &mask, sizeof(mask));
		err = ixgbe_fdir_set_input_mask_82599(hw, &mask);
		if (err)
			goto err_out_w_lock;
	} else if (memcmp(&adapter->fdir_mask, &mask, sizeof(mask))) {
		err = -EINVAL;
		goto err_out_w_lock;
	}

	ixgbe_atr_compute_perfect_hash_82599(&input->filter, &mask);
	err = ixgbe_fdir_write_perfect_filter_82599(hw, &input->filter,
						    input->sw_idx, queue);
	if (!err)
		ixgbe_update_ethtool_fdir_entry(adapter, input, input->sw_idx);
	spin_unlock(&adapter->fdir_perfect_lock);

	return err;
err_out_w_lock:
	spin_unlock(&adapter->fdir_perfect_lock);
err_out:
	kfree(input);
	return -EINVAL;
}

<<<<<<< HEAD
int __ixgbe_setup_tc(struct net_device *dev, u32 handle, __be16 proto,
		     struct tc_to_netdev *tc)
=======
static int __ixgbe_setup_tc(struct net_device *dev, u32 handle, __be16 proto,
			    struct tc_to_netdev *tc)
>>>>>>> f03b24a8
{
	struct ixgbe_adapter *adapter = netdev_priv(dev);

	if (TC_H_MAJ(handle) == TC_H_MAJ(TC_H_INGRESS) &&
	    tc->type == TC_SETUP_CLSU32) {
		switch (tc->cls_u32->command) {
		case TC_CLSU32_NEW_KNODE:
		case TC_CLSU32_REPLACE_KNODE:
			return ixgbe_configure_clsu32(adapter,
						      proto, tc->cls_u32);
		case TC_CLSU32_DELETE_KNODE:
			return ixgbe_delete_clsu32(adapter, tc->cls_u32);
		case TC_CLSU32_NEW_HNODE:
		case TC_CLSU32_REPLACE_HNODE:
			return ixgbe_configure_clsu32_add_hnode(adapter, proto,
								tc->cls_u32);
		case TC_CLSU32_DELETE_HNODE:
			return ixgbe_configure_clsu32_del_hnode(adapter,
								tc->cls_u32);
		default:
			return -EINVAL;
		}
	}

	if (tc->type != TC_SETUP_MQPRIO)
		return -EINVAL;

	return ixgbe_setup_tc(dev, tc->tc);
}

#ifdef CONFIG_PCI_IOV
void ixgbe_sriov_reinit(struct ixgbe_adapter *adapter)
{
	struct net_device *netdev = adapter->netdev;

	rtnl_lock();
	ixgbe_setup_tc(netdev, netdev_get_num_tc(netdev));
	rtnl_unlock();
}

#endif
void ixgbe_do_reset(struct net_device *netdev)
{
	struct ixgbe_adapter *adapter = netdev_priv(netdev);

	if (netif_running(netdev))
		ixgbe_reinit_locked(adapter);
	else
		ixgbe_reset(adapter);
}

static netdev_features_t ixgbe_fix_features(struct net_device *netdev,
					    netdev_features_t features)
{
	struct ixgbe_adapter *adapter = netdev_priv(netdev);

	/* If Rx checksum is disabled, then RSC/LRO should also be disabled */
	if (!(features & NETIF_F_RXCSUM))
		features &= ~NETIF_F_LRO;

	/* Turn off LRO if not RSC capable */
	if (!(adapter->flags2 & IXGBE_FLAG2_RSC_CAPABLE))
		features &= ~NETIF_F_LRO;

	return features;
}

static int ixgbe_set_features(struct net_device *netdev,
			      netdev_features_t features)
{
	struct ixgbe_adapter *adapter = netdev_priv(netdev);
	netdev_features_t changed = netdev->features ^ features;
	bool need_reset = false;

	/* Make sure RSC matches LRO, reset if change */
	if (!(features & NETIF_F_LRO)) {
		if (adapter->flags2 & IXGBE_FLAG2_RSC_ENABLED)
			need_reset = true;
		adapter->flags2 &= ~IXGBE_FLAG2_RSC_ENABLED;
	} else if ((adapter->flags2 & IXGBE_FLAG2_RSC_CAPABLE) &&
		   !(adapter->flags2 & IXGBE_FLAG2_RSC_ENABLED)) {
		if (adapter->rx_itr_setting == 1 ||
		    adapter->rx_itr_setting > IXGBE_MIN_RSC_ITR) {
			adapter->flags2 |= IXGBE_FLAG2_RSC_ENABLED;
			need_reset = true;
		} else if ((changed ^ features) & NETIF_F_LRO) {
			e_info(probe, "rx-usecs set too low, "
			       "disabling RSC\n");
		}
	}

	/*
	 * Check if Flow Director n-tuple support or hw_tc support was
	 * enabled or disabled.  If the state changed, we need to reset.
	 */
	if ((features & NETIF_F_NTUPLE) || (features & NETIF_F_HW_TC)) {
		/* turn off ATR, enable perfect filters and reset */
		if (!(adapter->flags & IXGBE_FLAG_FDIR_PERFECT_CAPABLE))
			need_reset = true;

		adapter->flags &= ~IXGBE_FLAG_FDIR_HASH_CAPABLE;
		adapter->flags |= IXGBE_FLAG_FDIR_PERFECT_CAPABLE;
	} else {
		/* turn off perfect filters, enable ATR and reset */
		if (adapter->flags & IXGBE_FLAG_FDIR_PERFECT_CAPABLE)
			need_reset = true;

		adapter->flags &= ~IXGBE_FLAG_FDIR_PERFECT_CAPABLE;

		/* We cannot enable ATR if SR-IOV is enabled */
		if (adapter->flags & IXGBE_FLAG_SRIOV_ENABLED ||
		    /* We cannot enable ATR if we have 2 or more tcs */
		    (netdev_get_num_tc(netdev) > 1) ||
		    /* We cannot enable ATR if RSS is disabled */
		    (adapter->ring_feature[RING_F_RSS].limit <= 1) ||
		    /* A sample rate of 0 indicates ATR disabled */
		    (!adapter->atr_sample_rate))
			; /* do nothing not supported */
		else /* otherwise supported and set the flag */
			adapter->flags |= IXGBE_FLAG_FDIR_HASH_CAPABLE;
	}

	if (features & NETIF_F_HW_VLAN_CTAG_RX)
		ixgbe_vlan_strip_enable(adapter);
	else
		ixgbe_vlan_strip_disable(adapter);

	if (changed & NETIF_F_RXALL)
		need_reset = true;

	netdev->features = features;

#ifdef CONFIG_IXGBE_VXLAN
	if ((adapter->flags & IXGBE_FLAG_VXLAN_OFFLOAD_CAPABLE)) {
		if (features & NETIF_F_RXCSUM)
			adapter->flags2 |= IXGBE_FLAG2_VXLAN_REREG_NEEDED;
		else
			ixgbe_clear_vxlan_port(adapter);
	}
#endif /* CONFIG_IXGBE_VXLAN */

	if (need_reset)
		ixgbe_do_reset(netdev);

	return 0;
}

#ifdef CONFIG_IXGBE_VXLAN
/**
 * ixgbe_add_vxlan_port - Get notifications about VXLAN ports that come up
 * @dev: The port's netdev
 * @sa_family: Socket Family that VXLAN is notifiying us about
 * @port: New UDP port number that VXLAN started listening to
 **/
static void ixgbe_add_vxlan_port(struct net_device *dev, sa_family_t sa_family,
				 __be16 port)
{
	struct ixgbe_adapter *adapter = netdev_priv(dev);
	struct ixgbe_hw *hw = &adapter->hw;

	if (!(adapter->flags & IXGBE_FLAG_VXLAN_OFFLOAD_CAPABLE))
		return;

	if (sa_family == AF_INET6)
		return;

	if (adapter->vxlan_port == port)
		return;

	if (adapter->vxlan_port) {
		netdev_info(dev,
			    "Hit Max num of VXLAN ports, not adding port %d\n",
			    ntohs(port));
		return;
	}

	adapter->vxlan_port = port;
	IXGBE_WRITE_REG(hw, IXGBE_VXLANCTRL, ntohs(port));
}

/**
 * ixgbe_del_vxlan_port - Get notifications about VXLAN ports that go away
 * @dev: The port's netdev
 * @sa_family: Socket Family that VXLAN is notifying us about
 * @port: UDP port number that VXLAN stopped listening to
 **/
static void ixgbe_del_vxlan_port(struct net_device *dev, sa_family_t sa_family,
				 __be16 port)
{
	struct ixgbe_adapter *adapter = netdev_priv(dev);

	if (!(adapter->flags & IXGBE_FLAG_VXLAN_OFFLOAD_CAPABLE))
		return;

	if (sa_family == AF_INET6)
		return;

	if (adapter->vxlan_port != port) {
		netdev_info(dev, "Port %d was not found, not deleting\n",
			    ntohs(port));
		return;
	}

	ixgbe_clear_vxlan_port(adapter);
	adapter->flags2 |= IXGBE_FLAG2_VXLAN_REREG_NEEDED;
}
#endif /* CONFIG_IXGBE_VXLAN */

static int ixgbe_ndo_fdb_add(struct ndmsg *ndm, struct nlattr *tb[],
			     struct net_device *dev,
			     const unsigned char *addr, u16 vid,
			     u16 flags)
{
	/* guarantee we can provide a unique filter for the unicast address */
	if (is_unicast_ether_addr(addr) || is_link_local_ether_addr(addr)) {
		struct ixgbe_adapter *adapter = netdev_priv(dev);
		u16 pool = VMDQ_P(0);

		if (netdev_uc_count(dev) >= ixgbe_available_rars(adapter, pool))
			return -ENOMEM;
	}

	return ndo_dflt_fdb_add(ndm, tb, dev, addr, vid, flags);
}

/**
 * ixgbe_configure_bridge_mode - set various bridge modes
 * @adapter - the private structure
 * @mode - requested bridge mode
 *
 * Configure some settings require for various bridge modes.
 **/
static int ixgbe_configure_bridge_mode(struct ixgbe_adapter *adapter,
				       __u16 mode)
{
	struct ixgbe_hw *hw = &adapter->hw;
	unsigned int p, num_pools;
	u32 vmdctl;

	switch (mode) {
	case BRIDGE_MODE_VEPA:
		/* disable Tx loopback, rely on switch hairpin mode */
		IXGBE_WRITE_REG(&adapter->hw, IXGBE_PFDTXGSWC, 0);

		/* must enable Rx switching replication to allow multicast
		 * packet reception on all VFs, and to enable source address
		 * pruning.
		 */
		vmdctl = IXGBE_READ_REG(hw, IXGBE_VMD_CTL);
		vmdctl |= IXGBE_VT_CTL_REPLEN;
		IXGBE_WRITE_REG(hw, IXGBE_VMD_CTL, vmdctl);

		/* enable Rx source address pruning. Note, this requires
		 * replication to be enabled or else it does nothing.
		 */
		num_pools = adapter->num_vfs + adapter->num_rx_pools;
		for (p = 0; p < num_pools; p++) {
			if (hw->mac.ops.set_source_address_pruning)
				hw->mac.ops.set_source_address_pruning(hw,
								       true,
								       p);
		}
		break;
	case BRIDGE_MODE_VEB:
		/* enable Tx loopback for internal VF/PF communication */
		IXGBE_WRITE_REG(&adapter->hw, IXGBE_PFDTXGSWC,
				IXGBE_PFDTXGSWC_VT_LBEN);

		/* disable Rx switching replication unless we have SR-IOV
		 * virtual functions
		 */
		vmdctl = IXGBE_READ_REG(hw, IXGBE_VMD_CTL);
		if (!adapter->num_vfs)
			vmdctl &= ~IXGBE_VT_CTL_REPLEN;
		IXGBE_WRITE_REG(hw, IXGBE_VMD_CTL, vmdctl);

		/* disable Rx source address pruning, since we don't expect to
		 * be receiving external loopback of our transmitted frames.
		 */
		num_pools = adapter->num_vfs + adapter->num_rx_pools;
		for (p = 0; p < num_pools; p++) {
			if (hw->mac.ops.set_source_address_pruning)
				hw->mac.ops.set_source_address_pruning(hw,
								       false,
								       p);
		}
		break;
	default:
		return -EINVAL;
	}

	adapter->bridge_mode = mode;

	e_info(drv, "enabling bridge mode: %s\n",
	       mode == BRIDGE_MODE_VEPA ? "VEPA" : "VEB");

	return 0;
}

static int ixgbe_ndo_bridge_setlink(struct net_device *dev,
				    struct nlmsghdr *nlh, u16 flags)
{
	struct ixgbe_adapter *adapter = netdev_priv(dev);
	struct nlattr *attr, *br_spec;
	int rem;

	if (!(adapter->flags & IXGBE_FLAG_SRIOV_ENABLED))
		return -EOPNOTSUPP;

	br_spec = nlmsg_find_attr(nlh, sizeof(struct ifinfomsg), IFLA_AF_SPEC);
	if (!br_spec)
		return -EINVAL;

	nla_for_each_nested(attr, br_spec, rem) {
		int status;
		__u16 mode;

		if (nla_type(attr) != IFLA_BRIDGE_MODE)
			continue;

		if (nla_len(attr) < sizeof(mode))
			return -EINVAL;

		mode = nla_get_u16(attr);
		status = ixgbe_configure_bridge_mode(adapter, mode);
		if (status)
			return status;

		break;
	}

	return 0;
}

static int ixgbe_ndo_bridge_getlink(struct sk_buff *skb, u32 pid, u32 seq,
				    struct net_device *dev,
				    u32 filter_mask, int nlflags)
{
	struct ixgbe_adapter *adapter = netdev_priv(dev);

	if (!(adapter->flags & IXGBE_FLAG_SRIOV_ENABLED))
		return 0;

	return ndo_dflt_bridge_getlink(skb, pid, seq, dev,
				       adapter->bridge_mode, 0, 0, nlflags,
				       filter_mask, NULL);
}

static void *ixgbe_fwd_add(struct net_device *pdev, struct net_device *vdev)
{
	struct ixgbe_fwd_adapter *fwd_adapter = NULL;
	struct ixgbe_adapter *adapter = netdev_priv(pdev);
	int used_pools = adapter->num_vfs + adapter->num_rx_pools;
	unsigned int limit;
	int pool, err;

	/* Hardware has a limited number of available pools. Each VF, and the
	 * PF require a pool. Check to ensure we don't attempt to use more
	 * then the available number of pools.
	 */
	if (used_pools >= IXGBE_MAX_VF_FUNCTIONS)
		return ERR_PTR(-EINVAL);

#ifdef CONFIG_RPS
	if (vdev->num_rx_queues != vdev->num_tx_queues) {
		netdev_info(pdev, "%s: Only supports a single queue count for TX and RX\n",
			    vdev->name);
		return ERR_PTR(-EINVAL);
	}
#endif
	/* Check for hardware restriction on number of rx/tx queues */
	if (vdev->num_tx_queues > IXGBE_MAX_L2A_QUEUES ||
	    vdev->num_tx_queues == IXGBE_BAD_L2A_QUEUE) {
		netdev_info(pdev,
			    "%s: Supports RX/TX Queue counts 1,2, and 4\n",
			    pdev->name);
		return ERR_PTR(-EINVAL);
	}

	if (((adapter->flags & IXGBE_FLAG_DCB_ENABLED) &&
	      adapter->num_rx_pools > IXGBE_MAX_DCBMACVLANS - 1) ||
	    (adapter->num_rx_pools > IXGBE_MAX_MACVLANS))
		return ERR_PTR(-EBUSY);

	fwd_adapter = kzalloc(sizeof(*fwd_adapter), GFP_KERNEL);
	if (!fwd_adapter)
		return ERR_PTR(-ENOMEM);

	pool = find_first_zero_bit(&adapter->fwd_bitmask, 32);
	adapter->num_rx_pools++;
	set_bit(pool, &adapter->fwd_bitmask);
	limit = find_last_bit(&adapter->fwd_bitmask, 32);

	/* Enable VMDq flag so device will be set in VM mode */
	adapter->flags |= IXGBE_FLAG_VMDQ_ENABLED | IXGBE_FLAG_SRIOV_ENABLED;
	adapter->ring_feature[RING_F_VMDQ].limit = limit + 1;
	adapter->ring_feature[RING_F_RSS].limit = vdev->num_tx_queues;

	/* Force reinit of ring allocation with VMDQ enabled */
	err = ixgbe_setup_tc(pdev, netdev_get_num_tc(pdev));
	if (err)
		goto fwd_add_err;
	fwd_adapter->pool = pool;
	fwd_adapter->real_adapter = adapter;
	err = ixgbe_fwd_ring_up(vdev, fwd_adapter);
	if (err)
		goto fwd_add_err;
	netif_tx_start_all_queues(vdev);
	return fwd_adapter;
fwd_add_err:
	/* unwind counter and free adapter struct */
	netdev_info(pdev,
		    "%s: dfwd hardware acceleration failed\n", vdev->name);
	clear_bit(pool, &adapter->fwd_bitmask);
	adapter->num_rx_pools--;
	kfree(fwd_adapter);
	return ERR_PTR(err);
}

static void ixgbe_fwd_del(struct net_device *pdev, void *priv)
{
	struct ixgbe_fwd_adapter *fwd_adapter = priv;
	struct ixgbe_adapter *adapter = fwd_adapter->real_adapter;
	unsigned int limit;

	clear_bit(fwd_adapter->pool, &adapter->fwd_bitmask);
	adapter->num_rx_pools--;

	limit = find_last_bit(&adapter->fwd_bitmask, 32);
	adapter->ring_feature[RING_F_VMDQ].limit = limit + 1;
	ixgbe_fwd_ring_down(fwd_adapter->netdev, fwd_adapter);
	ixgbe_setup_tc(pdev, netdev_get_num_tc(pdev));
	netdev_dbg(pdev, "pool %i:%i queues %i:%i VSI bitmask %lx\n",
		   fwd_adapter->pool, adapter->num_rx_pools,
		   fwd_adapter->rx_base_queue,
		   fwd_adapter->rx_base_queue + adapter->num_rx_queues_per_pool,
		   adapter->fwd_bitmask);
	kfree(fwd_adapter);
}

#define IXGBE_MAX_TUNNEL_HDR_LEN 80
static netdev_features_t
ixgbe_features_check(struct sk_buff *skb, struct net_device *dev,
		     netdev_features_t features)
{
	if (!skb->encapsulation)
		return features;

	if (unlikely(skb_inner_mac_header(skb) - skb_transport_header(skb) >
		     IXGBE_MAX_TUNNEL_HDR_LEN))
		return features & ~NETIF_F_CSUM_MASK;

	return features;
}

static const struct net_device_ops ixgbe_netdev_ops = {
	.ndo_open		= ixgbe_open,
	.ndo_stop		= ixgbe_close,
	.ndo_start_xmit		= ixgbe_xmit_frame,
	.ndo_select_queue	= ixgbe_select_queue,
	.ndo_set_rx_mode	= ixgbe_set_rx_mode,
	.ndo_validate_addr	= eth_validate_addr,
	.ndo_set_mac_address	= ixgbe_set_mac,
	.ndo_change_mtu		= ixgbe_change_mtu,
	.ndo_tx_timeout		= ixgbe_tx_timeout,
	.ndo_vlan_rx_add_vid	= ixgbe_vlan_rx_add_vid,
	.ndo_vlan_rx_kill_vid	= ixgbe_vlan_rx_kill_vid,
	.ndo_do_ioctl		= ixgbe_ioctl,
	.ndo_set_vf_mac		= ixgbe_ndo_set_vf_mac,
	.ndo_set_vf_vlan	= ixgbe_ndo_set_vf_vlan,
	.ndo_set_vf_rate	= ixgbe_ndo_set_vf_bw,
	.ndo_set_vf_spoofchk	= ixgbe_ndo_set_vf_spoofchk,
	.ndo_set_vf_rss_query_en = ixgbe_ndo_set_vf_rss_query_en,
	.ndo_set_vf_trust	= ixgbe_ndo_set_vf_trust,
	.ndo_get_vf_config	= ixgbe_ndo_get_vf_config,
	.ndo_get_stats64	= ixgbe_get_stats64,
	.ndo_setup_tc		= __ixgbe_setup_tc,
#ifdef CONFIG_NET_POLL_CONTROLLER
	.ndo_poll_controller	= ixgbe_netpoll,
#endif
#ifdef CONFIG_NET_RX_BUSY_POLL
	.ndo_busy_poll		= ixgbe_low_latency_recv,
#endif
#ifdef IXGBE_FCOE
	.ndo_fcoe_ddp_setup = ixgbe_fcoe_ddp_get,
	.ndo_fcoe_ddp_target = ixgbe_fcoe_ddp_target,
	.ndo_fcoe_ddp_done = ixgbe_fcoe_ddp_put,
	.ndo_fcoe_enable = ixgbe_fcoe_enable,
	.ndo_fcoe_disable = ixgbe_fcoe_disable,
	.ndo_fcoe_get_wwn = ixgbe_fcoe_get_wwn,
	.ndo_fcoe_get_hbainfo = ixgbe_fcoe_get_hbainfo,
#endif /* IXGBE_FCOE */
	.ndo_set_features = ixgbe_set_features,
	.ndo_fix_features = ixgbe_fix_features,
	.ndo_fdb_add		= ixgbe_ndo_fdb_add,
	.ndo_bridge_setlink	= ixgbe_ndo_bridge_setlink,
	.ndo_bridge_getlink	= ixgbe_ndo_bridge_getlink,
	.ndo_dfwd_add_station	= ixgbe_fwd_add,
	.ndo_dfwd_del_station	= ixgbe_fwd_del,
#ifdef CONFIG_IXGBE_VXLAN
	.ndo_add_vxlan_port	= ixgbe_add_vxlan_port,
	.ndo_del_vxlan_port	= ixgbe_del_vxlan_port,
#endif /* CONFIG_IXGBE_VXLAN */
	.ndo_features_check	= ixgbe_features_check,
};

/**
 * ixgbe_enumerate_functions - Get the number of ports this device has
 * @adapter: adapter structure
 *
 * This function enumerates the phsyical functions co-located on a single slot,
 * in order to determine how many ports a device has. This is most useful in
 * determining the required GT/s of PCIe bandwidth necessary for optimal
 * performance.
 **/
static inline int ixgbe_enumerate_functions(struct ixgbe_adapter *adapter)
{
	struct pci_dev *entry, *pdev = adapter->pdev;
	int physfns = 0;

	/* Some cards can not use the generic count PCIe functions method,
	 * because they are behind a parent switch, so we hardcode these with
	 * the correct number of functions.
	 */
	if (ixgbe_pcie_from_parent(&adapter->hw))
		physfns = 4;

	list_for_each_entry(entry, &adapter->pdev->bus->devices, bus_list) {
		/* don't count virtual functions */
		if (entry->is_virtfn)
			continue;

		/* When the devices on the bus don't all match our device ID,
		 * we can't reliably determine the correct number of
		 * functions. This can occur if a function has been direct
		 * attached to a virtual machine using VT-d, for example. In
		 * this case, simply return -1 to indicate this.
		 */
		if ((entry->vendor != pdev->vendor) ||
		    (entry->device != pdev->device))
			return -1;

		physfns++;
	}

	return physfns;
}

/**
 * ixgbe_wol_supported - Check whether device supports WoL
 * @hw: hw specific details
 * @device_id: the device ID
 * @subdev_id: the subsystem device ID
 *
 * This function is used by probe and ethtool to determine
 * which devices have WoL support
 *
 **/
int ixgbe_wol_supported(struct ixgbe_adapter *adapter, u16 device_id,
			u16 subdevice_id)
{
	struct ixgbe_hw *hw = &adapter->hw;
	u16 wol_cap = adapter->eeprom_cap & IXGBE_DEVICE_CAPS_WOL_MASK;
	int is_wol_supported = 0;

	switch (device_id) {
	case IXGBE_DEV_ID_82599_SFP:
		/* Only these subdevices could supports WOL */
		switch (subdevice_id) {
		case IXGBE_SUBDEV_ID_82599_SFP_WOL0:
		case IXGBE_SUBDEV_ID_82599_560FLR:
			/* only support first port */
			if (hw->bus.func != 0)
				break;
		case IXGBE_SUBDEV_ID_82599_SP_560FLR:
		case IXGBE_SUBDEV_ID_82599_SFP:
		case IXGBE_SUBDEV_ID_82599_RNDC:
		case IXGBE_SUBDEV_ID_82599_ECNA_DP:
		case IXGBE_SUBDEV_ID_82599_LOM_SFP:
			is_wol_supported = 1;
			break;
		}
		break;
	case IXGBE_DEV_ID_82599EN_SFP:
		/* Only this subdevice supports WOL */
		switch (subdevice_id) {
		case IXGBE_SUBDEV_ID_82599EN_SFP_OCP1:
			is_wol_supported = 1;
			break;
		}
		break;
	case IXGBE_DEV_ID_82599_COMBO_BACKPLANE:
		/* All except this subdevice support WOL */
		if (subdevice_id != IXGBE_SUBDEV_ID_82599_KX4_KR_MEZZ)
			is_wol_supported = 1;
		break;
	case IXGBE_DEV_ID_82599_KX4:
		is_wol_supported = 1;
		break;
	case IXGBE_DEV_ID_X540T:
	case IXGBE_DEV_ID_X540T1:
	case IXGBE_DEV_ID_X550T:
	case IXGBE_DEV_ID_X550EM_X_KX4:
	case IXGBE_DEV_ID_X550EM_X_KR:
	case IXGBE_DEV_ID_X550EM_X_10G_T:
		/* check eeprom to see if enabled wol */
		if ((wol_cap == IXGBE_DEVICE_CAPS_WOL_PORT0_1) ||
		    ((wol_cap == IXGBE_DEVICE_CAPS_WOL_PORT0) &&
		     (hw->bus.func == 0))) {
			is_wol_supported = 1;
		}
		break;
	}

	return is_wol_supported;
}

/**
 * ixgbe_get_platform_mac_addr - Look up MAC address in Open Firmware / IDPROM
 * @adapter: Pointer to adapter struct
 */
static void ixgbe_get_platform_mac_addr(struct ixgbe_adapter *adapter)
{
#ifdef CONFIG_OF
	struct device_node *dp = pci_device_to_OF_node(adapter->pdev);
	struct ixgbe_hw *hw = &adapter->hw;
	const unsigned char *addr;

	addr = of_get_mac_address(dp);
	if (addr) {
		ether_addr_copy(hw->mac.perm_addr, addr);
		return;
	}
#endif /* CONFIG_OF */

#ifdef CONFIG_SPARC
	ether_addr_copy(hw->mac.perm_addr, idprom->id_ethaddr);
#endif /* CONFIG_SPARC */
}

/**
 * ixgbe_probe - Device Initialization Routine
 * @pdev: PCI device information struct
 * @ent: entry in ixgbe_pci_tbl
 *
 * Returns 0 on success, negative on failure
 *
 * ixgbe_probe initializes an adapter identified by a pci_dev structure.
 * The OS initialization, configuring of the adapter private structure,
 * and a hardware reset occur.
 **/
static int ixgbe_probe(struct pci_dev *pdev, const struct pci_device_id *ent)
{
	struct net_device *netdev;
	struct ixgbe_adapter *adapter = NULL;
	struct ixgbe_hw *hw;
	const struct ixgbe_info *ii = ixgbe_info_tbl[ent->driver_data];
	int i, err, pci_using_dac, expected_gts;
	unsigned int indices = MAX_TX_QUEUES;
	u8 part_str[IXGBE_PBANUM_LENGTH];
	bool disable_dev = false;
#ifdef IXGBE_FCOE
	u16 device_caps;
#endif
	u32 eec;

	/* Catch broken hardware that put the wrong VF device ID in
	 * the PCIe SR-IOV capability.
	 */
	if (pdev->is_virtfn) {
		WARN(1, KERN_ERR "%s (%hx:%hx) should not be a VF!\n",
		     pci_name(pdev), pdev->vendor, pdev->device);
		return -EINVAL;
	}

	err = pci_enable_device_mem(pdev);
	if (err)
		return err;

	if (!dma_set_mask_and_coherent(&pdev->dev, DMA_BIT_MASK(64))) {
		pci_using_dac = 1;
	} else {
		err = dma_set_mask_and_coherent(&pdev->dev, DMA_BIT_MASK(32));
		if (err) {
			dev_err(&pdev->dev,
				"No usable DMA configuration, aborting\n");
			goto err_dma;
		}
		pci_using_dac = 0;
	}

	err = pci_request_selected_regions(pdev, pci_select_bars(pdev,
					   IORESOURCE_MEM), ixgbe_driver_name);
	if (err) {
		dev_err(&pdev->dev,
			"pci_request_selected_regions failed 0x%x\n", err);
		goto err_pci_reg;
	}

	pci_enable_pcie_error_reporting(pdev);

	pci_set_master(pdev);
	pci_save_state(pdev);

	if (ii->mac == ixgbe_mac_82598EB) {
#ifdef CONFIG_IXGBE_DCB
		/* 8 TC w/ 4 queues per TC */
		indices = 4 * MAX_TRAFFIC_CLASS;
#else
		indices = IXGBE_MAX_RSS_INDICES;
#endif
	}

	netdev = alloc_etherdev_mq(sizeof(struct ixgbe_adapter), indices);
	if (!netdev) {
		err = -ENOMEM;
		goto err_alloc_etherdev;
	}

	SET_NETDEV_DEV(netdev, &pdev->dev);

	adapter = netdev_priv(netdev);

	adapter->netdev = netdev;
	adapter->pdev = pdev;
	hw = &adapter->hw;
	hw->back = adapter;
	adapter->msg_enable = netif_msg_init(debug, DEFAULT_MSG_ENABLE);

	hw->hw_addr = ioremap(pci_resource_start(pdev, 0),
			      pci_resource_len(pdev, 0));
	adapter->io_addr = hw->hw_addr;
	if (!hw->hw_addr) {
		err = -EIO;
		goto err_ioremap;
	}

	netdev->netdev_ops = &ixgbe_netdev_ops;
	ixgbe_set_ethtool_ops(netdev);
	netdev->watchdog_timeo = 5 * HZ;
	strlcpy(netdev->name, pci_name(pdev), sizeof(netdev->name));

	/* Setup hw api */
	memcpy(&hw->mac.ops, ii->mac_ops, sizeof(hw->mac.ops));
	hw->mac.type  = ii->mac;
	hw->mvals     = ii->mvals;

	/* EEPROM */
	memcpy(&hw->eeprom.ops, ii->eeprom_ops, sizeof(hw->eeprom.ops));
	eec = IXGBE_READ_REG(hw, IXGBE_EEC(hw));
	if (ixgbe_removed(hw->hw_addr)) {
		err = -EIO;
		goto err_ioremap;
	}
	/* If EEPROM is valid (bit 8 = 1), use default otherwise use bit bang */
	if (!(eec & (1 << 8)))
		hw->eeprom.ops.read = &ixgbe_read_eeprom_bit_bang_generic;

	/* PHY */
	memcpy(&hw->phy.ops, ii->phy_ops, sizeof(hw->phy.ops));
	hw->phy.sfp_type = ixgbe_sfp_type_unknown;
	/* ixgbe_identify_phy_generic will set prtad and mmds properly */
	hw->phy.mdio.prtad = MDIO_PRTAD_NONE;
	hw->phy.mdio.mmds = 0;
	hw->phy.mdio.mode_support = MDIO_SUPPORTS_C45 | MDIO_EMULATE_C22;
	hw->phy.mdio.dev = netdev;
	hw->phy.mdio.mdio_read = ixgbe_mdio_read;
	hw->phy.mdio.mdio_write = ixgbe_mdio_write;

	ii->get_invariants(hw);

	/* setup the private structure */
	err = ixgbe_sw_init(adapter);
	if (err)
		goto err_sw_init;

	/* Make it possible the adapter to be woken up via WOL */
	switch (adapter->hw.mac.type) {
	case ixgbe_mac_82599EB:
	case ixgbe_mac_X540:
	case ixgbe_mac_X550:
	case ixgbe_mac_X550EM_x:
		IXGBE_WRITE_REG(&adapter->hw, IXGBE_WUS, ~0);
		break;
	default:
		break;
	}

	/*
	 * If there is a fan on this device and it has failed log the
	 * failure.
	 */
	if (adapter->flags & IXGBE_FLAG_FAN_FAIL_CAPABLE) {
		u32 esdp = IXGBE_READ_REG(hw, IXGBE_ESDP);
		if (esdp & IXGBE_ESDP_SDP1)
			e_crit(probe, "Fan has stopped, replace the adapter\n");
	}

	if (allow_unsupported_sfp)
		hw->allow_unsupported_sfp = allow_unsupported_sfp;

	/* reset_hw fills in the perm_addr as well */
	hw->phy.reset_if_overtemp = true;
	err = hw->mac.ops.reset_hw(hw);
	hw->phy.reset_if_overtemp = false;
	if (err == IXGBE_ERR_SFP_NOT_PRESENT) {
		err = 0;
	} else if (err == IXGBE_ERR_SFP_NOT_SUPPORTED) {
		e_dev_err("failed to load because an unsupported SFP+ or QSFP module type was detected.\n");
		e_dev_err("Reload the driver after installing a supported module.\n");
		goto err_sw_init;
	} else if (err) {
		e_dev_err("HW Init failed: %d\n", err);
		goto err_sw_init;
	}

#ifdef CONFIG_PCI_IOV
	/* SR-IOV not supported on the 82598 */
	if (adapter->hw.mac.type == ixgbe_mac_82598EB)
		goto skip_sriov;
	/* Mailbox */
	ixgbe_init_mbx_params_pf(hw);
	memcpy(&hw->mbx.ops, ii->mbx_ops, sizeof(hw->mbx.ops));
	pci_sriov_set_totalvfs(pdev, IXGBE_MAX_VFS_DRV_LIMIT);
	ixgbe_enable_sriov(adapter);
skip_sriov:

#endif
	netdev->features = NETIF_F_SG |
			   NETIF_F_IP_CSUM |
			   NETIF_F_IPV6_CSUM |
			   NETIF_F_HW_VLAN_CTAG_TX |
			   NETIF_F_HW_VLAN_CTAG_RX |
			   NETIF_F_TSO |
			   NETIF_F_TSO6 |
			   NETIF_F_RXHASH |
			   NETIF_F_RXCSUM;

	netdev->hw_features = netdev->features | NETIF_F_HW_L2FW_DOFFLOAD;

	switch (adapter->hw.mac.type) {
	case ixgbe_mac_82599EB:
	case ixgbe_mac_X540:
	case ixgbe_mac_X550:
	case ixgbe_mac_X550EM_x:
		netdev->features |= NETIF_F_SCTP_CRC;
		netdev->hw_features |= NETIF_F_SCTP_CRC |
				       NETIF_F_NTUPLE |
				       NETIF_F_HW_TC;
		break;
	default:
		break;
	}

	netdev->hw_features |= NETIF_F_RXALL;
	netdev->features |= NETIF_F_HW_VLAN_CTAG_FILTER;

	netdev->vlan_features |= NETIF_F_TSO;
	netdev->vlan_features |= NETIF_F_TSO6;
	netdev->vlan_features |= NETIF_F_IP_CSUM;
	netdev->vlan_features |= NETIF_F_IPV6_CSUM;
	netdev->vlan_features |= NETIF_F_SG;

	netdev->hw_enc_features |= NETIF_F_IP_CSUM | NETIF_F_IPV6_CSUM;

	netdev->priv_flags |= IFF_UNICAST_FLT;
	netdev->priv_flags |= IFF_SUPP_NOFCS;

#ifdef CONFIG_IXGBE_DCB
	netdev->dcbnl_ops = &dcbnl_ops;
#endif

#ifdef IXGBE_FCOE
	if (adapter->flags & IXGBE_FLAG_FCOE_CAPABLE) {
		unsigned int fcoe_l;

		if (hw->mac.ops.get_device_caps) {
			hw->mac.ops.get_device_caps(hw, &device_caps);
			if (device_caps & IXGBE_DEVICE_CAPS_FCOE_OFFLOADS)
				adapter->flags &= ~IXGBE_FLAG_FCOE_CAPABLE;
		}


		fcoe_l = min_t(int, IXGBE_FCRETA_SIZE, num_online_cpus());
		adapter->ring_feature[RING_F_FCOE].limit = fcoe_l;

		netdev->features |= NETIF_F_FSO |
				    NETIF_F_FCOE_CRC;

		netdev->vlan_features |= NETIF_F_FSO |
					 NETIF_F_FCOE_CRC |
					 NETIF_F_FCOE_MTU;
	}
#endif /* IXGBE_FCOE */
	if (pci_using_dac) {
		netdev->features |= NETIF_F_HIGHDMA;
		netdev->vlan_features |= NETIF_F_HIGHDMA;
	}

	if (adapter->flags2 & IXGBE_FLAG2_RSC_CAPABLE)
		netdev->hw_features |= NETIF_F_LRO;
	if (adapter->flags2 & IXGBE_FLAG2_RSC_ENABLED)
		netdev->features |= NETIF_F_LRO;

	/* make sure the EEPROM is good */
	if (hw->eeprom.ops.validate_checksum(hw, NULL) < 0) {
		e_dev_err("The EEPROM Checksum Is Not Valid\n");
		err = -EIO;
		goto err_sw_init;
	}

	ixgbe_get_platform_mac_addr(adapter);

	memcpy(netdev->dev_addr, hw->mac.perm_addr, netdev->addr_len);

	if (!is_valid_ether_addr(netdev->dev_addr)) {
		e_dev_err("invalid MAC address\n");
		err = -EIO;
		goto err_sw_init;
	}

	/* Set hw->mac.addr to permanent MAC address */
	ether_addr_copy(hw->mac.addr, hw->mac.perm_addr);
	ixgbe_mac_set_default_filter(adapter);

	setup_timer(&adapter->service_timer, &ixgbe_service_timer,
		    (unsigned long) adapter);

	if (ixgbe_removed(hw->hw_addr)) {
		err = -EIO;
		goto err_sw_init;
	}
	INIT_WORK(&adapter->service_task, ixgbe_service_task);
	set_bit(__IXGBE_SERVICE_INITED, &adapter->state);
	clear_bit(__IXGBE_SERVICE_SCHED, &adapter->state);

	err = ixgbe_init_interrupt_scheme(adapter);
	if (err)
		goto err_sw_init;

	/* WOL not supported for all devices */
	adapter->wol = 0;
	hw->eeprom.ops.read(hw, 0x2c, &adapter->eeprom_cap);
	hw->wol_enabled = ixgbe_wol_supported(adapter, pdev->device,
						pdev->subsystem_device);
	if (hw->wol_enabled)
		adapter->wol = IXGBE_WUFC_MAG;

	device_set_wakeup_enable(&adapter->pdev->dev, adapter->wol);

	/* save off EEPROM version number */
	hw->eeprom.ops.read(hw, 0x2e, &adapter->eeprom_verh);
	hw->eeprom.ops.read(hw, 0x2d, &adapter->eeprom_verl);

	/* pick up the PCI bus settings for reporting later */
	if (ixgbe_pcie_from_parent(hw))
		ixgbe_get_parent_bus_info(adapter);
	else
		 hw->mac.ops.get_bus_info(hw);

	/* calculate the expected PCIe bandwidth required for optimal
	 * performance. Note that some older parts will never have enough
	 * bandwidth due to being older generation PCIe parts. We clamp these
	 * parts to ensure no warning is displayed if it can't be fixed.
	 */
	switch (hw->mac.type) {
	case ixgbe_mac_82598EB:
		expected_gts = min(ixgbe_enumerate_functions(adapter) * 10, 16);
		break;
	default:
		expected_gts = ixgbe_enumerate_functions(adapter) * 10;
		break;
	}

	/* don't check link if we failed to enumerate functions */
	if (expected_gts > 0)
		ixgbe_check_minimum_link(adapter, expected_gts);

	err = ixgbe_read_pba_string_generic(hw, part_str, sizeof(part_str));
	if (err)
		strlcpy(part_str, "Unknown", sizeof(part_str));
	if (ixgbe_is_sfp(hw) && hw->phy.sfp_type != ixgbe_sfp_type_not_present)
		e_dev_info("MAC: %d, PHY: %d, SFP+: %d, PBA No: %s\n",
			   hw->mac.type, hw->phy.type, hw->phy.sfp_type,
			   part_str);
	else
		e_dev_info("MAC: %d, PHY: %d, PBA No: %s\n",
			   hw->mac.type, hw->phy.type, part_str);

	e_dev_info("%pM\n", netdev->dev_addr);

	/* reset the hardware with the new settings */
	err = hw->mac.ops.start_hw(hw);
	if (err == IXGBE_ERR_EEPROM_VERSION) {
		/* We are running on a pre-production device, log a warning */
		e_dev_warn("This device is a pre-production adapter/LOM. "
			   "Please be aware there may be issues associated "
			   "with your hardware.  If you are experiencing "
			   "problems please contact your Intel or hardware "
			   "representative who provided you with this "
			   "hardware.\n");
	}
	strcpy(netdev->name, "eth%d");
	err = register_netdev(netdev);
	if (err)
		goto err_register;

	pci_set_drvdata(pdev, adapter);

	/* power down the optics for 82599 SFP+ fiber */
	if (hw->mac.ops.disable_tx_laser)
		hw->mac.ops.disable_tx_laser(hw);

	/* carrier off reporting is important to ethtool even BEFORE open */
	netif_carrier_off(netdev);

#ifdef CONFIG_IXGBE_DCA
	if (dca_add_requester(&pdev->dev) == 0) {
		adapter->flags |= IXGBE_FLAG_DCA_ENABLED;
		ixgbe_setup_dca(adapter);
	}
#endif
	if (adapter->flags & IXGBE_FLAG_SRIOV_ENABLED) {
		e_info(probe, "IOV is enabled with %d VFs\n", adapter->num_vfs);
		for (i = 0; i < adapter->num_vfs; i++)
			ixgbe_vf_configuration(pdev, (i | 0x10000000));
	}

	/* firmware requires driver version to be 0xFFFFFFFF
	 * since os does not support feature
	 */
	if (hw->mac.ops.set_fw_drv_ver)
		hw->mac.ops.set_fw_drv_ver(hw, 0xFF, 0xFF, 0xFF,
					   0xFF);

	/* add san mac addr to netdev */
	ixgbe_add_sanmac_netdev(netdev);

	e_dev_info("%s\n", ixgbe_default_device_descr);

#ifdef CONFIG_IXGBE_HWMON
	if (ixgbe_sysfs_init(adapter))
		e_err(probe, "failed to allocate sysfs resources\n");
#endif /* CONFIG_IXGBE_HWMON */

	ixgbe_dbg_adapter_init(adapter);

	/* setup link for SFP devices with MNG FW, else wait for IXGBE_UP */
	if (ixgbe_mng_enabled(hw) && ixgbe_is_sfp(hw) && hw->mac.ops.setup_link)
		hw->mac.ops.setup_link(hw,
			IXGBE_LINK_SPEED_10GB_FULL | IXGBE_LINK_SPEED_1GB_FULL,
			true);

	return 0;

err_register:
	ixgbe_release_hw_control(adapter);
	ixgbe_clear_interrupt_scheme(adapter);
err_sw_init:
	ixgbe_disable_sriov(adapter);
	adapter->flags2 &= ~IXGBE_FLAG2_SEARCH_FOR_SFP;
	iounmap(adapter->io_addr);
	kfree(adapter->mac_table);
err_ioremap:
	disable_dev = !test_and_set_bit(__IXGBE_DISABLED, &adapter->state);
	free_netdev(netdev);
err_alloc_etherdev:
	pci_release_selected_regions(pdev,
				     pci_select_bars(pdev, IORESOURCE_MEM));
err_pci_reg:
err_dma:
	if (!adapter || disable_dev)
		pci_disable_device(pdev);
	return err;
}

/**
 * ixgbe_remove - Device Removal Routine
 * @pdev: PCI device information struct
 *
 * ixgbe_remove is called by the PCI subsystem to alert the driver
 * that it should release a PCI device.  The could be caused by a
 * Hot-Plug event, or because the driver is going to be removed from
 * memory.
 **/
static void ixgbe_remove(struct pci_dev *pdev)
{
	struct ixgbe_adapter *adapter = pci_get_drvdata(pdev);
	struct net_device *netdev;
	bool disable_dev;

	/* if !adapter then we already cleaned up in probe */
	if (!adapter)
		return;

	netdev  = adapter->netdev;
	ixgbe_dbg_adapter_exit(adapter);

	set_bit(__IXGBE_REMOVING, &adapter->state);
	cancel_work_sync(&adapter->service_task);


#ifdef CONFIG_IXGBE_DCA
	if (adapter->flags & IXGBE_FLAG_DCA_ENABLED) {
		adapter->flags &= ~IXGBE_FLAG_DCA_ENABLED;
		dca_remove_requester(&pdev->dev);
		IXGBE_WRITE_REG(&adapter->hw, IXGBE_DCA_CTRL,
				IXGBE_DCA_CTRL_DCA_DISABLE);
	}

#endif
#ifdef CONFIG_IXGBE_HWMON
	ixgbe_sysfs_exit(adapter);
#endif /* CONFIG_IXGBE_HWMON */

	/* remove the added san mac */
	ixgbe_del_sanmac_netdev(netdev);

#ifdef CONFIG_PCI_IOV
	ixgbe_disable_sriov(adapter);
#endif
	if (netdev->reg_state == NETREG_REGISTERED)
		unregister_netdev(netdev);

	ixgbe_clear_interrupt_scheme(adapter);

	ixgbe_release_hw_control(adapter);

#ifdef CONFIG_DCB
	kfree(adapter->ixgbe_ieee_pfc);
	kfree(adapter->ixgbe_ieee_ets);

#endif
	iounmap(adapter->io_addr);
	pci_release_selected_regions(pdev, pci_select_bars(pdev,
				     IORESOURCE_MEM));

	e_dev_info("complete\n");

	kfree(adapter->mac_table);
	disable_dev = !test_and_set_bit(__IXGBE_DISABLED, &adapter->state);
	free_netdev(netdev);

	pci_disable_pcie_error_reporting(pdev);

	if (disable_dev)
		pci_disable_device(pdev);
}

/**
 * ixgbe_io_error_detected - called when PCI error is detected
 * @pdev: Pointer to PCI device
 * @state: The current pci connection state
 *
 * This function is called after a PCI bus error affecting
 * this device has been detected.
 */
static pci_ers_result_t ixgbe_io_error_detected(struct pci_dev *pdev,
						pci_channel_state_t state)
{
	struct ixgbe_adapter *adapter = pci_get_drvdata(pdev);
	struct net_device *netdev = adapter->netdev;

#ifdef CONFIG_PCI_IOV
	struct ixgbe_hw *hw = &adapter->hw;
	struct pci_dev *bdev, *vfdev;
	u32 dw0, dw1, dw2, dw3;
	int vf, pos;
	u16 req_id, pf_func;

	if (adapter->hw.mac.type == ixgbe_mac_82598EB ||
	    adapter->num_vfs == 0)
		goto skip_bad_vf_detection;

	bdev = pdev->bus->self;
	while (bdev && (pci_pcie_type(bdev) != PCI_EXP_TYPE_ROOT_PORT))
		bdev = bdev->bus->self;

	if (!bdev)
		goto skip_bad_vf_detection;

	pos = pci_find_ext_capability(bdev, PCI_EXT_CAP_ID_ERR);
	if (!pos)
		goto skip_bad_vf_detection;

	dw0 = ixgbe_read_pci_cfg_dword(hw, pos + PCI_ERR_HEADER_LOG);
	dw1 = ixgbe_read_pci_cfg_dword(hw, pos + PCI_ERR_HEADER_LOG + 4);
	dw2 = ixgbe_read_pci_cfg_dword(hw, pos + PCI_ERR_HEADER_LOG + 8);
	dw3 = ixgbe_read_pci_cfg_dword(hw, pos + PCI_ERR_HEADER_LOG + 12);
	if (ixgbe_removed(hw->hw_addr))
		goto skip_bad_vf_detection;

	req_id = dw1 >> 16;
	/* On the 82599 if bit 7 of the requestor ID is set then it's a VF */
	if (!(req_id & 0x0080))
		goto skip_bad_vf_detection;

	pf_func = req_id & 0x01;
	if ((pf_func & 1) == (pdev->devfn & 1)) {
		unsigned int device_id;

		vf = (req_id & 0x7F) >> 1;
		e_dev_err("VF %d has caused a PCIe error\n", vf);
		e_dev_err("TLP: dw0: %8.8x\tdw1: %8.8x\tdw2: "
				"%8.8x\tdw3: %8.8x\n",
		dw0, dw1, dw2, dw3);
		switch (adapter->hw.mac.type) {
		case ixgbe_mac_82599EB:
			device_id = IXGBE_82599_VF_DEVICE_ID;
			break;
		case ixgbe_mac_X540:
			device_id = IXGBE_X540_VF_DEVICE_ID;
			break;
		case ixgbe_mac_X550:
			device_id = IXGBE_DEV_ID_X550_VF;
			break;
		case ixgbe_mac_X550EM_x:
			device_id = IXGBE_DEV_ID_X550EM_X_VF;
			break;
		default:
			device_id = 0;
			break;
		}

		/* Find the pci device of the offending VF */
		vfdev = pci_get_device(PCI_VENDOR_ID_INTEL, device_id, NULL);
		while (vfdev) {
			if (vfdev->devfn == (req_id & 0xFF))
				break;
			vfdev = pci_get_device(PCI_VENDOR_ID_INTEL,
					       device_id, vfdev);
		}
		/*
		 * There's a slim chance the VF could have been hot plugged,
		 * so if it is no longer present we don't need to issue the
		 * VFLR.  Just clean up the AER in that case.
		 */
		if (vfdev) {
			ixgbe_issue_vf_flr(adapter, vfdev);
			/* Free device reference count */
			pci_dev_put(vfdev);
		}

		pci_cleanup_aer_uncorrect_error_status(pdev);
	}

	/*
	 * Even though the error may have occurred on the other port
	 * we still need to increment the vf error reference count for
	 * both ports because the I/O resume function will be called
	 * for both of them.
	 */
	adapter->vferr_refcount++;

	return PCI_ERS_RESULT_RECOVERED;

skip_bad_vf_detection:
#endif /* CONFIG_PCI_IOV */
	if (!test_bit(__IXGBE_SERVICE_INITED, &adapter->state))
		return PCI_ERS_RESULT_DISCONNECT;

	rtnl_lock();
	netif_device_detach(netdev);

	if (state == pci_channel_io_perm_failure) {
		rtnl_unlock();
		return PCI_ERS_RESULT_DISCONNECT;
	}

	if (netif_running(netdev))
		ixgbe_down(adapter);

	if (!test_and_set_bit(__IXGBE_DISABLED, &adapter->state))
		pci_disable_device(pdev);
	rtnl_unlock();

	/* Request a slot reset. */
	return PCI_ERS_RESULT_NEED_RESET;
}

/**
 * ixgbe_io_slot_reset - called after the pci bus has been reset.
 * @pdev: Pointer to PCI device
 *
 * Restart the card from scratch, as if from a cold-boot.
 */
static pci_ers_result_t ixgbe_io_slot_reset(struct pci_dev *pdev)
{
	struct ixgbe_adapter *adapter = pci_get_drvdata(pdev);
	pci_ers_result_t result;
	int err;

	if (pci_enable_device_mem(pdev)) {
		e_err(probe, "Cannot re-enable PCI device after reset.\n");
		result = PCI_ERS_RESULT_DISCONNECT;
	} else {
		smp_mb__before_atomic();
		clear_bit(__IXGBE_DISABLED, &adapter->state);
		adapter->hw.hw_addr = adapter->io_addr;
		pci_set_master(pdev);
		pci_restore_state(pdev);
		pci_save_state(pdev);

		pci_wake_from_d3(pdev, false);

		ixgbe_reset(adapter);
		IXGBE_WRITE_REG(&adapter->hw, IXGBE_WUS, ~0);
		result = PCI_ERS_RESULT_RECOVERED;
	}

	err = pci_cleanup_aer_uncorrect_error_status(pdev);
	if (err) {
		e_dev_err("pci_cleanup_aer_uncorrect_error_status "
			  "failed 0x%0x\n", err);
		/* non-fatal, continue */
	}

	return result;
}

/**
 * ixgbe_io_resume - called when traffic can start flowing again.
 * @pdev: Pointer to PCI device
 *
 * This callback is called when the error recovery driver tells us that
 * its OK to resume normal operation.
 */
static void ixgbe_io_resume(struct pci_dev *pdev)
{
	struct ixgbe_adapter *adapter = pci_get_drvdata(pdev);
	struct net_device *netdev = adapter->netdev;

#ifdef CONFIG_PCI_IOV
	if (adapter->vferr_refcount) {
		e_info(drv, "Resuming after VF err\n");
		adapter->vferr_refcount--;
		return;
	}

#endif
	if (netif_running(netdev))
		ixgbe_up(adapter);

	netif_device_attach(netdev);
}

static const struct pci_error_handlers ixgbe_err_handler = {
	.error_detected = ixgbe_io_error_detected,
	.slot_reset = ixgbe_io_slot_reset,
	.resume = ixgbe_io_resume,
};

static struct pci_driver ixgbe_driver = {
	.name     = ixgbe_driver_name,
	.id_table = ixgbe_pci_tbl,
	.probe    = ixgbe_probe,
	.remove   = ixgbe_remove,
#ifdef CONFIG_PM
	.suspend  = ixgbe_suspend,
	.resume   = ixgbe_resume,
#endif
	.shutdown = ixgbe_shutdown,
	.sriov_configure = ixgbe_pci_sriov_configure,
	.err_handler = &ixgbe_err_handler
};

/**
 * ixgbe_init_module - Driver Registration Routine
 *
 * ixgbe_init_module is the first routine called when the driver is
 * loaded. All it does is register with the PCI subsystem.
 **/
static int __init ixgbe_init_module(void)
{
	int ret;
	pr_info("%s - version %s\n", ixgbe_driver_string, ixgbe_driver_version);
	pr_info("%s\n", ixgbe_copyright);

	ixgbe_wq = create_singlethread_workqueue(ixgbe_driver_name);
	if (!ixgbe_wq) {
		pr_err("%s: Failed to create workqueue\n", ixgbe_driver_name);
		return -ENOMEM;
	}

	ixgbe_dbg_init();

	ret = pci_register_driver(&ixgbe_driver);
	if (ret) {
		ixgbe_dbg_exit();
		return ret;
	}

#ifdef CONFIG_IXGBE_DCA
	dca_register_notify(&dca_notifier);
#endif

	return 0;
}

module_init(ixgbe_init_module);

/**
 * ixgbe_exit_module - Driver Exit Cleanup Routine
 *
 * ixgbe_exit_module is called just before the driver is removed
 * from memory.
 **/
static void __exit ixgbe_exit_module(void)
{
#ifdef CONFIG_IXGBE_DCA
	dca_unregister_notify(&dca_notifier);
#endif
	pci_unregister_driver(&ixgbe_driver);

	ixgbe_dbg_exit();
	if (ixgbe_wq) {
		destroy_workqueue(ixgbe_wq);
		ixgbe_wq = NULL;
	}
}

#ifdef CONFIG_IXGBE_DCA
static int ixgbe_notify_dca(struct notifier_block *nb, unsigned long event,
			    void *p)
{
	int ret_val;

	ret_val = driver_for_each_device(&ixgbe_driver.driver, NULL, &event,
					 __ixgbe_notify_dca);

	return ret_val ? NOTIFY_BAD : NOTIFY_DONE;
}

#endif /* CONFIG_IXGBE_DCA */

module_exit(ixgbe_exit_module);

/* ixgbe_main.c */<|MERGE_RESOLUTION|>--- conflicted
+++ resolved
@@ -8192,12 +8192,6 @@
 static int ixgbe_delete_clsu32(struct ixgbe_adapter *adapter,
 			       struct tc_cls_u32_offload *cls)
 {
-<<<<<<< HEAD
-	int err;
-
-	spin_lock(&adapter->fdir_perfect_lock);
-	err = ixgbe_update_ethtool_fdir_entry(adapter, NULL, cls->knode.handle);
-=======
 	u32 uhtid = TC_U32_USERHTID(cls->knode.handle);
 	u32 loc;
 	int err;
@@ -8209,7 +8203,6 @@
 
 	spin_lock(&adapter->fdir_perfect_lock);
 	err = ixgbe_update_ethtool_fdir_entry(adapter, NULL, loc);
->>>>>>> f03b24a8
 	spin_unlock(&adapter->fdir_perfect_lock);
 	return err;
 }
@@ -8218,41 +8211,30 @@
 					    __be16 protocol,
 					    struct tc_cls_u32_offload *cls)
 {
-<<<<<<< HEAD
-=======
 	u32 uhtid = TC_U32_USERHTID(cls->hnode.handle);
 
 	if (uhtid >= IXGBE_MAX_LINK_HANDLE)
 		return -EINVAL;
 
->>>>>>> f03b24a8
 	/* This ixgbe devices do not support hash tables at the moment
 	 * so abort when given hash tables.
 	 */
 	if (cls->hnode.divisor > 0)
 		return -EINVAL;
 
-<<<<<<< HEAD
-	set_bit(TC_U32_USERHTID(cls->hnode.handle), &adapter->tables);
-=======
 	set_bit(uhtid - 1, &adapter->tables);
->>>>>>> f03b24a8
 	return 0;
 }
 
 static int ixgbe_configure_clsu32_del_hnode(struct ixgbe_adapter *adapter,
 					    struct tc_cls_u32_offload *cls)
 {
-<<<<<<< HEAD
-	clear_bit(TC_U32_USERHTID(cls->hnode.handle), &adapter->tables);
-=======
 	u32 uhtid = TC_U32_USERHTID(cls->hnode.handle);
 
 	if (uhtid >= IXGBE_MAX_LINK_HANDLE)
 		return -EINVAL;
 
 	clear_bit(uhtid - 1, &adapter->tables);
->>>>>>> f03b24a8
 	return 0;
 }
 
@@ -8270,18 +8252,6 @@
 #endif
 	int i, err = 0;
 	u8 queue;
-<<<<<<< HEAD
-	u32 handle;
-
-	memset(&mask, 0, sizeof(union ixgbe_atr_input));
-	handle = cls->knode.handle;
-
-	/* At the moment cls_u32 jumps to transport layer and skips past
-	 * L2 headers. The canonical method to match L2 frames is to use
-	 * negative values. However this is error prone at best but really
-	 * just broken because there is no way to "know" what sort of hdr
-	 * is in front of the transport layer. Fix cls_u32 to support L2
-=======
 	u32 uhtid, link_uhtid;
 
 	memset(&mask, 0, sizeof(union ixgbe_atr_input));
@@ -8293,20 +8263,11 @@
 	 * negative values. However this is error prone at best but really
 	 * just broken because there is no way to "know" what sort of hdr
 	 * is in front of the network layer. Fix cls_u32 to support L2
->>>>>>> f03b24a8
 	 * headers when needed.
 	 */
 	if (protocol != htons(ETH_P_IP))
 		return -EINVAL;
 
-<<<<<<< HEAD
-	if (cls->knode.link_handle ||
-	    cls->knode.link_handle >= IXGBE_MAX_LINK_HANDLE) {
-		struct ixgbe_nexthdr *nexthdr = ixgbe_ipv4_jumps;
-		u32 uhtid = TC_U32_USERHTID(cls->knode.link_handle);
-
-		if (!test_bit(uhtid, &adapter->tables))
-=======
 	if (link_uhtid) {
 		struct ixgbe_nexthdr *nexthdr = ixgbe_ipv4_jumps;
 
@@ -8314,7 +8275,6 @@
 			return -EINVAL;
 
 		if (!test_bit(link_uhtid - 1, &adapter->tables))
->>>>>>> f03b24a8
 			return -EINVAL;
 
 		for (i = 0; nexthdr[i].jump; i++) {
@@ -8330,14 +8290,7 @@
 			    nexthdr->mask != cls->knode.sel->keys[0].mask)
 				return -EINVAL;
 
-<<<<<<< HEAD
-			if (uhtid >= IXGBE_MAX_LINK_HANDLE)
-				return -EINVAL;
-
-			adapter->jump_tables[uhtid] = nexthdr->jump;
-=======
 			adapter->jump_tables[link_uhtid] = nexthdr->jump;
->>>>>>> f03b24a8
 		}
 		return 0;
 	}
@@ -8354,15 +8307,6 @@
 	 * To add support for new nodes update ixgbe_model.h parse structures
 	 * this function _should_ be generic try not to hardcode values here.
 	 */
-<<<<<<< HEAD
-	if (TC_U32_USERHTID(handle) == 0x800) {
-		field_ptr = adapter->jump_tables[0];
-	} else {
-		if (TC_U32_USERHTID(handle) >= ARRAY_SIZE(adapter->jump_tables))
-			return -EINVAL;
-
-		field_ptr = adapter->jump_tables[TC_U32_USERHTID(handle)];
-=======
 	if (uhtid == 0x800) {
 		field_ptr = adapter->jump_tables[0];
 	} else {
@@ -8370,7 +8314,6 @@
 			return -EINVAL;
 
 		field_ptr = adapter->jump_tables[uhtid];
->>>>>>> f03b24a8
 	}
 
 	if (!field_ptr)
@@ -8388,12 +8331,7 @@
 		int j;
 
 		for (j = 0; field_ptr[j].val; j++) {
-<<<<<<< HEAD
-			if (field_ptr[j].off == off &&
-			    field_ptr[j].mask == m) {
-=======
 			if (field_ptr[j].off == off) {
->>>>>>> f03b24a8
 				field_ptr[j].val(input, &mask, val, m);
 				input->filter.formatted.flow_type |=
 					field_ptr[j].type;
@@ -8453,13 +8391,8 @@
 	return -EINVAL;
 }
 
-<<<<<<< HEAD
-int __ixgbe_setup_tc(struct net_device *dev, u32 handle, __be16 proto,
-		     struct tc_to_netdev *tc)
-=======
 static int __ixgbe_setup_tc(struct net_device *dev, u32 handle, __be16 proto,
 			    struct tc_to_netdev *tc)
->>>>>>> f03b24a8
 {
 	struct ixgbe_adapter *adapter = netdev_priv(dev);
 
