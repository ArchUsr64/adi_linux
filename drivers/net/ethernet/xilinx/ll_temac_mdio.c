--- conflicted
+++ resolved
@@ -69,7 +69,6 @@
 	int clk_div;
 	int rc;
 	struct resource res;
-	struct device_node *np1 = of_get_parent(lp->phy_node);
 
 	/* Get MDIO bus frequency (if specified) */
 	bus_hz = 0;
@@ -96,11 +95,6 @@
 	if (!bus)
 		return -ENOMEM;
 
-<<<<<<< HEAD
-	of_address_to_resource(np1, 0, &res);
-	snprintf(bus->id, MII_BUS_ID_SIZE, "%.8llx",
-		 (unsigned long long)res.start);
-=======
 	if (np) {
 		of_address_to_resource(np, 0, &res);
 		snprintf(bus->id, MII_BUS_ID_SIZE, "%.8llx",
@@ -110,7 +104,6 @@
 			 pdata->mdio_bus_id);
 	}
 
->>>>>>> e0d688d4
 	bus->priv = lp;
 	bus->name = "Xilinx TEMAC MDIO";
 	bus->read = temac_mdio_read;
@@ -119,7 +112,7 @@
 
 	lp->mii_bus = bus;
 
-	rc = of_mdiobus_register(bus, np1);
+	rc = of_mdiobus_register(bus, np);
 	if (rc)
 		return rc;
 
