--- conflicted
+++ resolved
@@ -354,7 +354,6 @@
 
 #define DELAY_OF_ONE_MILLISEC		1000
 
-<<<<<<< HEAD
 #define XAXIENET_NAPI_WEIGHT		64
 
 /* Definition of 1588 PTP in Axi Ethernet IP */
@@ -563,12 +562,6 @@
 
 #define MRMAC_GT_LANE_OFFSET		BIT(16)
 #define MRMAC_MAX_GT_LANES		4
-=======
-/* Xilinx PCS/PMA PHY register for switching 1000BaseX or SGMII */
-#define XLNX_MII_STD_SELECT_REG		0x11
-#define XLNX_MII_STD_SELECT_SGMII	BIT(0)
-
->>>>>>> 8bb7eca9
 /**
  * struct axidma_bd - Axi Dma buffer descriptor layout
  * @next:         MM2S/S2MM Next Descriptor Pointer
@@ -696,40 +689,21 @@
 	SIOC_QBU_STS,
 };
 
-#define XAE_NUM_MISC_CLOCKS 3
-
 /**
  * struct axienet_local - axienet private per device data
  * @ndev:	Pointer for net_device to which it will be attached.
  * @dev:	Pointer to device structure
  * @phy_node:	Pointer to device node structure
-<<<<<<< HEAD
  * @clk:	AXI bus clock
-=======
- * @phylink:	Pointer to phylink instance
- * @phylink_config: phylink configuration settings
- * @pcs_phy:	Reference to PCS/PMA PHY if used
- * @switch_x_sgmii: Whether switchable 1000BaseX/SGMII mode is enabled in the core
- * @axi_clk:	AXI4-Lite bus clock
- * @misc_clks:	Misc ethernet clocks (AXI4-Stream, Ref, MGT clocks)
->>>>>>> 8bb7eca9
  * @mii_bus:	Pointer to MII bus structure
  * @mii_clk_div: MII bus clock divider value
  * @regs_start: Resource start for axienet device addresses
  * @regs:	Base address for the axienet_local device address space
-<<<<<<< HEAD
  * @mcdma_regs:	Base address for the aximcdma device address space
  * @napi:	Napi Structure array for all dma queues
  * @num_tx_queues: Total number of Tx DMA queues
  * @num_rx_queues: Total number of Rx DMA queues
  * @dq:		DMA queues data
-=======
- * @dma_regs:	Base address for the axidma device address space
- * @dma_err_task: Work structure to process Axi DMA errors
- * @tx_irq:	Axidma TX IRQ number
- * @rx_irq:	Axidma RX IRQ number
- * @eth_irq:	Ethernet core IRQ number
->>>>>>> 8bb7eca9
  * @phy_mode:	Phy type to identify between MII/GMII/RGMII/SGMII/1000 Base-X
  * @is_tsn:	Denotes a tsn port
  * @num_tc:	Total number of TSN Traffic classes
@@ -747,25 +721,10 @@
  * @dma_err_tasklet: Tasklet structure to process Axi DMA errors
  * @eth_irq:	Axi Ethernet IRQ number
  * @options:	AxiEthernet option word
+ * @last_link:	Phy link state in which the PHY was negotiated earlier
  * @features:	Stores the extended features supported by the axienet hw
-<<<<<<< HEAD
  * @tx_bd_num:	Number of TX buffer descriptors.
  * @rx_bd_num:	Number of RX buffer descriptors.
-=======
- * @tx_bd_v:	Virtual address of the TX buffer descriptor ring
- * @tx_bd_p:	Physical address(start address) of the TX buffer descr. ring
- * @tx_bd_num:	Size of TX buffer descriptor ring
- * @rx_bd_v:	Virtual address of the RX buffer descriptor ring
- * @rx_bd_p:	Physical address(start address) of the RX buffer descr. ring
- * @rx_bd_num:	Size of RX buffer descriptor ring
- * @tx_bd_ci:	Stores the index of the Tx buffer descriptor in the ring being
- *		accessed currently. Used while alloc. BDs before a TX starts
- * @tx_bd_tail:	Stores the index of the Tx buffer descriptor in the ring being
- *		accessed currently. Used while processing BDs after the TX
- *		completed.
- * @rx_bd_ci:	Stores the index of the Rx buffer descriptor in the ring being
- *		accessed currently.
->>>>>>> 8bb7eca9
  * @max_frm_size: Stores the maximum size of the frame that can be that
  *		  Txed/Rxed in the existing hardware. If jumbo option is
  *		  supported, the maximum frame size would be 9k. Else it is
@@ -807,30 +766,17 @@
 	struct net_device *ndev;
 	struct device *dev;
 
+	/* Connection to PHY device */
 	struct device_node *phy_node;
 
-<<<<<<< HEAD
 	/* Clock for AXI bus */
 	struct clk *clk;
 
 	/* MDIO bus data */
 	struct mii_bus *mii_bus;	/* MII bus reference */
 	u8 mii_clk_div; /* MII bus clock divider value */
-=======
-	struct phylink *phylink;
-	struct phylink_config phylink_config;
-
-	struct mdio_device *pcs_phy;
-
-	bool switch_x_sgmii;
-
-	struct clk *axi_clk;
-	struct clk_bulk_data misc_clks[XAE_NUM_MISC_CLOCKS];
-
-	struct mii_bus *mii_bus;
-	u8 mii_clk_div;
->>>>>>> 8bb7eca9
-
+
+	/* IO registers, dma functions and IRQs */
 	resource_size_t regs_start;
 	void __iomem *regs;
 	void __iomem *mcdma_regs;
@@ -844,7 +790,6 @@
 
 	phy_interface_t phy_mode;
 
-<<<<<<< HEAD
 	bool is_tsn;
 #ifdef CONFIG_XILINX_TSN
 	u16    num_tc;
@@ -874,16 +819,6 @@
 	u32 features;
 
 	u16 tx_bd_num;
-=======
-	u32 options;
-	u32 features;
-
-	struct axidma_bd *tx_bd_v;
-	dma_addr_t tx_bd_p;
-	u32 tx_bd_num;
-	struct axidma_bd *rx_bd_v;
-	dma_addr_t rx_bd_p;
->>>>>>> 8bb7eca9
 	u32 rx_bd_num;
 
 	u32 max_frm_size;
@@ -1082,18 +1017,6 @@
 	return axienet_ior(lp, XAE_MDIO_MCR_OFFSET);
 }
 
-static inline void axienet_lock_mii(struct axienet_local *lp)
-{
-	if (lp->mii_bus)
-		mutex_lock(&lp->mii_bus->mdio_lock);
-}
-
-static inline void axienet_unlock_mii(struct axienet_local *lp)
-{
-	if (lp->mii_bus)
-		mutex_unlock(&lp->mii_bus->mdio_lock);
-}
-
 /**
  * axienet_iow - Memory mapped Axi Ethernet register write
  * @lp:         Pointer to axienet local structure
@@ -1305,7 +1228,7 @@
 void axienet_start_xmit_done(struct net_device *ndev, struct axienet_dma_q *q);
 void axienet_dma_bd_release(struct net_device *ndev);
 void __axienet_device_reset(struct axienet_dma_q *q);
-void axienet_set_mac_address(struct net_device *ndev, const void *address);
+void axienet_set_mac_address(struct net_device *ndev);
 void axienet_set_multicast_list(struct net_device *ndev);
 int xaxienet_rx_poll(struct napi_struct *napi, int quota);
 void axienet_setoptions(struct net_device *ndev, u32 options);
