# SPDX-License-Identifier: GPL-2.0-only
#
# Xilinx device configuration
#

config NET_VENDOR_XILINX
	bool "Xilinx devices"
	default y
	help
	  If you have a network (Ethernet) card belonging to this class, say Y.

	  Note that the answer to this question doesn't directly affect the
	  kernel: saying N will just cause the configurator to skip all
	  the questions about Xilinx devices. If you say Y, you will be asked
	  for your specific card in the following questions.

if NET_VENDOR_XILINX

config XILINX_EMACLITE
	tristate "Xilinx 10/100 Ethernet Lite support"
<<<<<<< HEAD
=======
	depends on HAS_IOMEM
>>>>>>> 8bb7eca9
	select PHYLIB
	depends on HAS_IOMEM
	help
	  This driver supports the 10/100 Ethernet Lite from Xilinx.

config XILINX_AXI_EMAC
	tristate "Xilinx 10/100/1000 AXI Ethernet support"
<<<<<<< HEAD
	select PHYLIB
=======
	depends on HAS_IOMEM
	select PHYLINK
>>>>>>> 8bb7eca9
	help
	  This driver supports the 10/100/1000 Ethernet from Xilinx for the
	  AXI bus interface used in Xilinx Virtex FPGAs and Soc's.

config XILINX_AXI_EMAC_HWTSTAMP
	bool "Generate hardware packet timestamps"
	depends on XILINX_AXI_EMAC
	select PTP_1588_CLOCK
	default n
	help
	  Generate hardware packet timestamps. This is to facilitate IEE 1588.
config  AXIENET_HAS_MCDMA
	bool "AXI Ethernet is configured with MCDMA"
	depends on XILINX_AXI_EMAC
	default n
	help
	  When hardware is generated with AXI Ethernet with MCDMA select this option.

config XILINX_LL_TEMAC
	tristate "Xilinx LL TEMAC (LocalLink Tri-mode Ethernet MAC) driver"
	depends on HAS_IOMEM
	select PHYLIB
	help
	  This driver supports the Xilinx 10/100/1000 LocalLink TEMAC
	  core used in Xilinx Spartan and Virtex FPGAs

config XILINX_TSN
	bool "Enable Xilinx's TSN IP"
	default n
	help
	  Enable Xilinx's TSN IP.

config XILINX_TSN_PTP
	bool "Generate hardware packet timestamps using Xilinx's TSN IP"
	depends on XILINX_TSN
	select PTP_1588_CLOCK
	default y
	help
	  Generate hardare packet timestamps. This is to facilitate IEE 1588.

config XILINX_TSN_QBV
	bool "Support Qbv protocol in TSN"
	depends on XILINX_TSN_PTP
	select PTP_1588_CLOCK
	default y
	help
	  Enables TSN Qbv protocol.

config XILINX_TSN_SWITCH
	bool "Support TSN switch"
	depends on XILINX_TSN
	default y
	help
	  Enable Xilinx's TSN Switch support.

config XILINX_TSN_QCI
	bool "Support Qci protocol in TSN"
	depends on XILINX_TSN_SWITCH
	default y
	help
	  Enable TSN QCI protocol.

config XILINX_TSN_CB
	bool "Support CB protocol in TSN"
	depends on XILINX_TSN_SWITCH
	default y
	help
	  Enable TSN CB protocol support.

config XILINX_TSN_QBR
       bool "Support QBR protocol in TSN"
       depends on XILINX_TSN_SWITCH
       default y
       help
         Enable TSN QBR protocol support.

endif # NET_VENDOR_XILINX<|MERGE_RESOLUTION|>--- conflicted
+++ resolved
@@ -18,10 +18,6 @@
 
 config XILINX_EMACLITE
 	tristate "Xilinx 10/100 Ethernet Lite support"
-<<<<<<< HEAD
-=======
-	depends on HAS_IOMEM
->>>>>>> 8bb7eca9
 	select PHYLIB
 	depends on HAS_IOMEM
 	help
@@ -29,12 +25,8 @@
 
 config XILINX_AXI_EMAC
 	tristate "Xilinx 10/100/1000 AXI Ethernet support"
-<<<<<<< HEAD
-	select PHYLIB
-=======
 	depends on HAS_IOMEM
 	select PHYLINK
->>>>>>> 8bb7eca9
 	help
 	  This driver supports the 10/100/1000 Ethernet from Xilinx for the
 	  AXI bus interface used in Xilinx Virtex FPGAs and Soc's.
