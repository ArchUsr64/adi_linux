--- conflicted
+++ resolved
@@ -1303,11 +1303,7 @@
 					     const struct rtw89_phy_sts_iehdr *iehdr,
 					     struct rtw89_rx_phy_ppdu *phy_ppdu)
 {
-<<<<<<< HEAD
-	const struct rtw89_phy_sts_ie0 *ie = (const struct rtw89_phy_sts_ie0 *)addr;
-=======
 	const struct rtw89_phy_sts_ie0 *ie = (const struct rtw89_phy_sts_ie0 *)iehdr;
->>>>>>> fef0f427
 	s16 cfo;
 	u32 t;
 
