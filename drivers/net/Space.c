/*
 * INET		An implementation of the TCP/IP protocol suite for the LINUX
 *		operating system.  INET is implemented using the  BSD Socket
 *		interface as the means of communication with the user level.
 *
 *		Holds initial configuration information for devices.
 *
 * Version:	@(#)Space.c	1.0.7	08/12/93
 *
 * Authors:	Ross Biro
 *		Fred N. van Kempen, <waltje@uWalt.NL.Mugnet.ORG>
 *		Donald J. Becker, <becker@scyld.com>
 *
 * Changelog:
 *		Stephen Hemminger (09/2003)
 *		- get rid of pre-linked dev list, dynamic device allocation
 *		Paul Gortmaker (03/2002)
 *		- struct init cleanup, enable multiple ISA autoprobes.
 *		Arnaldo Carvalho de Melo <acme@conectiva.com.br> - 09/1999
 *		- fix sbni: s/device/net_device/
 *		Paul Gortmaker (06/98):
 *		 - sort probes in a sane way, make sure all (safe) probes
 *		   get run once & failed autoprobes don't autoprobe again.
 *
 *		This program is free software; you can redistribute it and/or
 *		modify it under the terms of the GNU General Public License
 *		as published by the Free Software Foundation; either version
 *		2 of the License, or (at your option) any later version.
 */
#include <linux/netdevice.h>
#include <linux/etherdevice.h>
#include <linux/errno.h>
#include <linux/init.h>
#include <linux/netlink.h>

/* A unified ethernet device probe.  This is the easiest way to have every
   ethernet adaptor have the name "eth[0123...]".
   */

extern struct net_device *ne2_probe(int unit);
extern struct net_device *hp100_probe(int unit);
extern struct net_device *ultra_probe(int unit);
extern struct net_device *ultra32_probe(int unit);
extern struct net_device *wd_probe(int unit);
extern struct net_device *el2_probe(int unit);
extern struct net_device *ne_probe(int unit);
extern struct net_device *hp_probe(int unit);
extern struct net_device *hp_plus_probe(int unit);
extern struct net_device *express_probe(int unit);
extern struct net_device *eepro_probe(int unit);
extern struct net_device *at1700_probe(int unit);
extern struct net_device *fmv18x_probe(int unit);
extern struct net_device *eth16i_probe(int unit);
extern struct net_device *i82596_probe(int unit);
extern struct net_device *ewrk3_probe(int unit);
extern struct net_device *el1_probe(int unit);
extern struct net_device *el16_probe(int unit);
extern struct net_device *elmc_probe(int unit);
extern struct net_device *elplus_probe(int unit);
extern struct net_device *ac3200_probe(int unit);
extern struct net_device *es_probe(int unit);
extern struct net_device *lne390_probe(int unit);
extern struct net_device *e2100_probe(int unit);
extern struct net_device *ni5010_probe(int unit);
extern struct net_device *ni52_probe(int unit);
extern struct net_device *ni65_probe(int unit);
extern struct net_device *sonic_probe(int unit);
extern struct net_device *seeq8005_probe(int unit);
extern struct net_device *smc_init(int unit);
extern struct net_device *atarilance_probe(int unit);
extern struct net_device *sun3lance_probe(int unit);
extern struct net_device *sun3_82586_probe(int unit);
extern struct net_device *apne_probe(int unit);
extern struct net_device *cs89x0_probe(int unit);
extern struct net_device *mvme147lance_probe(int unit);
extern struct net_device *tc515_probe(int unit);
extern struct net_device *lance_probe(int unit);
extern struct net_device *mac8390_probe(int unit);
extern struct net_device *mac89x0_probe(int unit);
extern struct net_device *mc32_probe(int unit);
extern struct net_device *cops_probe(int unit);
extern struct net_device *ltpc_probe(void);
// -wgr- extern struct net_device *xemac_probe(int unit);

/* Detachable devices ("pocket adaptors") */
extern struct net_device *de620_probe(int unit);

/* Fibre Channel adapters */
extern int iph5526_probe(struct net_device *dev);

/* SBNI adapters */
extern int sbni_probe(int unit);

struct devprobe2 {
	struct net_device *(*probe)(int unit);
	int status;	/* non-zero if autoprobe has failed */
};

static int __init probe_list2(int unit, struct devprobe2 *p, int autoprobe)
{
	struct net_device *dev;
	for (; p->probe; p++) {
		if (autoprobe && p->status)
			continue;
		dev = p->probe(unit);
		if (!IS_ERR(dev))
			return 0;
		if (autoprobe)
			p->status = PTR_ERR(dev);
	}
	return -ENODEV;
}

/*
 * This is a bit of an artificial separation as there are PCI drivers
 * that also probe for EISA cards (in the PCI group) and there are ISA
 * drivers that probe for EISA cards (in the ISA group).  These are the
 * legacy EISA only driver probes, and also the legacy PCI probes
 */

static struct devprobe2 eisa_probes[] __initdata = {
#ifdef CONFIG_ULTRA32
	{ultra32_probe, 0},
#endif
#ifdef CONFIG_AC3200
	{ac3200_probe, 0},
#endif
#ifdef CONFIG_ES3210
	{es_probe, 0},
#endif
#ifdef CONFIG_LNE390
	{lne390_probe, 0},
#endif
	{NULL, 0},
};

/*
 * ISA probes that touch addresses < 0x400 (including those that also
 * look for EISA/PCI cards in addition to ISA cards).
 */
static struct devprobe2 isa_probes[] __initdata = {
#if defined(CONFIG_HP100) && defined(CONFIG_ISA)	/* ISA, EISA */
	{hp100_probe, 0},
#endif
#ifdef CONFIG_3C515
	{tc515_probe, 0},
#endif
#ifdef CONFIG_ULTRA
	{ultra_probe, 0},
#endif
#ifdef CONFIG_WD80x3
	{wd_probe, 0},
#endif
#ifdef CONFIG_EL2 		/* 3c503 */
	{el2_probe, 0},
#endif
#ifdef CONFIG_HPLAN
	{hp_probe, 0},
#endif
#ifdef CONFIG_HPLAN_PLUS
	{hp_plus_probe, 0},
#endif
#ifdef CONFIG_E2100		/* Cabletron E21xx series. */
	{e2100_probe, 0},
#endif
#if defined(CONFIG_NE2000) || \
    defined(CONFIG_NE_H8300)  /* ISA (use ne2k-pci for PCI cards) */
	{ne_probe, 0},
#endif
#ifdef CONFIG_LANCE		/* ISA/VLB (use pcnet32 for PCI cards) */
	{lance_probe, 0},
#endif
#ifdef CONFIG_SMC9194
	{smc_init, 0},
#endif
#ifdef CONFIG_SEEQ8005
	{seeq8005_probe, 0},
#endif
#ifdef CONFIG_CS89x0
#ifndef CONFIG_CS89x0_PLATFORM
 	{cs89x0_probe, 0},
#endif
<<<<<<< HEAD
// -wgr- #ifdef CONFIG_XILINX_EMAC
// -wgr- 	{xemac_probe, 0},
// -wgr- #endif
=======
#endif
>>>>>>> 690efa08
#ifdef CONFIG_AT1700
	{at1700_probe, 0},
#endif
#ifdef CONFIG_ETH16I
	{eth16i_probe, 0},	/* ICL EtherTeam 16i/32 */
#endif
#ifdef CONFIG_EEXPRESS		/* Intel EtherExpress */
	{express_probe, 0},
#endif
#ifdef CONFIG_EEXPRESS_PRO	/* Intel EtherExpress Pro/10 */
	{eepro_probe, 0},
#endif
#ifdef CONFIG_EWRK3             /* DEC EtherWORKS 3 */
    	{ewrk3_probe, 0},
#endif
#if defined(CONFIG_APRICOT) || defined(CONFIG_MVME16x_NET) || defined(CONFIG_BVME6000_NET)	/* Intel I82596 */
	{i82596_probe, 0},
#endif
#ifdef CONFIG_EL1		/* 3c501 */
	{el1_probe, 0},
#endif
#ifdef CONFIG_EL16		/* 3c507 */
	{el16_probe, 0},
#endif
#ifdef CONFIG_ELPLUS		/* 3c505 */
	{elplus_probe, 0},
#endif
#ifdef CONFIG_NI5010
	{ni5010_probe, 0},
#endif
#ifdef CONFIG_NI52
	{ni52_probe, 0},
#endif
#ifdef CONFIG_NI65
	{ni65_probe, 0},
#endif
	{NULL, 0},
};

static struct devprobe2 parport_probes[] __initdata = {
#ifdef CONFIG_DE620		/* D-Link DE-620 adapter */
	{de620_probe, 0},
#endif
	{NULL, 0},
};

static struct devprobe2 m68k_probes[] __initdata = {
#ifdef CONFIG_ATARILANCE	/* Lance-based Atari ethernet boards */
	{atarilance_probe, 0},
#endif
#ifdef CONFIG_SUN3LANCE         /* sun3 onboard Lance chip */
	{sun3lance_probe, 0},
#endif
#ifdef CONFIG_SUN3_82586        /* sun3 onboard Intel 82586 chip */
	{sun3_82586_probe, 0},
#endif
#ifdef CONFIG_APNE		/* A1200 PCMCIA NE2000 */
	{apne_probe, 0},
#endif
#ifdef CONFIG_MVME147_NET	/* MVME147 internal Ethernet */
	{mvme147lance_probe, 0},
#endif
#ifdef CONFIG_MAC8390           /* NuBus NS8390-based cards */
	{mac8390_probe, 0},
#endif
#ifdef CONFIG_MAC89x0
 	{mac89x0_probe, 0},
#endif
	{NULL, 0},
};

/*
 * Unified ethernet device probe, segmented per architecture and
 * per bus interface. This drives the legacy devices only for now.
 */

static void __init ethif_probe2(int unit)
{
	unsigned long base_addr = netdev_boot_base("eth", unit);

	if (base_addr == 1)
		return;

	(void)(	probe_list2(unit, m68k_probes, base_addr == 0) &&
		probe_list2(unit, eisa_probes, base_addr == 0) &&
		probe_list2(unit, isa_probes, base_addr == 0) &&
		probe_list2(unit, parport_probes, base_addr == 0));
}

/*  Statically configured drivers -- order matters here. */
static int __init net_olddevs_init(void)
{
	int num;

#ifdef CONFIG_SBNI
	for (num = 0; num < 8; ++num)
		sbni_probe(num);
#endif
	for (num = 0; num < 8; ++num)
		ethif_probe2(num);

#ifdef CONFIG_COPS
	cops_probe(0);
	cops_probe(1);
	cops_probe(2);
#endif
#ifdef CONFIG_LTPC
	ltpc_probe();
#endif

	return 0;
}

device_initcall(net_olddevs_init);<|MERGE_RESOLUTION|>--- conflicted
+++ resolved
@@ -180,13 +180,7 @@
 #ifndef CONFIG_CS89x0_PLATFORM
  	{cs89x0_probe, 0},
 #endif
-<<<<<<< HEAD
-// -wgr- #ifdef CONFIG_XILINX_EMAC
-// -wgr- 	{xemac_probe, 0},
-// -wgr- #endif
-=======
-#endif
->>>>>>> 690efa08
+#endif
 #ifdef CONFIG_AT1700
 	{at1700_probe, 0},
 #endif
