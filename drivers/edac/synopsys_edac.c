--- conflicted
+++ resolved
@@ -425,10 +425,6 @@
 	if (!regval)
 		return 1;
 
-<<<<<<< HEAD
-
-=======
->>>>>>> d82b0891
 	p->ceinfo.bitpos = (regval & ECC_STAT_BITNUM_MASK);
 
 	regval = readl(base + ECC_CEADDR0_OFST);
