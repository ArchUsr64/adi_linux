--- conflicted
+++ resolved
@@ -61,17 +61,14 @@
 	  analysis, especially for IOMMU/SMMU(System Memory Management
 	  Unit) module.
 
-<<<<<<< HEAD
+config FSL_IFC
+	bool
+	depends on FSL_SOC
+
 config PL353_SMC
 	bool "ARM PL353 Static Memory Controller(SMC) driver"
 	default y
 	depends on ARM
 	help
 	  This driver is for the ARM PL353 Static Memory Controller(SMC) module.
-=======
-config FSL_IFC
-	bool
-	depends on FSL_SOC
-
->>>>>>> 1860e379
 endif