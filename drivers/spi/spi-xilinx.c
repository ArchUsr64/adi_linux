/*
 * Xilinx SPI controller driver (master mode only)
 *
 * Author: MontaVista Software, Inc.
 *	source@mvista.com
 *
 * Copyright (c) 2010 Secret Lab Technologies, Ltd.
 * Copyright (c) 2009 Intel Corporation
 * 2002-2007 (c) MontaVista Software, Inc.

 * This program is free software; you can redistribute it and/or modify
 * it under the terms of the GNU General Public License version 2 as
 * published by the Free Software Foundation.
 */

#include <linux/module.h>
#include <linux/init.h>
#include <linux/interrupt.h>
#include <linux/of.h>
#include <linux/platform_device.h>
#include <linux/spi/spi.h>
#include <linux/spi/spi_bitbang.h>
#include <linux/spi/xilinx_spi.h>
#include <linux/io.h>

#define XILINX_SPI_NAME "xilinx_spi"

/* Register definitions as per "OPB Serial Peripheral Interface (SPI) (v1.00e)
 * Product Specification", DS464
 */
#define XSPI_CR_OFFSET		0x60	/* Control Register */

#define XSPI_CR_ENABLE		0x02
#define XSPI_CR_MASTER_MODE	0x04
#define XSPI_CR_CPOL		0x08
#define XSPI_CR_CPHA		0x10
#define XSPI_CR_MODE_MASK	(XSPI_CR_CPHA | XSPI_CR_CPOL)
#define XSPI_CR_TXFIFO_RESET	0x20
#define XSPI_CR_RXFIFO_RESET	0x40
#define XSPI_CR_MANUAL_SSELECT	0x80
#define XSPI_CR_TRANS_INHIBIT	0x100
#define XSPI_CR_LSB_FIRST	0x200

#define XSPI_SR_OFFSET		0x64	/* Status Register */

#define XSPI_SR_RX_EMPTY_MASK	0x01	/* Receive FIFO is empty */
#define XSPI_SR_RX_FULL_MASK	0x02	/* Receive FIFO is full */
#define XSPI_SR_TX_EMPTY_MASK	0x04	/* Transmit FIFO is empty */
#define XSPI_SR_TX_FULL_MASK	0x08	/* Transmit FIFO is full */
#define XSPI_SR_MODE_FAULT_MASK	0x10	/* Mode fault error */

#define XSPI_TXD_OFFSET		0x68	/* Data Transmit Register */
#define XSPI_RXD_OFFSET		0x6c	/* Data Receive Register */

#define XSPI_SSR_OFFSET		0x70	/* 32-bit Slave Select Register */

/* Register definitions as per "OPB IPIF (v3.01c) Product Specification", DS414
 * IPIF registers are 32 bit
 */
#define XIPIF_V123B_DGIER_OFFSET	0x1c	/* IPIF global int enable reg */
#define XIPIF_V123B_GINTR_ENABLE	0x80000000

#define XIPIF_V123B_IISR_OFFSET		0x20	/* IPIF interrupt status reg */
#define XIPIF_V123B_IIER_OFFSET		0x28	/* IPIF interrupt enable reg */

#define XSPI_INTR_MODE_FAULT		0x01	/* Mode fault error */
#define XSPI_INTR_SLAVE_MODE_FAULT	0x02	/* Selected as slave while
						 * disabled */
#define XSPI_INTR_TX_EMPTY		0x04	/* TxFIFO is empty */
#define XSPI_INTR_TX_UNDERRUN		0x08	/* TxFIFO was underrun */
#define XSPI_INTR_RX_FULL		0x10	/* RxFIFO is full */
#define XSPI_INTR_RX_OVERRUN		0x20	/* RxFIFO was overrun */
#define XSPI_INTR_TX_HALF_EMPTY		0x40	/* TxFIFO is half empty */

#define XIPIF_V123B_RESETR_OFFSET	0x40	/* IPIF reset register */
#define XIPIF_V123B_RESET_MASK		0x0a	/* the value to write */

struct xilinx_spi {
	/* bitbang has to be first */
	struct spi_bitbang bitbang;
	struct completion done;
	struct resource mem; /* phys mem */
	void __iomem	*regs;	/* virt. address of the control registers */

	u32		irq;

	u8 *rx_ptr;		/* pointer in the Tx buffer */
	const u8 *tx_ptr;	/* pointer in the Rx buffer */
	int remaining_bytes;	/* the number of bytes left to transfer */
	u8 bits_per_word;
	unsigned int (*read_fn) (void __iomem *);
	void (*write_fn) (u32, void __iomem *);
	void (*tx_fn) (struct xilinx_spi *);
	void (*rx_fn) (struct xilinx_spi *);
};

static void xspi_write32(u32 val, void __iomem *addr)
{
	iowrite32(val, addr);
}

static unsigned int xspi_read32(void __iomem *addr)
{
	return ioread32(addr);
}

static void xspi_write32_be(u32 val, void __iomem *addr)
{
	iowrite32be(val, addr);
}

static unsigned int xspi_read32_be(void __iomem *addr)
{
	return ioread32be(addr);
}

static void xspi_tx8(struct xilinx_spi *xspi)
{
	xspi->write_fn(*xspi->tx_ptr, xspi->regs + XSPI_TXD_OFFSET);
	xspi->tx_ptr++;
}

static void xspi_tx16(struct xilinx_spi *xspi)
{
	xspi->write_fn(*(u16 *)(xspi->tx_ptr), xspi->regs + XSPI_TXD_OFFSET);
	xspi->tx_ptr += 2;
}

static void xspi_tx32(struct xilinx_spi *xspi)
{
	xspi->write_fn(*(u32 *)(xspi->tx_ptr), xspi->regs + XSPI_TXD_OFFSET);
	xspi->tx_ptr += 4;
}

static void xspi_rx8(struct xilinx_spi *xspi)
{
	u32 data = xspi->read_fn(xspi->regs + XSPI_RXD_OFFSET);
	if (xspi->rx_ptr) {
		*xspi->rx_ptr = data & 0xff;
		xspi->rx_ptr++;
	}
}

static void xspi_rx16(struct xilinx_spi *xspi)
{
	u32 data = xspi->read_fn(xspi->regs + XSPI_RXD_OFFSET);
	if (xspi->rx_ptr) {
		*(u16 *)(xspi->rx_ptr) = data & 0xffff;
		xspi->rx_ptr += 2;
	}
}

static void xspi_rx32(struct xilinx_spi *xspi)
{
	u32 data = xspi->read_fn(xspi->regs + XSPI_RXD_OFFSET);
	if (xspi->rx_ptr) {
		*(u32 *)(xspi->rx_ptr) = data;
		xspi->rx_ptr += 4;
	}
}

static void xspi_init_hw(struct xilinx_spi *xspi)
{
	void __iomem *regs_base = xspi->regs;

	/* Reset the SPI device */
	xspi->write_fn(XIPIF_V123B_RESET_MASK,
		regs_base + XIPIF_V123B_RESETR_OFFSET);
	/* Disable all the interrupts just in case */
	xspi->write_fn(0, regs_base + XIPIF_V123B_IIER_OFFSET);
	/* Enable the global IPIF interrupt */
	xspi->write_fn(XIPIF_V123B_GINTR_ENABLE,
		regs_base + XIPIF_V123B_DGIER_OFFSET);
	/* Deselect the slave on the SPI bus */
	xspi->write_fn(0xffff, regs_base + XSPI_SSR_OFFSET);
	/* Disable the transmitter, enable Manual Slave Select Assertion,
	 * put SPI controller into master mode, and enable it */
	xspi->write_fn(XSPI_CR_TRANS_INHIBIT | XSPI_CR_MANUAL_SSELECT |
		XSPI_CR_MASTER_MODE | XSPI_CR_ENABLE | XSPI_CR_TXFIFO_RESET |
		XSPI_CR_RXFIFO_RESET, regs_base + XSPI_CR_OFFSET);
}

static void xilinx_spi_chipselect(struct spi_device *spi, int is_on)
{
	struct xilinx_spi *xspi = spi_master_get_devdata(spi->master);

	if (is_on == BITBANG_CS_INACTIVE) {
		/* Deselect the slave on the SPI bus */
		xspi->write_fn(0xffff, xspi->regs + XSPI_SSR_OFFSET);
	} else if (is_on == BITBANG_CS_ACTIVE) {
		/* Set the SPI clock phase and polarity */
		u16 cr = xspi->read_fn(xspi->regs + XSPI_CR_OFFSET)
			 & ~XSPI_CR_MODE_MASK;
		if (spi->mode & SPI_CPHA)
			cr |= XSPI_CR_CPHA;
		if (spi->mode & SPI_CPOL)
			cr |= XSPI_CR_CPOL;
		xspi->write_fn(cr, xspi->regs + XSPI_CR_OFFSET);

		/* We do not check spi->max_speed_hz here as the SPI clock
		 * frequency is not software programmable (the IP block design
		 * parameter)
		 */

		/* Activate the chip select */
		xspi->write_fn(~(0x0001 << spi->chip_select),
			xspi->regs + XSPI_SSR_OFFSET);
	}
}

/* spi_bitbang requires custom setup_transfer() to be defined if there is a
 * custom txrx_bufs(). We have nothing to setup here as the SPI IP block
 * supports 8 or 16 bits per word which cannot be changed in software.
 * SPI clock can't be changed in software either.
 * Check for correct bits per word. Chip select delay calculations could be
 * added here as soon as bitbang_work() can be made aware of the delay value.
 */
static int xilinx_spi_setup_transfer(struct spi_device *spi,
		struct spi_transfer *t)
{
	struct xilinx_spi *xspi = spi_master_get_devdata(spi->master);
	u8 bits_per_word;

	bits_per_word = (t && t->bits_per_word)
			 ? t->bits_per_word : spi->bits_per_word;
	if (bits_per_word != xspi->bits_per_word) {
		dev_err(&spi->dev, "%s, unsupported bits_per_word=%d\n",
			__func__, bits_per_word);
		return -EINVAL;
	}

	return 0;
}

static int xilinx_spi_setup(struct spi_device *spi)
{
	/* always return 0, we can not check the number of bits.
	 * There are cases when SPI setup is called before any driver is
	 * there, in that case the SPI core defaults to 8 bits, which we
	 * do not support in some cases. But if we return an error, the
	 * SPI device would not be registered and no driver can get hold of it
	 * When the driver is there, it will call SPI setup again with the
	 * correct number of bits per transfer.
	 * If a driver setups with the wrong bit number, it will fail when
	 * it tries to do a transfer
	 */
	return 0;
}

static void xilinx_spi_fill_tx_fifo(struct xilinx_spi *xspi)
{
	u8 sr;

	/* Fill the Tx FIFO with as many bytes as possible */
	sr = xspi->read_fn(xspi->regs + XSPI_SR_OFFSET);
	while ((sr & XSPI_SR_TX_FULL_MASK) == 0 && xspi->remaining_bytes > 0) {
		if (xspi->tx_ptr)
			xspi->tx_fn(xspi);
		else
			xspi->write_fn(0, xspi->regs + XSPI_TXD_OFFSET);
		xspi->remaining_bytes -= xspi->bits_per_word / 8;
		sr = xspi->read_fn(xspi->regs + XSPI_SR_OFFSET);
	}
}

static int xilinx_spi_txrx_bufs(struct spi_device *spi, struct spi_transfer *t)
{
	struct xilinx_spi *xspi = spi_master_get_devdata(spi->master);
	u32 ipif_ier;

	/* We get here with transmitter inhibited */

	xspi->tx_ptr = t->tx_buf;
	xspi->rx_ptr = t->rx_buf;
	xspi->remaining_bytes = t->len;
	INIT_COMPLETION(xspi->done);


	/* Enable the transmit empty interrupt, which we use to determine
	 * progress on the transmission.
	 */
	ipif_ier = xspi->read_fn(xspi->regs + XIPIF_V123B_IIER_OFFSET);
	xspi->write_fn(ipif_ier | XSPI_INTR_TX_EMPTY,
		xspi->regs + XIPIF_V123B_IIER_OFFSET);

	for (;;) {
		u16 cr;
		u8 sr;

		xilinx_spi_fill_tx_fifo(xspi);

		/* Start the transfer by not inhibiting the transmitter any
<<<<<<< HEAD
		 *longer
		 */
		cr = xspi->read_fn(xspi->regs + XSPI_CR_OFFSET) &
			~XSPI_CR_TRANS_INHIBIT;
		xspi->write_fn(cr, xspi->regs + XSPI_CR_OFFSET);

		wait_for_completion(&xspi->done);

		/* A transmit has just completed. Process received data and
		 * check for more data to transmit. Always inhibit the
		 * transmitter while the Isr refills the transmit register/FIFO,
		 * or make sure it is stopped if we're done.
		 */
		cr = xspi->read_fn(xspi->regs + XSPI_CR_OFFSET);
		xspi->write_fn(cr | XSPI_CR_TRANS_INHIBIT,
			xspi->regs + XSPI_CR_OFFSET);

		/* Read out all the data from the Rx FIFO */
		sr = xspi->read_fn(xspi->regs + XSPI_SR_OFFSET);
		while ((sr & XSPI_SR_RX_EMPTY_MASK) == 0) {
			xspi->rx_fn(xspi);
			sr = xspi->read_fn(xspi->regs + XSPI_SR_OFFSET);
		}

=======
		 * longer
		 */
		cr = xspi->read_fn(xspi->regs + XSPI_CR_OFFSET) &
							~XSPI_CR_TRANS_INHIBIT;
		xspi->write_fn(cr, xspi->regs + XSPI_CR_OFFSET);

		wait_for_completion(&xspi->done);

		/* A transmit has just completed. Process received data and
		 * check for more data to transmit. Always inhibit the
		 * transmitter while the Isr refills the transmit register/FIFO,
		 * or make sure it is stopped if we're done.
		 */
		cr = xspi->read_fn(xspi->regs + XSPI_CR_OFFSET);
		xspi->write_fn(cr | XSPI_CR_TRANS_INHIBIT,
			       xspi->regs + XSPI_CR_OFFSET);

		/* Read out all the data from the Rx FIFO */
		sr = xspi->read_fn(xspi->regs + XSPI_SR_OFFSET);
		while ((sr & XSPI_SR_RX_EMPTY_MASK) == 0) {
			xspi->rx_fn(xspi);
			sr = xspi->read_fn(xspi->regs + XSPI_SR_OFFSET);
		}

>>>>>>> 8bb495e3
		/* See if there is more data to send */
		if (!xspi->remaining_bytes > 0)
			break;
	}

	/* Disable the transmit empty interrupt */
	xspi->write_fn(ipif_ier, xspi->regs + XIPIF_V123B_IIER_OFFSET);

	return t->len - xspi->remaining_bytes;
}


/* This driver supports single master mode only. Hence Tx FIFO Empty
 * is the only interrupt we care about.
 * Receive FIFO Overrun, Transmit FIFO Underrun, Mode Fault, and Slave Mode
 * Fault are not to happen.
 */
static irqreturn_t xilinx_spi_irq(int irq, void *dev_id)
{
	struct xilinx_spi *xspi = dev_id;
	u32 ipif_isr;

	/* Get the IPIF interrupts, and clear them immediately */
	ipif_isr = xspi->read_fn(xspi->regs + XIPIF_V123B_IISR_OFFSET);
	xspi->write_fn(ipif_isr, xspi->regs + XIPIF_V123B_IISR_OFFSET);

	if (ipif_isr & XSPI_INTR_TX_EMPTY) {	/* Transmission completed */
		complete(&xspi->done);
	}

	return IRQ_HANDLED;
}

static const struct of_device_id xilinx_spi_of_match[] = {
	{ .compatible = "xlnx,xps-spi-2.00.a", },
	{ .compatible = "xlnx,xps-spi-2.00.b", },
	{}
};
MODULE_DEVICE_TABLE(of, xilinx_spi_of_match);

struct spi_master *xilinx_spi_init(struct device *dev, struct resource *mem,
	u32 irq, s16 bus_num, int num_cs, int bits_per_word)
{
	struct spi_master *master;
	struct xilinx_spi *xspi;
	int ret;
	int num = 1;

	master = spi_alloc_master(dev, sizeof(struct xilinx_spi));
	if (!master)
		return NULL;

	/* clear the dma_mask, to try to disable use of dma */
	master->dev.dma_mask = 0;

	/* the spi->mode bits understood by this driver: */
	master->mode_bits = SPI_CPOL | SPI_CPHA;

	xspi = spi_master_get_devdata(master);
	xspi->bitbang.master = spi_master_get(master);
	xspi->bitbang.chipselect = xilinx_spi_chipselect;
	xspi->bitbang.setup_transfer = xilinx_spi_setup_transfer;
	xspi->bitbang.txrx_bufs = xilinx_spi_txrx_bufs;
	xspi->bitbang.master->setup = xilinx_spi_setup;
	init_completion(&xspi->done);

	if (!request_mem_region(mem->start, resource_size(mem),
		XILINX_SPI_NAME))
		goto put_master;

	xspi->regs = ioremap(mem->start, resource_size(mem));
	if (xspi->regs == NULL) {
		dev_warn(dev, "ioremap failure\n");
		goto map_failed;
	}

	master->bus_num = bus_num;
	master->num_chipselect = num_cs;
	master->dev.of_node = dev->of_node;

	xspi->mem = *mem;
	xspi->irq = irq;

	/* Run time endian checking */
	if (*(char *)&num == 1) {
		xspi->read_fn = xspi_read32;
		xspi->write_fn = xspi_write32;
	} else {
		xspi->read_fn = xspi_read32_be;
		xspi->write_fn = xspi_write32_be;
	}

	xspi->bits_per_word = bits_per_word;
	if (xspi->bits_per_word == 8) {
		xspi->tx_fn = xspi_tx8;
		xspi->rx_fn = xspi_rx8;
	} else if (xspi->bits_per_word == 16) {
		xspi->tx_fn = xspi_tx16;
		xspi->rx_fn = xspi_rx16;
	} else if (xspi->bits_per_word == 32) {
		xspi->tx_fn = xspi_tx32;
		xspi->rx_fn = xspi_rx32;
	} else
		goto unmap_io;


	/* SPI controller initializations */
	xspi_init_hw(xspi);

	/* Register for SPI Interrupt */
	ret = request_irq(xspi->irq, xilinx_spi_irq, 0, XILINX_SPI_NAME, xspi);
	if (ret)
		goto unmap_io;

	ret = spi_bitbang_start(&xspi->bitbang);
	if (ret) {
		dev_err(dev, "spi_bitbang_start FAILED\n");
		goto free_irq;
	}

	dev_info(dev, "at 0x%08llX mapped to 0x%p, irq=%d\n",
		(unsigned long long)mem->start, xspi->regs, xspi->irq);
	return master;

free_irq:
	free_irq(xspi->irq, xspi);
unmap_io:
	iounmap(xspi->regs);
map_failed:
	release_mem_region(mem->start, resource_size(mem));
put_master:
	spi_master_put(master);
	return NULL;
}
EXPORT_SYMBOL(xilinx_spi_init);

void xilinx_spi_deinit(struct spi_master *master)
{
	struct xilinx_spi *xspi;

	xspi = spi_master_get_devdata(master);

	spi_bitbang_stop(&xspi->bitbang);
	free_irq(xspi->irq, xspi);
	iounmap(xspi->regs);

	release_mem_region(xspi->mem.start, resource_size(&xspi->mem));
	spi_master_put(xspi->bitbang.master);
}
EXPORT_SYMBOL(xilinx_spi_deinit);

static int xilinx_spi_probe(struct platform_device *dev)
{
	struct xspi_platform_data *pdata;
	struct resource *r;
	int irq, num_cs = 0, bits_per_word = 8;
	struct spi_master *master;
	u8 i;

	pdata = dev->dev.platform_data;
	if (pdata) {
		num_cs = pdata->num_chipselect;
		bits_per_word = pdata->bits_per_word;
	}

#ifdef CONFIG_OF
	if (dev->dev.of_node) {
		const __be32 *prop;
		int len;

		/* number of slave select bits is required */
		prop = of_get_property(dev->dev.of_node, "xlnx,num-ss-bits",
				       &len);
		if (prop && len >= sizeof(*prop))
			num_cs = __be32_to_cpup(prop);
	}
#endif

	if (!num_cs) {
		dev_err(&dev->dev, "Missing slave select configuration data\n");
		return -EINVAL;
	}


	r = platform_get_resource(dev, IORESOURCE_MEM, 0);
	if (!r)
		return -ENODEV;

	irq = platform_get_irq(dev, 0);
	if (irq < 0)
		return -ENXIO;

	master = xilinx_spi_init(&dev->dev, r, irq, dev->id, num_cs,
				 bits_per_word);
	if (!master)
		return -ENODEV;

	if (pdata) {
		for (i = 0; i < pdata->num_devices; i++)
			spi_new_device(master, pdata->devices + i);
	}

	platform_set_drvdata(dev, master);
	return 0;
}

static int xilinx_spi_remove(struct platform_device *dev)
{
	xilinx_spi_deinit(platform_get_drvdata(dev));
	platform_set_drvdata(dev, 0);

	return 0;
}

/* work with hotplug and coldplug */
MODULE_ALIAS("platform:" XILINX_SPI_NAME);

static struct platform_driver xilinx_spi_driver = {
	.probe = xilinx_spi_probe,
	.remove = xilinx_spi_remove,
	.driver = {
		.name = XILINX_SPI_NAME,
		.owner = THIS_MODULE,
		.of_match_table = xilinx_spi_of_match,
	},
};
module_platform_driver(xilinx_spi_driver);

MODULE_AUTHOR("MontaVista Software, Inc. <source@mvista.com>");
MODULE_DESCRIPTION("Xilinx SPI driver");
MODULE_LICENSE("GPL");<|MERGE_RESOLUTION|>--- conflicted
+++ resolved
@@ -290,32 +290,6 @@
 		xilinx_spi_fill_tx_fifo(xspi);
 
 		/* Start the transfer by not inhibiting the transmitter any
-<<<<<<< HEAD
-		 *longer
-		 */
-		cr = xspi->read_fn(xspi->regs + XSPI_CR_OFFSET) &
-			~XSPI_CR_TRANS_INHIBIT;
-		xspi->write_fn(cr, xspi->regs + XSPI_CR_OFFSET);
-
-		wait_for_completion(&xspi->done);
-
-		/* A transmit has just completed. Process received data and
-		 * check for more data to transmit. Always inhibit the
-		 * transmitter while the Isr refills the transmit register/FIFO,
-		 * or make sure it is stopped if we're done.
-		 */
-		cr = xspi->read_fn(xspi->regs + XSPI_CR_OFFSET);
-		xspi->write_fn(cr | XSPI_CR_TRANS_INHIBIT,
-			xspi->regs + XSPI_CR_OFFSET);
-
-		/* Read out all the data from the Rx FIFO */
-		sr = xspi->read_fn(xspi->regs + XSPI_SR_OFFSET);
-		while ((sr & XSPI_SR_RX_EMPTY_MASK) == 0) {
-			xspi->rx_fn(xspi);
-			sr = xspi->read_fn(xspi->regs + XSPI_SR_OFFSET);
-		}
-
-=======
 		 * longer
 		 */
 		cr = xspi->read_fn(xspi->regs + XSPI_CR_OFFSET) &
@@ -340,7 +314,6 @@
 			sr = xspi->read_fn(xspi->regs + XSPI_SR_OFFSET);
 		}
 
->>>>>>> 8bb495e3
 		/* See if there is more data to send */
 		if (!xspi->remaining_bytes > 0)
 			break;
