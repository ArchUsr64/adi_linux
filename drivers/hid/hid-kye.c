--- conflicted
+++ resolved
@@ -341,13 +341,10 @@
 	case USB_DEVICE_ID_GENIUS_GX_IMPERATOR:
 		rdesc = kye_consumer_control_fixup(hdev, rdesc, rsize, 83,
 					"Genius Gx Imperator Keyboard");
-<<<<<<< HEAD
-=======
 		break;
 	case USB_DEVICE_ID_GENIUS_MANTICORE:
 		rdesc = kye_consumer_control_fixup(hdev, rdesc, rsize, 104,
 					"Genius Manticore Keyboard");
->>>>>>> d8ec26d7
 		break;
 	}
 	return rdesc;
@@ -454,11 +451,8 @@
 				USB_DEVICE_ID_GENIUS_GILA_GAMING_MOUSE) },
 	{ HID_USB_DEVICE(USB_VENDOR_ID_KYE,
 				USB_DEVICE_ID_GENIUS_GX_IMPERATOR) },
-<<<<<<< HEAD
-=======
 	{ HID_USB_DEVICE(USB_VENDOR_ID_KYE,
 				USB_DEVICE_ID_GENIUS_MANTICORE) },
->>>>>>> d8ec26d7
 	{ }
 };
 MODULE_DEVICE_TABLE(hid, kye_devices);
