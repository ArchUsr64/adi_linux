--- conflicted
+++ resolved
@@ -63,20 +63,11 @@
 		priv->enabled = enable;
 	}
 
-<<<<<<< HEAD
-	if (ci->platdata->flags & CI_HDRC_PHY_VBUS_CONTROL &&
-	    ci->usb_phy) {
-		if (enable)
-			ci->usb_phy->otg->set_vbus(ci->usb_phy->otg, 1);
-		else
-			ci->usb_phy->otg->set_vbus(ci->usb_phy->otg, 0);
-=======
 	if (ci->platdata->flags & CI_HDRC_PHY_VBUS_CONTROL) {
 		if (enable)
 			usb_phy_vbus_on(ci->usb_phy);
 		else
 			usb_phy_vbus_off(ci->usb_phy);
->>>>>>> cb1f2dbc
 	}
 
 	if (enable && (ci->platdata->phy_mode == USBPHY_INTERFACE_MODE_HSIC)) {
