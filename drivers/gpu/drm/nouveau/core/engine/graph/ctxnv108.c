/*
 * Copyright 2013 Red Hat Inc.
 *
 * Permission is hereby granted, free of charge, to any person obtaining a
 * copy of this software and associated documentation files (the "Software"),
 * to deal in the Software without restriction, including without limitation
 * the rights to use, copy, modify, merge, publish, distribute, sublicense,
 * and/or sell copies of the Software, and to permit persons to whom the
 * Software is furnished to do so, subject to the following conditions:
 *
 * The above copyright notice and this permission notice shall be included in
 * all copies or substantial portions of the Software.
 *
 * THE SOFTWARE IS PROVIDED "AS IS", WITHOUT WARRANTY OF ANY KIND, EXPRESS OR
 * IMPLIED, INCLUDING BUT NOT LIMITED TO THE WARRANTIES OF MERCHANTABILITY,
 * FITNESS FOR A PARTICULAR PURPOSE AND NONINFRINGEMENT.  IN NO EVENT SHALL
 * THE COPYRIGHT HOLDER(S) OR AUTHOR(S) BE LIABLE FOR ANY CLAIM, DAMAGES OR
 * OTHER LIABILITY, WHETHER IN AN ACTION OF CONTRACT, TORT OR OTHERWISE,
 * ARISING FROM, OUT OF OR IN CONNECTION WITH THE SOFTWARE OR THE USE OR
 * OTHER DEALINGS IN THE SOFTWARE.
 *
 * Authors: Ben Skeggs <bskeggs@redhat.com>
 */

#include "ctxnvc0.h"

/*******************************************************************************
 * PGRAPH context register lists
 ******************************************************************************/

static const struct nvc0_graph_init
nv108_grctx_init_icmd_0[] = {
	{ 0x001000,   1, 0x01, 0x00000004 },
	{ 0x000039,   3, 0x01, 0x00000000 },
	{ 0x0000a9,   1, 0x01, 0x0000ffff },
	{ 0x000038,   1, 0x01, 0x0fac6881 },
	{ 0x00003d,   1, 0x01, 0x00000001 },
	{ 0x0000e8,   8, 0x01, 0x00000400 },
	{ 0x000078,   8, 0x01, 0x00000300 },
	{ 0x000050,   1, 0x01, 0x00000011 },
	{ 0x000058,   8, 0x01, 0x00000008 },
	{ 0x000208,   8, 0x01, 0x00000001 },
	{ 0x000081,   1, 0x01, 0x00000001 },
	{ 0x000085,   1, 0x01, 0x00000004 },
	{ 0x000088,   1, 0x01, 0x00000400 },
	{ 0x000090,   1, 0x01, 0x00000300 },
	{ 0x000098,   1, 0x01, 0x00001001 },
	{ 0x0000e3,   1, 0x01, 0x00000001 },
	{ 0x0000da,   1, 0x01, 0x00000001 },
	{ 0x0000f8,   1, 0x01, 0x00000003 },
	{ 0x0000fa,   1, 0x01, 0x00000001 },
	{ 0x00009f,   4, 0x01, 0x0000ffff },
	{ 0x0000b1,   1, 0x01, 0x00000001 },
	{ 0x0000ad,   1, 0x01, 0x0000013e },
	{ 0x0000e1,   1, 0x01, 0x00000010 },
	{ 0x000290,  16, 0x01, 0x00000000 },
	{ 0x0003b0,  16, 0x01, 0x00000000 },
	{ 0x0002a0,  16, 0x01, 0x00000000 },
	{ 0x000420,  16, 0x01, 0x00000000 },
	{ 0x0002b0,  16, 0x01, 0x00000000 },
	{ 0x000430,  16, 0x01, 0x00000000 },
	{ 0x0002c0,  16, 0x01, 0x00000000 },
	{ 0x0004d0,  16, 0x01, 0x00000000 },
	{ 0x000720,  16, 0x01, 0x00000000 },
	{ 0x0008c0,  16, 0x01, 0x00000000 },
	{ 0x000890,  16, 0x01, 0x00000000 },
	{ 0x0008e0,  16, 0x01, 0x00000000 },
	{ 0x0008a0,  16, 0x01, 0x00000000 },
	{ 0x0008f0,  16, 0x01, 0x00000000 },
	{ 0x00094c,   1, 0x01, 0x000000ff },
	{ 0x00094d,   1, 0x01, 0xffffffff },
	{ 0x00094e,   1, 0x01, 0x00000002 },
	{ 0x0002ec,   1, 0x01, 0x00000001 },
	{ 0x0002f2,   2, 0x01, 0x00000001 },
	{ 0x0002f5,   1, 0x01, 0x00000001 },
	{ 0x0002f7,   1, 0x01, 0x00000001 },
	{ 0x000303,   1, 0x01, 0x00000001 },
	{ 0x0002e6,   1, 0x01, 0x00000001 },
	{ 0x000466,   1, 0x01, 0x00000052 },
	{ 0x000301,   1, 0x01, 0x3f800000 },
	{ 0x000304,   1, 0x01, 0x30201000 },
	{ 0x000305,   1, 0x01, 0x70605040 },
	{ 0x000306,   1, 0x01, 0xb8a89888 },
	{ 0x000307,   1, 0x01, 0xf8e8d8c8 },
	{ 0x00030a,   1, 0x01, 0x00ffff00 },
	{ 0x00030b,   1, 0x01, 0x0000001a },
	{ 0x00030c,   1, 0x01, 0x00000001 },
	{ 0x000318,   1, 0x01, 0x00000001 },
	{ 0x000340,   1, 0x01, 0x00000000 },
	{ 0x000375,   1, 0x01, 0x00000001 },
	{ 0x00037d,   1, 0x01, 0x00000006 },
	{ 0x0003a0,   1, 0x01, 0x00000002 },
	{ 0x0003aa,   1, 0x01, 0x00000001 },
	{ 0x0003a9,   1, 0x01, 0x00000001 },
	{ 0x000380,   1, 0x01, 0x00000001 },
	{ 0x000383,   1, 0x01, 0x00000011 },
	{ 0x000360,   1, 0x01, 0x00000040 },
	{ 0x000366,   2, 0x01, 0x00000000 },
	{ 0x000368,   1, 0x01, 0x00000fff },
	{ 0x000370,   2, 0x01, 0x00000000 },
	{ 0x000372,   1, 0x01, 0x000fffff },
	{ 0x00037a,   1, 0x01, 0x00000012 },
	{ 0x000619,   1, 0x01, 0x00000003 },
	{ 0x000811,   1, 0x01, 0x00000003 },
	{ 0x000812,   1, 0x01, 0x00000004 },
	{ 0x000813,   1, 0x01, 0x00000006 },
	{ 0x000814,   1, 0x01, 0x00000008 },
	{ 0x000815,   1, 0x01, 0x0000000b },
	{ 0x000800,   6, 0x01, 0x00000001 },
	{ 0x000632,   1, 0x01, 0x00000001 },
	{ 0x000633,   1, 0x01, 0x00000002 },
	{ 0x000634,   1, 0x01, 0x00000003 },
	{ 0x000635,   1, 0x01, 0x00000004 },
	{ 0x000654,   1, 0x01, 0x3f800000 },
	{ 0x000657,   1, 0x01, 0x3f800000 },
	{ 0x000655,   2, 0x01, 0x3f800000 },
	{ 0x0006cd,   1, 0x01, 0x3f800000 },
	{ 0x0007f5,   1, 0x01, 0x3f800000 },
	{ 0x0007dc,   1, 0x01, 0x39291909 },
	{ 0x0007dd,   1, 0x01, 0x79695949 },
	{ 0x0007de,   1, 0x01, 0xb9a99989 },
	{ 0x0007df,   1, 0x01, 0xf9e9d9c9 },
	{ 0x0007e8,   1, 0x01, 0x00003210 },
	{ 0x0007e9,   1, 0x01, 0x00007654 },
	{ 0x0007ea,   1, 0x01, 0x00000098 },
	{ 0x0007ec,   1, 0x01, 0x39291909 },
	{ 0x0007ed,   1, 0x01, 0x79695949 },
	{ 0x0007ee,   1, 0x01, 0xb9a99989 },
	{ 0x0007ef,   1, 0x01, 0xf9e9d9c9 },
	{ 0x0007f0,   1, 0x01, 0x00003210 },
	{ 0x0007f1,   1, 0x01, 0x00007654 },
	{ 0x0007f2,   1, 0x01, 0x00000098 },
	{ 0x0005a5,   1, 0x01, 0x00000001 },
	{ 0x000980, 128, 0x01, 0x00000000 },
	{ 0x000468,   1, 0x01, 0x00000004 },
	{ 0x00046c,   1, 0x01, 0x00000001 },
	{ 0x000470,  96, 0x01, 0x00000000 },
	{ 0x000510,  16, 0x01, 0x3f800000 },
	{ 0x000520,   1, 0x01, 0x000002b6 },
	{ 0x000529,   1, 0x01, 0x00000001 },
	{ 0x000530,  16, 0x01, 0xffff0000 },
	{ 0x000585,   1, 0x01, 0x0000003f },
	{ 0x000576,   1, 0x01, 0x00000003 },
	{ 0x00057b,   1, 0x01, 0x00000059 },
	{ 0x000586,   1, 0x01, 0x00000040 },
	{ 0x000582,   2, 0x01, 0x00000080 },
	{ 0x0005c2,   1, 0x01, 0x00000001 },
	{ 0x000638,   2, 0x01, 0x00000001 },
	{ 0x00063a,   1, 0x01, 0x00000002 },
	{ 0x00063b,   2, 0x01, 0x00000001 },
	{ 0x00063d,   1, 0x01, 0x00000002 },
	{ 0x00063e,   1, 0x01, 0x00000001 },
	{ 0x0008b8,   8, 0x01, 0x00000001 },
	{ 0x000900,   8, 0x01, 0x00000001 },
	{ 0x000908,   8, 0x01, 0x00000002 },
	{ 0x000910,  16, 0x01, 0x00000001 },
	{ 0x000920,   8, 0x01, 0x00000002 },
	{ 0x000928,   8, 0x01, 0x00000001 },
	{ 0x000662,   1, 0x01, 0x00000001 },
	{ 0x000648,   9, 0x01, 0x00000001 },
	{ 0x000658,   1, 0x01, 0x0000000f },
	{ 0x0007ff,   1, 0x01, 0x0000000a },
	{ 0x00066a,   1, 0x01, 0x40000000 },
	{ 0x00066b,   1, 0x01, 0x10000000 },
	{ 0x00066c,   2, 0x01, 0xffff0000 },
	{ 0x0007af,   2, 0x01, 0x00000008 },
	{ 0x0007f6,   1, 0x01, 0x00000001 },
	{ 0x00080b,   1, 0x01, 0x00000002 },
	{ 0x0006b2,   1, 0x01, 0x00000055 },
	{ 0x0007ad,   1, 0x01, 0x00000003 },
	{ 0x000937,   1, 0x01, 0x00000001 },
	{ 0x000971,   1, 0x01, 0x00000008 },
	{ 0x000972,   1, 0x01, 0x00000040 },
	{ 0x000973,   1, 0x01, 0x0000012c },
	{ 0x00097c,   1, 0x01, 0x00000040 },
	{ 0x000979,   1, 0x01, 0x00000003 },
	{ 0x000975,   1, 0x01, 0x00000020 },
	{ 0x000976,   1, 0x01, 0x00000001 },
	{ 0x000977,   1, 0x01, 0x00000020 },
	{ 0x000978,   1, 0x01, 0x00000001 },
	{ 0x000957,   1, 0x01, 0x00000003 },
	{ 0x00095e,   1, 0x01, 0x20164010 },
	{ 0x00095f,   1, 0x01, 0x00000020 },
	{ 0x000a0d,   1, 0x01, 0x00000006 },
	{ 0x00097d,   1, 0x01, 0x00000020 },
	{ 0x000683,   1, 0x01, 0x00000006 },
	{ 0x000685,   1, 0x01, 0x003fffff },
	{ 0x000687,   1, 0x01, 0x003fffff },
	{ 0x0006a0,   1, 0x01, 0x00000005 },
	{ 0x000840,   1, 0x01, 0x00400008 },
	{ 0x000841,   1, 0x01, 0x08000080 },
	{ 0x000842,   1, 0x01, 0x00400008 },
	{ 0x000843,   1, 0x01, 0x08000080 },
	{ 0x0006aa,   1, 0x01, 0x00000001 },
	{ 0x0006ab,   1, 0x01, 0x00000002 },
	{ 0x0006ac,   1, 0x01, 0x00000080 },
	{ 0x0006ad,   2, 0x01, 0x00000100 },
	{ 0x0006b1,   1, 0x01, 0x00000011 },
	{ 0x0006bb,   1, 0x01, 0x000000cf },
	{ 0x0006ce,   1, 0x01, 0x2a712488 },
	{ 0x000739,   1, 0x01, 0x4085c000 },
	{ 0x00073a,   1, 0x01, 0x00000080 },
	{ 0x000786,   1, 0x01, 0x80000100 },
	{ 0x00073c,   1, 0x01, 0x00010100 },
	{ 0x00073d,   1, 0x01, 0x02800000 },
	{ 0x000787,   1, 0x01, 0x000000cf },
	{ 0x00078c,   1, 0x01, 0x00000008 },
	{ 0x000792,   1, 0x01, 0x00000001 },
	{ 0x000794,   3, 0x01, 0x00000001 },
	{ 0x000797,   1, 0x01, 0x000000cf },
	{ 0x000836,   1, 0x01, 0x00000001 },
	{ 0x00079a,   1, 0x01, 0x00000002 },
	{ 0x000833,   1, 0x01, 0x04444480 },
	{ 0x0007a1,   1, 0x01, 0x00000001 },
	{ 0x0007a3,   3, 0x01, 0x00000001 },
	{ 0x000831,   1, 0x01, 0x00000004 },
	{ 0x000b07,   1, 0x01, 0x00000002 },
	{ 0x000b08,   2, 0x01, 0x00000100 },
	{ 0x000b0a,   1, 0x01, 0x00000001 },
	{ 0x000a04,   1, 0x01, 0x000000ff },
	{ 0x000a0b,   1, 0x01, 0x00000040 },
	{ 0x00097f,   1, 0x01, 0x00000100 },
	{ 0x000a02,   1, 0x01, 0x00000001 },
	{ 0x000809,   1, 0x01, 0x00000007 },
	{ 0x00c221,   1, 0x01, 0x00000040 },
	{ 0x00c1b0,   8, 0x01, 0x0000000f },
	{ 0x00c1b8,   1, 0x01, 0x0fac6881 },
	{ 0x00c1b9,   1, 0x01, 0x00fac688 },
	{ 0x00c401,   1, 0x01, 0x00000001 },
	{ 0x00c402,   1, 0x01, 0x00010001 },
	{ 0x00c403,   2, 0x01, 0x00000001 },
	{ 0x00c40e,   1, 0x01, 0x00000020 },
	{ 0x00c500,   1, 0x01, 0x00000003 },
	{ 0x01e100,   1, 0x01, 0x00000001 },
	{ 0x001000,   1, 0x01, 0x00000002 },
	{ 0x0006aa,   1, 0x01, 0x00000001 },
	{ 0x0006ad,   2, 0x01, 0x00000100 },
	{ 0x0006b1,   1, 0x01, 0x00000011 },
	{ 0x00078c,   1, 0x01, 0x00000008 },
	{ 0x000792,   1, 0x01, 0x00000001 },
	{ 0x000794,   3, 0x01, 0x00000001 },
	{ 0x000797,   1, 0x01, 0x000000cf },
	{ 0x00079a,   1, 0x01, 0x00000002 },
	{ 0x0007a1,   1, 0x01, 0x00000001 },
	{ 0x0007a3,   3, 0x01, 0x00000001 },
	{ 0x000831,   1, 0x01, 0x00000004 },
	{ 0x01e100,   1, 0x01, 0x00000001 },
	{ 0x001000,   1, 0x01, 0x00000008 },
	{ 0x000039,   3, 0x01, 0x00000000 },
	{ 0x000380,   1, 0x01, 0x00000001 },
	{ 0x000366,   2, 0x01, 0x00000000 },
	{ 0x000368,   1, 0x01, 0x00000fff },
	{ 0x000370,   2, 0x01, 0x00000000 },
	{ 0x000372,   1, 0x01, 0x000fffff },
	{ 0x000813,   1, 0x01, 0x00000006 },
	{ 0x000814,   1, 0x01, 0x00000008 },
	{ 0x000957,   1, 0x01, 0x00000003 },
	{ 0x000b07,   1, 0x01, 0x00000002 },
	{ 0x000b08,   2, 0x01, 0x00000100 },
	{ 0x000b0a,   1, 0x01, 0x00000001 },
	{ 0x000a04,   1, 0x01, 0x000000ff },
	{ 0x000a0b,   1, 0x01, 0x00000040 },
	{ 0x00097f,   1, 0x01, 0x00000100 },
	{ 0x000a02,   1, 0x01, 0x00000001 },
	{ 0x000809,   1, 0x01, 0x00000007 },
	{ 0x00c221,   1, 0x01, 0x00000040 },
	{ 0x00c401,   1, 0x01, 0x00000001 },
	{ 0x00c402,   1, 0x01, 0x00010001 },
	{ 0x00c403,   2, 0x01, 0x00000001 },
	{ 0x00c40e,   1, 0x01, 0x00000020 },
	{ 0x00c500,   1, 0x01, 0x00000003 },
	{ 0x01e100,   1, 0x01, 0x00000001 },
	{ 0x001000,   1, 0x01, 0x00000001 },
	{ 0x000b07,   1, 0x01, 0x00000002 },
	{ 0x000b08,   2, 0x01, 0x00000100 },
	{ 0x000b0a,   1, 0x01, 0x00000001 },
	{ 0x01e100,   1, 0x01, 0x00000001 },
	{}
};

static const struct nvc0_graph_pack
nv108_grctx_pack_icmd[] = {
	{ nv108_grctx_init_icmd_0 },
	{}
};

static const struct nvc0_graph_init
nv108_grctx_init_fe_0[] = {
	{ 0x404004,   8, 0x04, 0x00000000 },
	{ 0x404024,   1, 0x04, 0x0000e000 },
	{ 0x404028,   8, 0x04, 0x00000000 },
	{ 0x4040a8,   8, 0x04, 0x00000000 },
	{ 0x4040c8,   1, 0x04, 0xf800008f },
	{ 0x4040d0,   6, 0x04, 0x00000000 },
	{ 0x4040e8,   1, 0x04, 0x00001000 },
	{ 0x4040f8,   1, 0x04, 0x00000000 },
	{ 0x404100,  10, 0x04, 0x00000000 },
	{ 0x404130,   2, 0x04, 0x00000000 },
	{ 0x404138,   1, 0x04, 0x20000040 },
	{ 0x404150,   1, 0x04, 0x0000002e },
	{ 0x404154,   1, 0x04, 0x00000400 },
	{ 0x404158,   1, 0x04, 0x00000200 },
	{ 0x404164,   1, 0x04, 0x00000055 },
	{ 0x40417c,   2, 0x04, 0x00000000 },
	{ 0x404194,   1, 0x04, 0x01000700 },
	{ 0x4041a0,   4, 0x04, 0x00000000 },
	{ 0x404200,   1, 0x04, 0x0000a197 },
	{ 0x404204,   1, 0x04, 0x0000a1c0 },
	{ 0x404208,   1, 0x04, 0x0000a140 },
	{ 0x40420c,   1, 0x04, 0x0000902d },
	{}
};

static const struct nvc0_graph_init
nv108_grctx_init_ds_0[] = {
	{ 0x405800,   1, 0x04, 0x0f8000bf },
	{ 0x405830,   1, 0x04, 0x02180648 },
	{ 0x405834,   1, 0x04, 0x08000000 },
	{ 0x405838,   1, 0x04, 0x00000000 },
	{ 0x405854,   1, 0x04, 0x00000000 },
	{ 0x405870,   4, 0x04, 0x00000001 },
	{ 0x405a00,   2, 0x04, 0x00000000 },
	{ 0x405a18,   1, 0x04, 0x00000000 },
	{ 0x405a1c,   1, 0x04, 0x000000ff },
	{}
};

static const struct nvc0_graph_init
nv108_grctx_init_pd_0[] = {
	{ 0x406020,   1, 0x04, 0x034103c1 },
	{ 0x406028,   4, 0x04, 0x00000001 },
	{ 0x4064a8,   1, 0x04, 0x00000000 },
	{ 0x4064ac,   1, 0x04, 0x00003fff },
	{ 0x4064b0,   3, 0x04, 0x00000000 },
	{ 0x4064c0,   1, 0x04, 0x802000f0 },
	{ 0x4064c4,   1, 0x04, 0x0192ffff },
	{ 0x4064c8,   1, 0x04, 0x00c20200 },
	{ 0x4064cc,   9, 0x04, 0x00000000 },
	{ 0x4064fc,   1, 0x04, 0x0000022a },
	{}
};

const struct nvc0_graph_init
nv108_grctx_init_rstr2d_0[] = {
	{ 0x407804,   1, 0x04, 0x00000063 },
	{ 0x40780c,   1, 0x04, 0x0a418820 },
	{ 0x407810,   1, 0x04, 0x062080e6 },
	{ 0x407814,   1, 0x04, 0x020398a4 },
	{ 0x407818,   1, 0x04, 0x0e629062 },
	{ 0x40781c,   1, 0x04, 0x0a418820 },
	{ 0x407820,   1, 0x04, 0x000000e6 },
	{ 0x4078bc,   1, 0x04, 0x00000103 },
	{}
};

static const struct nvc0_graph_init
nv108_grctx_init_be_0[] = {
	{ 0x408800,   1, 0x04, 0x32802a3c },
	{ 0x408804,   1, 0x04, 0x00000040 },
	{ 0x408808,   1, 0x04, 0x1003e005 },
	{ 0x408840,   1, 0x04, 0x0000000b },
	{ 0x408900,   1, 0x04, 0xb080b801 },
	{ 0x408904,   1, 0x04, 0x62000001 },
	{ 0x408908,   1, 0x04, 0x02c8102f },
	{ 0x408980,   1, 0x04, 0x0000011d },
	{}
};

static const struct nvc0_graph_pack
nv108_grctx_pack_hub[] = {
	{ nvc0_grctx_init_main_0 },
	{ nv108_grctx_init_fe_0 },
	{ nvf0_grctx_init_pri_0 },
	{ nve4_grctx_init_memfmt_0 },
	{ nv108_grctx_init_ds_0 },
	{ nvf0_grctx_init_cwd_0 },
	{ nv108_grctx_init_pd_0 },
	{ nv108_grctx_init_rstr2d_0 },
	{ nve4_grctx_init_scc_0 },
	{ nv108_grctx_init_be_0 },
	{}
};

const struct nvc0_graph_init
nv108_grctx_init_prop_0[] = {
	{ 0x418400,   1, 0x04, 0x38005e00 },
	{ 0x418404,   1, 0x04, 0x71e0ffff },
	{ 0x41840c,   1, 0x04, 0x00001008 },
	{ 0x418410,   1, 0x04, 0x0fff0fff },
	{ 0x418414,   1, 0x04, 0x02200fff },
	{ 0x418450,   6, 0x04, 0x00000000 },
	{ 0x418468,   1, 0x04, 0x00000001 },
	{ 0x41846c,   2, 0x04, 0x00000000 },
	{}
};

static const struct nvc0_graph_init
nv108_grctx_init_gpc_unk_1[] = {
	{ 0x418600,   1, 0x04, 0x0000007f },
	{ 0x418684,   1, 0x04, 0x0000001f },
	{ 0x418700,   1, 0x04, 0x00000002 },
	{ 0x418704,   2, 0x04, 0x00000080 },
	{ 0x41870c,   2, 0x04, 0x00000000 },
	{}
};

static const struct nvc0_graph_init
nv108_grctx_init_setup_0[] = {
	{ 0x418800,   1, 0x04, 0x7006863a },
	{ 0x418808,   1, 0x04, 0x00000000 },
	{ 0x41880c,   1, 0x04, 0x00000030 },
	{ 0x418810,   1, 0x04, 0x00000000 },
	{ 0x418828,   1, 0x04, 0x00000044 },
	{ 0x418830,   1, 0x04, 0x10000001 },
	{ 0x4188d8,   1, 0x04, 0x00000008 },
	{ 0x4188e0,   1, 0x04, 0x01000000 },
	{ 0x4188e8,   5, 0x04, 0x00000000 },
	{ 0x4188fc,   1, 0x04, 0x20100058 },
	{}
};

const struct nvc0_graph_init
nv108_grctx_init_crstr_0[] = {
	{ 0x418b00,   1, 0x04, 0x0000001e },
	{ 0x418b08,   1, 0x04, 0x0a418820 },
	{ 0x418b0c,   1, 0x04, 0x062080e6 },
	{ 0x418b10,   1, 0x04, 0x020398a4 },
	{ 0x418b14,   1, 0x04, 0x0e629062 },
	{ 0x418b18,   1, 0x04, 0x0a418820 },
	{ 0x418b1c,   1, 0x04, 0x000000e6 },
	{ 0x418bb8,   1, 0x04, 0x00000103 },
	{}
};

static const struct nvc0_graph_init
nv108_grctx_init_gpm_0[] = {
	{ 0x418c08,   1, 0x04, 0x00000001 },
	{ 0x418c10,   8, 0x04, 0x00000000 },
	{ 0x418c40,   1, 0x04, 0xffffffff },
	{ 0x418c6c,   1, 0x04, 0x00000001 },
	{ 0x418c80,   1, 0x04, 0x2020000c },
	{ 0x418c8c,   1, 0x04, 0x00000001 },
	{}
};

static const struct nvc0_graph_pack
nv108_grctx_pack_gpc[] = {
	{ nvc0_grctx_init_gpc_unk_0 },
	{ nv108_grctx_init_prop_0 },
	{ nv108_grctx_init_gpc_unk_1 },
	{ nv108_grctx_init_setup_0 },
	{ nvc0_grctx_init_zcull_0 },
	{ nv108_grctx_init_crstr_0 },
	{ nv108_grctx_init_gpm_0 },
	{ nvf0_grctx_init_gpc_unk_2 },
	{ nvc0_grctx_init_gcc_0 },
	{}
};

static const struct nvc0_graph_init
nv108_grctx_init_tex_0[] = {
	{ 0x419a00,   1, 0x04, 0x000100f0 },
	{ 0x419a04,   1, 0x04, 0x00000001 },
	{ 0x419a08,   1, 0x04, 0x00000421 },
	{ 0x419a0c,   1, 0x04, 0x00120000 },
	{ 0x419a10,   1, 0x04, 0x00000000 },
	{ 0x419a14,   1, 0x04, 0x00000200 },
	{ 0x419a1c,   1, 0x04, 0x0000c000 },
	{ 0x419a20,   1, 0x04, 0x00000800 },
	{ 0x419a30,   1, 0x04, 0x00000001 },
	{ 0x419ac4,   1, 0x04, 0x0037f440 },
	{}
};

static const struct nvc0_graph_init
nv108_grctx_init_sm_0[] = {
	{ 0x419e04,   1, 0x04, 0x00000000 },
	{ 0x419e08,   1, 0x04, 0x0000001d },
	{ 0x419e0c,   1, 0x04, 0x00000000 },
	{ 0x419e10,   1, 0x04, 0x00001c02 },
	{ 0x419e44,   1, 0x04, 0x0013eff2 },
	{ 0x419e48,   1, 0x04, 0x00000000 },
	{ 0x419e4c,   1, 0x04, 0x0000007f },
	{ 0x419e50,   2, 0x04, 0x00000000 },
	{ 0x419e58,   1, 0x04, 0x00000001 },
	{ 0x419e5c,   3, 0x04, 0x00000000 },
	{ 0x419e68,   1, 0x04, 0x00000002 },
	{ 0x419e6c,  12, 0x04, 0x00000000 },
	{ 0x419eac,   1, 0x04, 0x00001f8f },
	{ 0x419eb0,   1, 0x04, 0x0db00d2f },
	{ 0x419eb8,   1, 0x04, 0x00000000 },
	{ 0x419ec8,   1, 0x04, 0x0001304f },
	{ 0x419f30,   4, 0x04, 0x00000000 },
	{ 0x419f40,   1, 0x04, 0x00000018 },
	{ 0x419f44,   3, 0x04, 0x00000000 },
	{ 0x419f58,   1, 0x04, 0x00000020 },
	{ 0x419f70,   1, 0x04, 0x00000000 },
	{ 0x419f78,   1, 0x04, 0x000001eb },
	{ 0x419f7c,   1, 0x04, 0x00000404 },
	{}
};

static const struct nvc0_graph_pack
nv108_grctx_pack_tpc[] = {
	{ nvd7_grctx_init_pe_0 },
	{ nv108_grctx_init_tex_0 },
	{ nvf0_grctx_init_mpc_0 },
	{ nvf0_grctx_init_l1c_0 },
	{ nv108_grctx_init_sm_0 },
	{}
};

static const struct nvc0_graph_init
nv108_grctx_init_cbm_0[] = {
	{ 0x41bec0,   1, 0x04, 0x10000000 },
	{ 0x41bec4,   1, 0x04, 0x00037f7f },
	{ 0x41bee4,   1, 0x04, 0x00000000 },
	{ 0x41bef0,   1, 0x04, 0x000003ff },
	{}
};

static const struct nvc0_graph_pack
nv108_grctx_pack_ppc[] = {
	{ nve4_grctx_init_pes_0 },
	{ nv108_grctx_init_cbm_0 },
	{ nvd7_grctx_init_wwdx_0 },
	{}
};

/*******************************************************************************
 * PGRAPH context implementation
 ******************************************************************************/

<<<<<<< HEAD
static void
nv108_grctx_generate_mods(struct nvc0_graph_priv *priv, struct nvc0_grctx *info)
{
	u32 magic[GPC_MAX][2];
	u32 offset;
	int gpc;

	mmio_data(0x003000, 0x0100, NV_MEM_ACCESS_RW | NV_MEM_ACCESS_SYS);
	mmio_data(0x008000, 0x0100, NV_MEM_ACCESS_RW | NV_MEM_ACCESS_SYS);
	mmio_data(0x060000, 0x1000, NV_MEM_ACCESS_RW);
	mmio_list(0x40800c, 0x00000000,  8, 1);
	mmio_list(0x408010, 0x80000000,  0, 0);
	mmio_list(0x419004, 0x00000000,  8, 1);
	mmio_list(0x419008, 0x00000000,  0, 0);
	mmio_list(0x4064cc, 0x80000000,  0, 0);
	mmio_list(0x408004, 0x00000000,  8, 0);
	mmio_list(0x408008, 0x80000030,  0, 0);
	mmio_list(0x418808, 0x00000000,  8, 0);
	mmio_list(0x41880c, 0x80000030,  0, 0);
	mmio_list(0x4064c8, 0x00c20200,  0, 0);
	mmio_list(0x418810, 0x80000000, 12, 2);
	mmio_list(0x419848, 0x10000000, 12, 2);

	mmio_list(0x405830, 0x02180648,  0, 0);
	mmio_list(0x4064c4, 0x0192ffff,  0, 0);

	for (gpc = 0, offset = 0; gpc < priv->gpc_nr; gpc++) {
		u16 magic0 = 0x0218 * priv->tpc_nr[gpc];
		u16 magic1 = 0x0648 * priv->tpc_nr[gpc];
		magic[gpc][0]  = 0x10000000 | (magic0 << 16) | offset;
		magic[gpc][1]  = 0x00000000 | (magic1 << 16);
		offset += 0x0324 * priv->tpc_nr[gpc];
	}

	for (gpc = 0; gpc < priv->gpc_nr; gpc++) {
		mmio_list(GPC_UNIT(gpc, 0x30c0), magic[gpc][0], 0, 0);
		mmio_list(GPC_UNIT(gpc, 0x30e4), magic[gpc][1] | offset, 0, 0);
		offset += 0x07ff * priv->tpc_nr[gpc];
	}

	mmio_list(0x17e91c, 0x0b040a0b, 0, 0);
	mmio_list(0x17e920, 0x00090d08, 0, 0);
}

=======
>>>>>>> 88c723a7
struct nouveau_oclass *
nv108_grctx_oclass = &(struct nvc0_grctx_oclass) {
	.base.handle = NV_ENGCTX(GR, 0x08),
	.base.ofuncs = &(struct nouveau_ofuncs) {
		.ctor = nvc0_graph_context_ctor,
		.dtor = nvc0_graph_context_dtor,
		.init = _nouveau_graph_context_init,
		.fini = _nouveau_graph_context_fini,
		.rd32 = _nouveau_graph_context_rd32,
		.wr32 = _nouveau_graph_context_wr32,
	},
	.main  = nve4_grctx_generate_main,
	.unkn  = nve4_grctx_generate_unkn,
	.hub   = nv108_grctx_pack_hub,
	.gpc   = nv108_grctx_pack_gpc,
	.zcull = nvc0_grctx_pack_zcull,
	.tpc   = nv108_grctx_pack_tpc,
	.ppc   = nv108_grctx_pack_ppc,
	.icmd  = nv108_grctx_pack_icmd,
	.mthd  = nvf0_grctx_pack_mthd,
	.bundle = nve4_grctx_generate_bundle,
	.bundle_size = 0x3000,
	.bundle_min_gpm_fifo_depth = 0xc2,
	.bundle_token_limit = 0x200,
	.pagepool = nve4_grctx_generate_pagepool,
	.pagepool_size = 0x8000,
	.attrib = nvd7_grctx_generate_attrib,
	.attrib_nr_max = 0x324,
	.attrib_nr = 0x218,
	.alpha_nr_max = 0x7ff,
	.alpha_nr = 0x648,
}.base;<|MERGE_RESOLUTION|>--- conflicted
+++ resolved
@@ -531,53 +531,6 @@
  * PGRAPH context implementation
  ******************************************************************************/
 
-<<<<<<< HEAD
-static void
-nv108_grctx_generate_mods(struct nvc0_graph_priv *priv, struct nvc0_grctx *info)
-{
-	u32 magic[GPC_MAX][2];
-	u32 offset;
-	int gpc;
-
-	mmio_data(0x003000, 0x0100, NV_MEM_ACCESS_RW | NV_MEM_ACCESS_SYS);
-	mmio_data(0x008000, 0x0100, NV_MEM_ACCESS_RW | NV_MEM_ACCESS_SYS);
-	mmio_data(0x060000, 0x1000, NV_MEM_ACCESS_RW);
-	mmio_list(0x40800c, 0x00000000,  8, 1);
-	mmio_list(0x408010, 0x80000000,  0, 0);
-	mmio_list(0x419004, 0x00000000,  8, 1);
-	mmio_list(0x419008, 0x00000000,  0, 0);
-	mmio_list(0x4064cc, 0x80000000,  0, 0);
-	mmio_list(0x408004, 0x00000000,  8, 0);
-	mmio_list(0x408008, 0x80000030,  0, 0);
-	mmio_list(0x418808, 0x00000000,  8, 0);
-	mmio_list(0x41880c, 0x80000030,  0, 0);
-	mmio_list(0x4064c8, 0x00c20200,  0, 0);
-	mmio_list(0x418810, 0x80000000, 12, 2);
-	mmio_list(0x419848, 0x10000000, 12, 2);
-
-	mmio_list(0x405830, 0x02180648,  0, 0);
-	mmio_list(0x4064c4, 0x0192ffff,  0, 0);
-
-	for (gpc = 0, offset = 0; gpc < priv->gpc_nr; gpc++) {
-		u16 magic0 = 0x0218 * priv->tpc_nr[gpc];
-		u16 magic1 = 0x0648 * priv->tpc_nr[gpc];
-		magic[gpc][0]  = 0x10000000 | (magic0 << 16) | offset;
-		magic[gpc][1]  = 0x00000000 | (magic1 << 16);
-		offset += 0x0324 * priv->tpc_nr[gpc];
-	}
-
-	for (gpc = 0; gpc < priv->gpc_nr; gpc++) {
-		mmio_list(GPC_UNIT(gpc, 0x30c0), magic[gpc][0], 0, 0);
-		mmio_list(GPC_UNIT(gpc, 0x30e4), magic[gpc][1] | offset, 0, 0);
-		offset += 0x07ff * priv->tpc_nr[gpc];
-	}
-
-	mmio_list(0x17e91c, 0x0b040a0b, 0, 0);
-	mmio_list(0x17e920, 0x00090d08, 0, 0);
-}
-
-=======
->>>>>>> 88c723a7
 struct nouveau_oclass *
 nv108_grctx_oclass = &(struct nvc0_grctx_oclass) {
 	.base.handle = NV_ENGCTX(GR, 0x08),
