// SPDX-License-Identifier: GPL-2.0-or-later
/*
 * I2C bus driver for the Cadence I2C controller.
 *
 * Copyright (C) 2009 - 2014 Xilinx, Inc.
 */

#include <linux/clk.h>
#include <linux/delay.h>
#include <linux/gpio/consumer.h>
#include <linux/i2c.h>
#include <linux/interrupt.h>
#include <linux/io.h>
#include <linux/iopoll.h>
#include <linux/module.h>
#include <linux/platform_device.h>
#include <linux/of.h>
#include <linux/of_gpio.h>
#include <linux/pm_runtime.h>
#include <linux/pinctrl/consumer.h>

/* Register offsets for the I2C device. */
#define CDNS_I2C_CR_OFFSET		0x00 /* Control Register, RW */
#define CDNS_I2C_SR_OFFSET		0x04 /* Status Register, RO */
#define CDNS_I2C_ADDR_OFFSET		0x08 /* I2C Address Register, RW */
#define CDNS_I2C_DATA_OFFSET		0x0C /* I2C Data Register, RW */
#define CDNS_I2C_ISR_OFFSET		0x10 /* IRQ Status Register, RW */
#define CDNS_I2C_XFER_SIZE_OFFSET	0x14 /* Transfer Size Register, RW */
#define CDNS_I2C_SLV_PAUSE_OFFSET	0x18 /* Transfer Size Register, RW */
#define CDNS_I2C_TIME_OUT_OFFSET	0x1C /* Time Out Register, RW */
#define CDNS_I2C_IMR_OFFSET		0x20 /* IRQ Mask Register, RO */
#define CDNS_I2C_IER_OFFSET		0x24 /* IRQ Enable Register, WO */
#define CDNS_I2C_IDR_OFFSET		0x28 /* IRQ Disable Register, WO */

/* Control Register Bit mask definitions */
#define CDNS_I2C_CR_SLVMON		BIT(5) /* Slave monitor mode bit */
#define CDNS_I2C_CR_HOLD		BIT(4) /* Hold Bus bit */
#define CDNS_I2C_CR_ACK_EN		BIT(3)
#define CDNS_I2C_CR_NEA			BIT(2)
#define CDNS_I2C_CR_MS			BIT(1)
/* Read or Write Master transfer 0 = Transmitter, 1 = Receiver */
#define CDNS_I2C_CR_RW			BIT(0)
/* 1 = Auto init FIFO to zeroes */
#define CDNS_I2C_CR_CLR_FIFO		BIT(6)
#define CDNS_I2C_CR_DIVA_SHIFT		14
#define CDNS_I2C_CR_DIVA_MASK		(3 << CDNS_I2C_CR_DIVA_SHIFT)
#define CDNS_I2C_CR_DIVB_SHIFT		8
#define CDNS_I2C_CR_DIVB_MASK		(0x3f << CDNS_I2C_CR_DIVB_SHIFT)

#define CDNS_I2C_CR_MASTER_EN_MASK	(CDNS_I2C_CR_NEA | \
					 CDNS_I2C_CR_ACK_EN | \
					 CDNS_I2C_CR_MS)

#define CDNS_I2C_CR_SLAVE_EN_MASK	~CDNS_I2C_CR_MASTER_EN_MASK

/* Status Register Bit mask definitions */
#define CDNS_I2C_SR_BA		BIT(8)
#define CDNS_I2C_SR_TXDV	BIT(6)
#define CDNS_I2C_SR_RXDV	BIT(5)
#define CDNS_I2C_SR_RXRW	BIT(3)

/*
 * I2C Address Register Bit mask definitions
 * Normal addressing mode uses [6:0] bits. Extended addressing mode uses [9:0]
 * bits. A write access to this register always initiates a transfer if the I2C
 * is in master mode.
 */
#define CDNS_I2C_ADDR_MASK	0x000003FF /* I2C Address Mask */

/*
 * I2C Interrupt Registers Bit mask definitions
 * All the four interrupt registers (Status/Mask/Enable/Disable) have the same
 * bit definitions.
 */
#define CDNS_I2C_IXR_ARB_LOST		BIT(9)
#define CDNS_I2C_IXR_RX_UNF		BIT(7)
#define CDNS_I2C_IXR_TX_OVF		BIT(6)
#define CDNS_I2C_IXR_RX_OVF		BIT(5)
#define CDNS_I2C_IXR_SLV_RDY		BIT(4)
#define CDNS_I2C_IXR_TO			BIT(3)
#define CDNS_I2C_IXR_NACK		BIT(2)
#define CDNS_I2C_IXR_DATA		BIT(1)
#define CDNS_I2C_IXR_COMP		BIT(0)

#define CDNS_I2C_IXR_ALL_INTR_MASK	(CDNS_I2C_IXR_ARB_LOST | \
					 CDNS_I2C_IXR_RX_UNF | \
					 CDNS_I2C_IXR_TX_OVF | \
					 CDNS_I2C_IXR_RX_OVF | \
					 CDNS_I2C_IXR_SLV_RDY | \
					 CDNS_I2C_IXR_TO | \
					 CDNS_I2C_IXR_NACK | \
					 CDNS_I2C_IXR_DATA | \
					 CDNS_I2C_IXR_COMP)

#define CDNS_I2C_IXR_ERR_INTR_MASK	(CDNS_I2C_IXR_ARB_LOST | \
					 CDNS_I2C_IXR_RX_UNF | \
					 CDNS_I2C_IXR_TX_OVF | \
					 CDNS_I2C_IXR_RX_OVF | \
					 CDNS_I2C_IXR_NACK)

#define CDNS_I2C_ENABLED_INTR_MASK	(CDNS_I2C_IXR_ARB_LOST | \
					 CDNS_I2C_IXR_RX_UNF | \
					 CDNS_I2C_IXR_TX_OVF | \
					 CDNS_I2C_IXR_RX_OVF | \
					 CDNS_I2C_IXR_NACK | \
					 CDNS_I2C_IXR_DATA | \
					 CDNS_I2C_IXR_COMP)

#define CDNS_I2C_IXR_SLAVE_INTR_MASK	(CDNS_I2C_IXR_RX_UNF | \
					 CDNS_I2C_IXR_TX_OVF | \
					 CDNS_I2C_IXR_RX_OVF | \
					 CDNS_I2C_IXR_TO | \
					 CDNS_I2C_IXR_NACK | \
					 CDNS_I2C_IXR_DATA | \
					 CDNS_I2C_IXR_COMP)

#define CDNS_I2C_TIMEOUT		msecs_to_jiffies(1000)
/* timeout for pm runtime autosuspend */
#define CNDS_I2C_PM_TIMEOUT		1000	/* ms */

#define CDNS_I2C_FIFO_DEPTH		16
/* FIFO depth at which the DATA interrupt occurs */
#define CDNS_I2C_DATA_INTR_DEPTH	(CDNS_I2C_FIFO_DEPTH - 2)
#define CDNS_I2C_MAX_TRANSFER_SIZE	255
/* Transfer size in multiples of data interrupt depth */
#define CDNS_I2C_TRANSFER_SIZE	(CDNS_I2C_MAX_TRANSFER_SIZE - 3)

#define DRIVER_NAME		"cdns-i2c"

#define CDNS_I2C_DIVA_MAX	4
#define CDNS_I2C_DIVB_MAX	64

#define CDNS_I2C_TIMEOUT_MAX	0xFF

#define CDNS_I2C_BROKEN_HOLD_BIT	BIT(0)
#define CDNS_I2C_POLL_US	100000
#define CDNS_I2C_TIMEOUT_US	500000

#define cdns_i2c_readreg(offset)       readl_relaxed(id->membase + offset)
#define cdns_i2c_writereg(val, offset) writel_relaxed(val, id->membase + offset)

#if IS_ENABLED(CONFIG_I2C_SLAVE)
/**
 * enum cdns_i2c_mode - I2C Controller current operating mode
 *
 * @CDNS_I2C_MODE_SLAVE:       I2C controller operating in slave mode
 * @CDNS_I2C_MODE_MASTER:      I2C Controller operating in master mode
 */
enum cdns_i2c_mode {
	CDNS_I2C_MODE_SLAVE,
	CDNS_I2C_MODE_MASTER,
};

/**
 * enum cdns_i2c_slave_state - Slave state when I2C is operating in slave mode
 *
 * @CDNS_I2C_SLAVE_STATE_IDLE: I2C slave idle
 * @CDNS_I2C_SLAVE_STATE_SEND: I2C slave sending data to master
 * @CDNS_I2C_SLAVE_STATE_RECV: I2C slave receiving data from master
 */
enum cdns_i2c_slave_state {
	CDNS_I2C_SLAVE_STATE_IDLE,
	CDNS_I2C_SLAVE_STATE_SEND,
	CDNS_I2C_SLAVE_STATE_RECV,
};
#endif

/**
 * struct cdns_i2c - I2C device private data structure
 *
 * @dev:		Pointer to device structure
 * @membase:		Base address of the I2C device
 * @adap:		I2C adapter instance
 * @p_msg:		Message pointer
 * @err_status:		Error status in Interrupt Status Register
 * @xfer_done:		Transfer complete status
 * @p_send_buf:		Pointer to transmit buffer
 * @p_recv_buf:		Pointer to receive buffer
 * @send_count:		Number of bytes still expected to send
 * @recv_count:		Number of bytes still expected to receive
 * @curr_recv_count:	Number of bytes to be received in current transfer
 * @irq:		IRQ number
 * @input_clk:		Input clock to I2C controller
 * @i2c_clk:		Maximum I2C clock speed
 * @bus_hold_flag:	Flag used in repeated start for clearing HOLD bit
 * @clk:		Pointer to struct clk
 * @clk_rate_change_nb:	Notifier block for clock rate changes
 * @quirks:		flag for broken hold bit usage in r1p10
 * @ctrl_reg:		Cached value of the control register.
 * @rinfo:		Structure holding recovery information.
 * @pinctrl:		Pin control state holder.
 * @pinctrl_pins_default: Default pin control state.
 * @pinctrl_pins_gpio:	GPIO pin control state.
 * @ctrl_reg_diva_divb: value of fields DIV_A and DIV_B from CR register
 * @slave:		Registered slave instance.
 * @dev_mode:		I2C operating role(master/slave).
 * @slave_state:	I2C Slave state(idle/read/write).
 */
struct cdns_i2c {
	struct device		*dev;
	void __iomem *membase;
	struct i2c_adapter adap;
	struct i2c_msg *p_msg;
	int err_status;
	struct completion xfer_done;
	unsigned char *p_send_buf;
	unsigned char *p_recv_buf;
	unsigned int send_count;
	unsigned int recv_count;
	unsigned int curr_recv_count;
	int irq;
	unsigned long input_clk;
	unsigned int i2c_clk;
	unsigned int bus_hold_flag;
	struct clk *clk;
	struct notifier_block clk_rate_change_nb;
	u32 quirks;
	u32 ctrl_reg;
	struct i2c_bus_recovery_info rinfo;
<<<<<<< HEAD
	struct pinctrl *pinctrl;
	struct pinctrl_state *pinctrl_pins_default;
	struct pinctrl_state *pinctrl_pins_gpio;
=======
>>>>>>> d82b0891
#if IS_ENABLED(CONFIG_I2C_SLAVE)
	u16 ctrl_reg_diva_divb;
	struct i2c_client *slave;
	enum cdns_i2c_mode dev_mode;
	enum cdns_i2c_slave_state slave_state;
#endif
};

struct cdns_platform_data {
	u32 quirks;
};

#define to_cdns_i2c(_nb)	container_of(_nb, struct cdns_i2c, \
					     clk_rate_change_nb)

/**
 * cdns_i2c_clear_bus_hold - Clear bus hold bit
 * @id:	Pointer to driver data struct
 *
 * Helper to clear the controller's bus hold bit.
 */
static void cdns_i2c_clear_bus_hold(struct cdns_i2c *id)
{
	u32 reg = cdns_i2c_readreg(CDNS_I2C_CR_OFFSET);
	if (reg & CDNS_I2C_CR_HOLD)
		cdns_i2c_writereg(reg & ~CDNS_I2C_CR_HOLD, CDNS_I2C_CR_OFFSET);
}

static inline bool cdns_is_holdquirk(struct cdns_i2c *id, bool hold_wrkaround)
{
	return (hold_wrkaround &&
		(id->curr_recv_count == CDNS_I2C_FIFO_DEPTH + 1));
}

#if IS_ENABLED(CONFIG_I2C_SLAVE)
static void cdns_i2c_set_mode(enum cdns_i2c_mode mode, struct cdns_i2c *id)
{
	/* Disable all interrupts */
	cdns_i2c_writereg(CDNS_I2C_IXR_ALL_INTR_MASK, CDNS_I2C_IDR_OFFSET);

	/* Clear FIFO and transfer size */
	cdns_i2c_writereg(CDNS_I2C_CR_CLR_FIFO, CDNS_I2C_CR_OFFSET);

	/* Update device mode and state */
	id->dev_mode = mode;
	id->slave_state = CDNS_I2C_SLAVE_STATE_IDLE;

	switch (mode) {
	case CDNS_I2C_MODE_MASTER:
		/* Enable i2c master */
		cdns_i2c_writereg(id->ctrl_reg_diva_divb |
				  CDNS_I2C_CR_MASTER_EN_MASK,
				  CDNS_I2C_CR_OFFSET);
		/*
		 * This delay is needed to give the IP some time to switch to
		 * the master mode. With lower values(like 110 us) i2cdetect
		 * will not detect any slave and without this delay, the IP will
		 * trigger a timeout interrupt.
		 */
		usleep_range(115, 125);
		break;
	case CDNS_I2C_MODE_SLAVE:
		/* Enable i2c slave */
		cdns_i2c_writereg(id->ctrl_reg_diva_divb &
				  CDNS_I2C_CR_SLAVE_EN_MASK,
				  CDNS_I2C_CR_OFFSET);

		/* Setting slave address */
		cdns_i2c_writereg(id->slave->addr & CDNS_I2C_ADDR_MASK,
				  CDNS_I2C_ADDR_OFFSET);

		/* Enable slave send/receive interrupts */
		cdns_i2c_writereg(CDNS_I2C_IXR_SLAVE_INTR_MASK,
				  CDNS_I2C_IER_OFFSET);
		break;
	}
}

static void cdns_i2c_slave_rcv_data(struct cdns_i2c *id)
{
	u8 bytes;
	unsigned char data;

	/* Prepare backend for data reception */
	if (id->slave_state == CDNS_I2C_SLAVE_STATE_IDLE) {
		id->slave_state = CDNS_I2C_SLAVE_STATE_RECV;
		i2c_slave_event(id->slave, I2C_SLAVE_WRITE_REQUESTED, NULL);
	}

	/* Fetch number of bytes to receive */
	bytes = cdns_i2c_readreg(CDNS_I2C_XFER_SIZE_OFFSET);

	/* Read data and send to backend */
	while (bytes--) {
		data = cdns_i2c_readreg(CDNS_I2C_DATA_OFFSET);
		i2c_slave_event(id->slave, I2C_SLAVE_WRITE_RECEIVED, &data);
	}
}

static void cdns_i2c_slave_send_data(struct cdns_i2c *id)
{
	u8 data;

	/* Prepare backend for data transmission */
	if (id->slave_state == CDNS_I2C_SLAVE_STATE_IDLE) {
		id->slave_state = CDNS_I2C_SLAVE_STATE_SEND;
		i2c_slave_event(id->slave, I2C_SLAVE_READ_REQUESTED, &data);
	} else {
		i2c_slave_event(id->slave, I2C_SLAVE_READ_PROCESSED, &data);
	}

	/* Send data over bus */
	cdns_i2c_writereg(data, CDNS_I2C_DATA_OFFSET);
}

/**
 * cdns_i2c_slave_isr - Interrupt handler for the I2C device in slave role
 * @ptr:       Pointer to I2C device private data
 *
 * This function handles the data interrupt and transfer complete interrupt of
 * the I2C device in slave role.
 *
 * Return: IRQ_HANDLED always
 */
static irqreturn_t cdns_i2c_slave_isr(void *ptr)
{
	struct cdns_i2c *id = ptr;
	unsigned int isr_status, i2c_status;

	/* Fetch the interrupt status */
	isr_status = cdns_i2c_readreg(CDNS_I2C_ISR_OFFSET);
	cdns_i2c_writereg(isr_status, CDNS_I2C_ISR_OFFSET);

	/* Ignore masked interrupts */
	isr_status &= ~cdns_i2c_readreg(CDNS_I2C_IMR_OFFSET);

	/* Fetch transfer mode (send/receive) */
	i2c_status = cdns_i2c_readreg(CDNS_I2C_SR_OFFSET);

	/* Handle data send/receive */
	if (i2c_status & CDNS_I2C_SR_RXRW) {
		/* Send data to master */
		if (isr_status & CDNS_I2C_IXR_DATA)
			cdns_i2c_slave_send_data(id);

		if (isr_status & CDNS_I2C_IXR_COMP) {
			id->slave_state = CDNS_I2C_SLAVE_STATE_IDLE;
			i2c_slave_event(id->slave, I2C_SLAVE_STOP, NULL);
		}
	} else {
		/* Receive data from master */
		if (isr_status & CDNS_I2C_IXR_DATA)
			cdns_i2c_slave_rcv_data(id);

		if (isr_status & CDNS_I2C_IXR_COMP) {
			cdns_i2c_slave_rcv_data(id);
			id->slave_state = CDNS_I2C_SLAVE_STATE_IDLE;
			i2c_slave_event(id->slave, I2C_SLAVE_STOP, NULL);
		}
	}

	/* Master indicated xfer stop or fifo underflow/overflow */
	if (isr_status & (CDNS_I2C_IXR_NACK | CDNS_I2C_IXR_RX_OVF |
			  CDNS_I2C_IXR_RX_UNF | CDNS_I2C_IXR_TX_OVF)) {
		id->slave_state = CDNS_I2C_SLAVE_STATE_IDLE;
		i2c_slave_event(id->slave, I2C_SLAVE_STOP, NULL);
		cdns_i2c_writereg(CDNS_I2C_CR_CLR_FIFO, CDNS_I2C_CR_OFFSET);
	}

	return IRQ_HANDLED;
}
#endif

/**
 * cdns_i2c_master_isr - Interrupt handler for the I2C device in master role
 * @ptr:       Pointer to I2C device private data
 *
 * This function handles the data interrupt, transfer complete interrupt and
 * the error interrupts of the I2C device in master role.
 *
 * Return: IRQ_HANDLED always
 */
static irqreturn_t cdns_i2c_master_isr(void *ptr)
{
	unsigned int isr_status, avail_bytes;
	unsigned int bytes_to_send;
	bool updatetx;
	struct cdns_i2c *id = ptr;
	/* Signal completion only after everything is updated */
	int done_flag = 0;
	irqreturn_t status = IRQ_NONE;

	isr_status = cdns_i2c_readreg(CDNS_I2C_ISR_OFFSET);
	cdns_i2c_writereg(isr_status, CDNS_I2C_ISR_OFFSET);
	id->err_status = 0;

	/* Handling nack and arbitration lost interrupt */
	if (isr_status & (CDNS_I2C_IXR_NACK | CDNS_I2C_IXR_ARB_LOST)) {
		done_flag = 1;
		status = IRQ_HANDLED;
	}

	/*
	 * Check if transfer size register needs to be updated again for a
	 * large data receive operation.
	 */
	updatetx = id->recv_count > id->curr_recv_count;

	/* When receiving, handle data interrupt and completion interrupt */
	if (id->p_recv_buf &&
	    ((isr_status & CDNS_I2C_IXR_COMP) ||
	     (isr_status & CDNS_I2C_IXR_DATA))) {
		/* Read data if receive data valid is set */
		while (cdns_i2c_readreg(CDNS_I2C_SR_OFFSET) &
		       CDNS_I2C_SR_RXDV) {
			if (id->recv_count > 0) {
				*(id->p_recv_buf)++ =
					cdns_i2c_readreg(CDNS_I2C_DATA_OFFSET);
				id->recv_count--;
				id->curr_recv_count--;

				/*
				 * Clear hold bit that was set for FIFO control
				 * if RX data left is less than or equal to
				 * FIFO DEPTH unless repeated start is selected
				 */
				if (id->recv_count <= CDNS_I2C_FIFO_DEPTH &&
				    !id->bus_hold_flag)
					cdns_i2c_clear_bus_hold(id);

			} else {
				dev_err(id->adap.dev.parent,
					"xfer_size reg rollover. xfer aborted!\n");
				id->err_status |= CDNS_I2C_IXR_TO;
				break;
			}

			if (cdns_is_holdquirk(id, updatetx))
				break;
		}

		/*
		 * The controller sends NACK to the slave when transfer size
		 * register reaches zero without considering the HOLD bit.
		 * This workaround is implemented for large data transfers to
		 * maintain transfer size non-zero while performing a large
		 * receive operation.
		 */
		if (cdns_is_holdquirk(id, updatetx)) {
			/* wait while fifo is full */
			while (cdns_i2c_readreg(CDNS_I2C_XFER_SIZE_OFFSET) !=
			       (id->curr_recv_count - CDNS_I2C_FIFO_DEPTH))
				;

			/*
			 * Check number of bytes to be received against maximum
			 * transfer size and update register accordingly.
			 */
			if (((int)(id->recv_count) - CDNS_I2C_FIFO_DEPTH) >
			    CDNS_I2C_TRANSFER_SIZE) {
				cdns_i2c_writereg(CDNS_I2C_TRANSFER_SIZE,
						  CDNS_I2C_XFER_SIZE_OFFSET);
				id->curr_recv_count = CDNS_I2C_TRANSFER_SIZE +
						      CDNS_I2C_FIFO_DEPTH;
			} else {
				cdns_i2c_writereg(id->recv_count -
						  CDNS_I2C_FIFO_DEPTH,
						  CDNS_I2C_XFER_SIZE_OFFSET);
				id->curr_recv_count = id->recv_count;
			}
		}

		/* Clear hold (if not repeated start) and signal completion */
		if ((isr_status & CDNS_I2C_IXR_COMP) && !id->recv_count) {
			if (!id->bus_hold_flag)
				cdns_i2c_clear_bus_hold(id);
			done_flag = 1;
		}

		status = IRQ_HANDLED;
	}

	/* When sending, handle transfer complete interrupt */
	if ((isr_status & CDNS_I2C_IXR_COMP) && !id->p_recv_buf) {
		/*
		 * If there is more data to be sent, calculate the
		 * space available in FIFO and fill with that many bytes.
		 */
		if (id->send_count) {
			avail_bytes = CDNS_I2C_FIFO_DEPTH -
			    cdns_i2c_readreg(CDNS_I2C_XFER_SIZE_OFFSET);
			if (id->send_count > avail_bytes)
				bytes_to_send = avail_bytes;
			else
				bytes_to_send = id->send_count;

			while (bytes_to_send--) {
				cdns_i2c_writereg(
					(*(id->p_send_buf)++),
					 CDNS_I2C_DATA_OFFSET);
				id->send_count--;
			}
		} else {
			/*
			 * Signal the completion of transaction and
			 * clear the hold bus bit if there are no
			 * further messages to be processed.
			 */
			done_flag = 1;
		}
		if (!id->send_count && !id->bus_hold_flag)
			cdns_i2c_clear_bus_hold(id);

		status = IRQ_HANDLED;
	}

	/* Handling Slave monitor mode interrupt */
	if (isr_status & CDNS_I2C_IXR_SLV_RDY) {
		unsigned int ctrl_reg;
		/* Read control register */
		ctrl_reg = cdns_i2c_readreg(CDNS_I2C_CR_OFFSET);

		/* Disable slave monitor mode */
		ctrl_reg &= ~CDNS_I2C_CR_SLVMON;
		cdns_i2c_writereg(ctrl_reg, CDNS_I2C_CR_OFFSET);

		/* Clear interrupt flag for slvmon mode */
		cdns_i2c_writereg(CDNS_I2C_IXR_SLV_RDY, CDNS_I2C_IDR_OFFSET);

		done_flag = 1;
		status = IRQ_HANDLED;
	}

	/* Update the status for errors */
	id->err_status |= isr_status & CDNS_I2C_IXR_ERR_INTR_MASK;
	if (id->err_status)
		status = IRQ_HANDLED;

	if (done_flag)
		complete(&id->xfer_done);

	return status;
}

/**
 * cdns_i2c_isr - Interrupt handler for the I2C device
 * @irq:	irq number for the I2C device
 * @ptr:	void pointer to cdns_i2c structure
 *
 * This function passes the control to slave/master based on current role of
 * i2c controller.
 *
 * Return: IRQ_HANDLED always
 */
static irqreturn_t cdns_i2c_isr(int irq, void *ptr)
{
#if IS_ENABLED(CONFIG_I2C_SLAVE)
	struct cdns_i2c *id = ptr;

	if (id->dev_mode == CDNS_I2C_MODE_SLAVE)
		return cdns_i2c_slave_isr(ptr);
#endif
	return cdns_i2c_master_isr(ptr);
}

/**
 * cdns_i2c_mrecv - Prepare and start a master receive operation
 * @id:		pointer to the i2c device structure
 */
static void cdns_i2c_mrecv(struct cdns_i2c *id)
{
	unsigned int ctrl_reg;
	unsigned int isr_status;
	unsigned long flags;
	bool hold_clear = false;
	bool irq_save = false;

	u32 addr;

	id->p_recv_buf = id->p_msg->buf;
	id->recv_count = id->p_msg->len;

	/* Put the controller in master receive mode and clear the FIFO */
	ctrl_reg = cdns_i2c_readreg(CDNS_I2C_CR_OFFSET);
	ctrl_reg |= CDNS_I2C_CR_RW | CDNS_I2C_CR_CLR_FIFO;

	/*
	 * Receive up to I2C_SMBUS_BLOCK_MAX data bytes, plus one message length
	 * byte, plus one checksum byte if PEC is enabled. p_msg->len will be 2 if
	 * PEC is enabled, otherwise 1.
	 */
	if (id->p_msg->flags & I2C_M_RECV_LEN)
		id->recv_count = I2C_SMBUS_BLOCK_MAX + id->p_msg->len;

	id->curr_recv_count = id->recv_count;

	/*
	 * Check for the message size against FIFO depth and set the
	 * 'hold bus' bit if it is greater than FIFO depth.
	 */
	if (id->recv_count > CDNS_I2C_FIFO_DEPTH)
		ctrl_reg |= CDNS_I2C_CR_HOLD;

	cdns_i2c_writereg(ctrl_reg, CDNS_I2C_CR_OFFSET);

	/* Clear the interrupts in interrupt status register */
	isr_status = cdns_i2c_readreg(CDNS_I2C_ISR_OFFSET);
	cdns_i2c_writereg(isr_status, CDNS_I2C_ISR_OFFSET);

	/*
	 * The no. of bytes to receive is checked against the limit of
	 * max transfer size. Set transfer size register with no of bytes
	 * receive if it is less than transfer size and transfer size if
	 * it is more. Enable the interrupts.
	 */
	if (id->recv_count > CDNS_I2C_TRANSFER_SIZE) {
		cdns_i2c_writereg(CDNS_I2C_TRANSFER_SIZE,
				  CDNS_I2C_XFER_SIZE_OFFSET);
		id->curr_recv_count = CDNS_I2C_TRANSFER_SIZE;
	} else {
		cdns_i2c_writereg(id->recv_count, CDNS_I2C_XFER_SIZE_OFFSET);
	}

	/* Determine hold_clear based on number of bytes to receive and hold flag */
	if (!id->bus_hold_flag &&
	    ((id->p_msg->flags & I2C_M_RECV_LEN) != I2C_M_RECV_LEN) &&
	    (id->recv_count <= CDNS_I2C_FIFO_DEPTH)) {
		if (cdns_i2c_readreg(CDNS_I2C_CR_OFFSET) & CDNS_I2C_CR_HOLD) {
			hold_clear = true;
			if (id->quirks & CDNS_I2C_BROKEN_HOLD_BIT)
				irq_save = true;
		}
	}

	addr = id->p_msg->addr;
	addr &= CDNS_I2C_ADDR_MASK;

	if (hold_clear) {
		ctrl_reg = cdns_i2c_readreg(CDNS_I2C_CR_OFFSET) & ~CDNS_I2C_CR_HOLD;
		/*
		 * In case of Xilinx Zynq SOC, clear the HOLD bit before transfer size
		 * register reaches '0'. This is an IP bug which causes transfer size
		 * register overflow to 0xFF. To satisfy this timing requirement,
		 * disable the interrupts on current processor core between register
		 * writes to slave address register and control register.
		 */
		if (irq_save)
			local_irq_save(flags);

		cdns_i2c_writereg(addr, CDNS_I2C_ADDR_OFFSET);
		cdns_i2c_writereg(ctrl_reg, CDNS_I2C_CR_OFFSET);
		/* Read it back to avoid bufferring and make sure write happens */
		cdns_i2c_readreg(CDNS_I2C_CR_OFFSET);

		if (irq_save)
			local_irq_restore(flags);
	} else {
		cdns_i2c_writereg(addr, CDNS_I2C_ADDR_OFFSET);
	}

	cdns_i2c_writereg(CDNS_I2C_ENABLED_INTR_MASK, CDNS_I2C_IER_OFFSET);
}

/**
 * cdns_i2c_msend - Prepare and start a master send operation
 * @id:		pointer to the i2c device
 */
static void cdns_i2c_msend(struct cdns_i2c *id)
{
	unsigned int avail_bytes;
	unsigned int bytes_to_send;
	unsigned int ctrl_reg;
	unsigned int isr_status;

	id->p_recv_buf = NULL;
	id->p_send_buf = id->p_msg->buf;
	id->send_count = id->p_msg->len;

	/* Set the controller in Master transmit mode and clear the FIFO. */
	ctrl_reg = cdns_i2c_readreg(CDNS_I2C_CR_OFFSET);
	ctrl_reg &= ~CDNS_I2C_CR_RW;
	ctrl_reg |= CDNS_I2C_CR_CLR_FIFO;

	/*
	 * Check for the message size against FIFO depth and set the
	 * 'hold bus' bit if it is greater than FIFO depth.
	 */
	if (id->send_count > CDNS_I2C_FIFO_DEPTH)
		ctrl_reg |= CDNS_I2C_CR_HOLD;
	cdns_i2c_writereg(ctrl_reg, CDNS_I2C_CR_OFFSET);

	/* Clear the interrupts in interrupt status register. */
	isr_status = cdns_i2c_readreg(CDNS_I2C_ISR_OFFSET);
	cdns_i2c_writereg(isr_status, CDNS_I2C_ISR_OFFSET);

	/*
	 * Calculate the space available in FIFO. Check the message length
	 * against the space available, and fill the FIFO accordingly.
	 * Enable the interrupts.
	 */
	avail_bytes = CDNS_I2C_FIFO_DEPTH -
				cdns_i2c_readreg(CDNS_I2C_XFER_SIZE_OFFSET);

	if (id->send_count > avail_bytes)
		bytes_to_send = avail_bytes;
	else
		bytes_to_send = id->send_count;

	while (bytes_to_send--) {
		cdns_i2c_writereg((*(id->p_send_buf)++), CDNS_I2C_DATA_OFFSET);
		id->send_count--;
	}

	/*
	 * Clear the bus hold flag if there is no more data
	 * and if it is the last message.
	 */
	if (!id->bus_hold_flag && !id->send_count)
		cdns_i2c_clear_bus_hold(id);
	/* Set the slave address in address register - triggers operation. */
	cdns_i2c_writereg(id->p_msg->addr & CDNS_I2C_ADDR_MASK,
						CDNS_I2C_ADDR_OFFSET);

	cdns_i2c_writereg(CDNS_I2C_ENABLED_INTR_MASK, CDNS_I2C_IER_OFFSET);
}

/**
 * cdns_i2c_slvmon - Handling Slav monitor mode feature
 * @id:		pointer to the i2c device
 */
static void cdns_i2c_slvmon(struct cdns_i2c *id)
{
	unsigned int ctrl_reg;
	unsigned int isr_status;

	id->p_recv_buf = NULL;
	id->p_send_buf = id->p_msg->buf;
	id->send_count = id->p_msg->len;

	/* Clear the interrupts in interrupt status register. */
	isr_status = cdns_i2c_readreg(CDNS_I2C_ISR_OFFSET);
	cdns_i2c_writereg(isr_status, CDNS_I2C_ISR_OFFSET);

	/* Enable slvmon control reg */
	ctrl_reg = cdns_i2c_readreg(CDNS_I2C_CR_OFFSET);
	ctrl_reg |=  CDNS_I2C_CR_MS | CDNS_I2C_CR_NEA | CDNS_I2C_CR_SLVMON
			| CDNS_I2C_CR_CLR_FIFO;
	ctrl_reg &= ~(CDNS_I2C_CR_RW);
	cdns_i2c_writereg(ctrl_reg, CDNS_I2C_CR_OFFSET);

	/* Initialize slvmon reg */
	cdns_i2c_writereg(0xF, CDNS_I2C_SLV_PAUSE_OFFSET);

	/* Set the slave address to start the slave address transmission */
	cdns_i2c_writereg(id->p_msg->addr, CDNS_I2C_ADDR_OFFSET);

	/* Setup slvmon interrupt flag */
	cdns_i2c_writereg(CDNS_I2C_IXR_SLV_RDY, CDNS_I2C_IER_OFFSET);
}

/**
 * cdns_i2c_master_reset - Reset the interface
 * @adap:	pointer to the i2c adapter driver instance
 *
 * This function cleanup the fifos, clear the hold bit and status
 * and disable the interrupts.
 */
static void cdns_i2c_master_reset(struct i2c_adapter *adap)
{
	struct cdns_i2c *id = adap->algo_data;
	u32 regval;

	/* Disable the interrupts */
	cdns_i2c_writereg(CDNS_I2C_IXR_ALL_INTR_MASK, CDNS_I2C_IDR_OFFSET);
	/* Clear the hold bit and fifos */
	regval = cdns_i2c_readreg(CDNS_I2C_CR_OFFSET);
	regval &= ~(CDNS_I2C_CR_HOLD | CDNS_I2C_CR_SLVMON);
	regval |= CDNS_I2C_CR_CLR_FIFO;
	cdns_i2c_writereg(regval, CDNS_I2C_CR_OFFSET);
	/* Update the transfercount register to zero */
	cdns_i2c_writereg(0, CDNS_I2C_XFER_SIZE_OFFSET);
	/* Clear the interrupt status register */
	regval = cdns_i2c_readreg(CDNS_I2C_ISR_OFFSET);
	cdns_i2c_writereg(regval, CDNS_I2C_ISR_OFFSET);
	/* Clear the status register */
	regval = cdns_i2c_readreg(CDNS_I2C_SR_OFFSET);
	cdns_i2c_writereg(regval, CDNS_I2C_SR_OFFSET);
}

static int cdns_i2c_process_msg(struct cdns_i2c *id, struct i2c_msg *msg,
		struct i2c_adapter *adap)
{
	unsigned long time_left, msg_timeout;
	u32 reg;

	id->p_msg = msg;
	id->err_status = 0;
	reinit_completion(&id->xfer_done);

	/* Check for the TEN Bit mode on each msg */
	reg = cdns_i2c_readreg(CDNS_I2C_CR_OFFSET);
	if (msg->flags & I2C_M_TEN) {
		if (reg & CDNS_I2C_CR_NEA)
			cdns_i2c_writereg(reg & ~CDNS_I2C_CR_NEA,
					CDNS_I2C_CR_OFFSET);
	} else {
		if (!(reg & CDNS_I2C_CR_NEA))
			cdns_i2c_writereg(reg | CDNS_I2C_CR_NEA,
					CDNS_I2C_CR_OFFSET);
	}
	/* Check for zero length - Slave monitor mode */
	if (msg->len == 0)
		cdns_i2c_slvmon(id);
	 /* Check for the R/W flag on each msg */
	else if (msg->flags & I2C_M_RD)
		cdns_i2c_mrecv(id);
	else
		cdns_i2c_msend(id);

	/* Minimal time to execute this message */
	msg_timeout = msecs_to_jiffies((1000 * msg->len * BITS_PER_BYTE) / id->i2c_clk);
	/* Plus some wiggle room */
	msg_timeout += msecs_to_jiffies(500);

	if (msg_timeout < adap->timeout)
		msg_timeout = adap->timeout;

	/* Wait for the signal of completion */
	time_left = wait_for_completion_timeout(&id->xfer_done, msg_timeout);
	if (time_left == 0) {
		i2c_recover_bus(adap);
		cdns_i2c_master_reset(adap);
		dev_err(id->adap.dev.parent,
				"timeout waiting on completion\n");
		return -ETIMEDOUT;
	}

	cdns_i2c_writereg(CDNS_I2C_IXR_ALL_INTR_MASK,
			  CDNS_I2C_IDR_OFFSET);

	/* If it is bus arbitration error, try again */
	if (id->err_status & CDNS_I2C_IXR_ARB_LOST)
		return -EAGAIN;

	if (msg->flags & I2C_M_RECV_LEN)
		msg->len += min_t(unsigned int, msg->buf[0], I2C_SMBUS_BLOCK_MAX);

	return 0;
}

/**
 * cdns_i2c_master_xfer - The main i2c transfer function
 * @adap:	pointer to the i2c adapter driver instance
 * @msgs:	pointer to the i2c message structure
 * @num:	the number of messages to transfer
 *
 * Initiates the send/recv activity based on the transfer message received.
 *
 * Return: number of msgs processed on success, negative error otherwise
 */
static int cdns_i2c_master_xfer(struct i2c_adapter *adap, struct i2c_msg *msgs,
				int num)
{
	int ret, count;
	u32 reg;
	struct cdns_i2c *id = adap->algo_data;
	bool hold_quirk;
#if IS_ENABLED(CONFIG_I2C_SLAVE)
	bool change_role = false;
#endif

	ret = pm_runtime_resume_and_get(id->dev);
	if (ret < 0)
		return ret;

#if IS_ENABLED(CONFIG_I2C_SLAVE)
	/* Check i2c operating mode and switch if possible */
	if (id->dev_mode == CDNS_I2C_MODE_SLAVE) {
		if (id->slave_state != CDNS_I2C_SLAVE_STATE_IDLE)
			return -EAGAIN;

		/* Set mode to master */
		cdns_i2c_set_mode(CDNS_I2C_MODE_MASTER, id);

		/* Mark flag to change role once xfer is completed */
		change_role = true;
	}
#endif

	/* Check if the bus is free */
<<<<<<< HEAD
	if (msgs->len)
		if (cdns_i2c_readreg(CDNS_I2C_SR_OFFSET) & CDNS_I2C_SR_BA) {
			ret = -EAGAIN;
			goto out;
		}
=======

	ret = readl_relaxed_poll_timeout(id->membase + CDNS_I2C_SR_OFFSET,
					 reg,
					 !(reg & CDNS_I2C_SR_BA),
					 CDNS_I2C_POLL_US, CDNS_I2C_TIMEOUT_US);
	if (ret) {
		ret = -EAGAIN;
		if (id->adap.bus_recovery_info)
			i2c_recover_bus(adap);
		goto out;
	}
>>>>>>> d82b0891

	hold_quirk = !!(id->quirks & CDNS_I2C_BROKEN_HOLD_BIT);
	/*
	 * Set the flag to one when multiple messages are to be
	 * processed with a repeated start.
	 */
	if (num > 1) {
		/*
		 * This controller does not give completion interrupt after a
		 * master receive message if HOLD bit is set (repeated start),
		 * resulting in SW timeout. Hence, if a receive message is
		 * followed by any other message, an error is returned
		 * indicating that this sequence is not supported.
		 */
		for (count = 0; (count < num - 1 && hold_quirk); count++) {
			if (msgs[count].flags & I2C_M_RD) {
				dev_warn(adap->dev.parent,
					 "Can't do repeated start after a receive message\n");
				ret = -EOPNOTSUPP;
				goto out;
			}
		}
		id->bus_hold_flag = 1;
		reg = cdns_i2c_readreg(CDNS_I2C_CR_OFFSET);
		reg |= CDNS_I2C_CR_HOLD;
		cdns_i2c_writereg(reg, CDNS_I2C_CR_OFFSET);
	} else {
		id->bus_hold_flag = 0;
	}

	/* Process the msg one by one */
	for (count = 0; count < num; count++, msgs++) {
		if (count == (num - 1))
			id->bus_hold_flag = 0;

		ret = cdns_i2c_process_msg(id, msgs, adap);
		if (ret)
			goto out;

		/* Report the other error interrupts to application */
		if (id->err_status) {
			cdns_i2c_master_reset(adap);

			if (id->err_status & CDNS_I2C_IXR_NACK) {
				ret = -ENXIO;
				goto out;
			}
			ret = -EIO;
			goto out;
		}
	}

	ret = num;

out:

#if IS_ENABLED(CONFIG_I2C_SLAVE)
	/* Switch i2c mode to slave */
	if (change_role)
		cdns_i2c_set_mode(CDNS_I2C_MODE_SLAVE, id);
#endif

	pm_runtime_mark_last_busy(id->dev);
	pm_runtime_put_autosuspend(id->dev);
	return ret;
}

/**
 * cdns_i2c_func - Returns the supported features of the I2C driver
 * @adap:	pointer to the i2c adapter structure
 *
 * Return: 32 bit value, each bit corresponding to a feature
 */
static u32 cdns_i2c_func(struct i2c_adapter *adap)
{
	u32 func = I2C_FUNC_I2C | I2C_FUNC_10BIT_ADDR |
			(I2C_FUNC_SMBUS_EMUL & ~I2C_FUNC_SMBUS_QUICK) |
			I2C_FUNC_SMBUS_BLOCK_DATA;

#if IS_ENABLED(CONFIG_I2C_SLAVE)
	func |= I2C_FUNC_SLAVE;
#endif

	return func;
}

#if IS_ENABLED(CONFIG_I2C_SLAVE)
static int cdns_reg_slave(struct i2c_client *slave)
{
	int ret;
	struct cdns_i2c *id = container_of(slave->adapter, struct cdns_i2c,
									adap);

	if (id->slave)
		return -EBUSY;

	if (slave->flags & I2C_CLIENT_TEN)
		return -EAFNOSUPPORT;

	ret = pm_runtime_resume_and_get(id->dev);
	if (ret < 0)
		return ret;

	/* Store slave information */
	id->slave = slave;

	/* Enable I2C slave */
	cdns_i2c_set_mode(CDNS_I2C_MODE_SLAVE, id);

	return 0;
}

static int cdns_unreg_slave(struct i2c_client *slave)
{
	struct cdns_i2c *id = container_of(slave->adapter, struct cdns_i2c,
									adap);

	pm_runtime_put(id->dev);

	/* Remove slave information */
	id->slave = NULL;

	/* Enable I2C master */
	cdns_i2c_set_mode(CDNS_I2C_MODE_MASTER, id);

	return 0;
}
#endif

static const struct i2c_algorithm cdns_i2c_algo = {
	.master_xfer	= cdns_i2c_master_xfer,
	.functionality	= cdns_i2c_func,
#if IS_ENABLED(CONFIG_I2C_SLAVE)
	.reg_slave	= cdns_reg_slave,
	.unreg_slave	= cdns_unreg_slave,
#endif
};

/**
 * cdns_i2c_calc_divs - Calculate clock dividers
 * @f:		I2C clock frequency
 * @input_clk:	Input clock frequency
 * @a:		First divider (return value)
 * @b:		Second divider (return value)
 *
 * f is used as input and output variable. As input it is used as target I2C
 * frequency. On function exit f holds the actually resulting I2C frequency.
 *
 * Return: 0 on success, negative errno otherwise.
 */
static int cdns_i2c_calc_divs(unsigned long *f, unsigned long input_clk,
		unsigned int *a, unsigned int *b)
{
	unsigned long fscl = *f, best_fscl = *f, actual_fscl, temp;
	unsigned int div_a, div_b, calc_div_a = 0, calc_div_b = 0;
	unsigned int last_error, current_error;

	/* calculate (divisor_a+1) x (divisor_b+1) */
	temp = input_clk / (22 * fscl);

	/*
	 * If the calculated value is negative or 0, the fscl input is out of
	 * range. Return error.
	 */
	if (!temp || (temp > (CDNS_I2C_DIVA_MAX * CDNS_I2C_DIVB_MAX)))
		return -EINVAL;

	last_error = -1;
	for (div_a = 0; div_a < CDNS_I2C_DIVA_MAX; div_a++) {
		div_b = DIV_ROUND_UP(input_clk, 22 * fscl * (div_a + 1));

		if ((div_b < 1) || (div_b > CDNS_I2C_DIVB_MAX))
			continue;
		div_b--;

		actual_fscl = input_clk / (22 * (div_a + 1) * (div_b + 1));

		if (actual_fscl > fscl)
			continue;

		current_error = ((actual_fscl > fscl) ? (actual_fscl - fscl) :
							(fscl - actual_fscl));

		if (last_error > current_error) {
			calc_div_a = div_a;
			calc_div_b = div_b;
			best_fscl = actual_fscl;
			last_error = current_error;
		}
	}

	*a = calc_div_a;
	*b = calc_div_b;
	*f = best_fscl;

	return 0;
}

/**
 * cdns_i2c_setclk - This function sets the serial clock rate for the I2C device
 * @clk_in:	I2C clock input frequency in Hz
 * @id:		Pointer to the I2C device structure
 *
 * The device must be idle rather than busy transferring data before setting
 * these device options.
 * The data rate is set by values in the control register.
 * The formula for determining the correct register values is
 *	Fscl = Fpclk/(22 x (divisor_a+1) x (divisor_b+1))
 * See the hardware data sheet for a full explanation of setting the serial
 * clock rate. The clock can not be faster than the input clock divide by 22.
 * The two most common clock rates are 100KHz and 400KHz.
 *
 * Return: 0 on success, negative error otherwise
 */
static int cdns_i2c_setclk(unsigned long clk_in, struct cdns_i2c *id)
{
	unsigned int div_a, div_b;
	unsigned int ctrl_reg;
	int ret = 0;
	unsigned long fscl = id->i2c_clk;

	ret = cdns_i2c_calc_divs(&fscl, clk_in, &div_a, &div_b);
	if (ret)
		return ret;

	ctrl_reg = id->ctrl_reg;
	ctrl_reg &= ~(CDNS_I2C_CR_DIVA_MASK | CDNS_I2C_CR_DIVB_MASK);
	ctrl_reg |= ((div_a << CDNS_I2C_CR_DIVA_SHIFT) |
			(div_b << CDNS_I2C_CR_DIVB_SHIFT));
	id->ctrl_reg = ctrl_reg;
	cdns_i2c_writereg(ctrl_reg, CDNS_I2C_CR_OFFSET);
#if IS_ENABLED(CONFIG_I2C_SLAVE)
	id->ctrl_reg_diva_divb = ctrl_reg & (CDNS_I2C_CR_DIVA_MASK |
				 CDNS_I2C_CR_DIVB_MASK);
#endif
	return 0;
}

/**
 * cdns_i2c_clk_notifier_cb - Clock rate change callback
 * @nb:		Pointer to notifier block
 * @event:	Notification reason
 * @data:	Pointer to notification data object
 *
 * This function is called when the cdns_i2c input clock frequency changes.
 * The callback checks whether a valid bus frequency can be generated after the
 * change. If so, the change is acknowledged, otherwise the change is aborted.
 * New dividers are written to the HW in the pre- or post change notification
 * depending on the scaling direction.
 *
 * Return:	NOTIFY_STOP if the rate change should be aborted, NOTIFY_OK
 *		to acknowledge the change, NOTIFY_DONE if the notification is
 *		considered irrelevant.
 */
static int cdns_i2c_clk_notifier_cb(struct notifier_block *nb, unsigned long
		event, void *data)
{
	struct clk_notifier_data *ndata = data;
	struct cdns_i2c *id = to_cdns_i2c(nb);

	if (pm_runtime_suspended(id->dev))
		return NOTIFY_OK;

	switch (event) {
	case PRE_RATE_CHANGE:
	{
		unsigned long input_clk = ndata->new_rate;
		unsigned long fscl = id->i2c_clk;
		unsigned int div_a, div_b;
		int ret;

		ret = cdns_i2c_calc_divs(&fscl, input_clk, &div_a, &div_b);
		if (ret) {
			dev_warn(id->adap.dev.parent,
					"clock rate change rejected\n");
			return NOTIFY_STOP;
		}

		/* scale up */
		if (ndata->new_rate > ndata->old_rate)
			cdns_i2c_setclk(ndata->new_rate, id);

		return NOTIFY_OK;
	}
	case POST_RATE_CHANGE:
		id->input_clk = ndata->new_rate;
		/* scale down */
		if (ndata->new_rate < ndata->old_rate)
			cdns_i2c_setclk(ndata->new_rate, id);
		return NOTIFY_OK;
	case ABORT_RATE_CHANGE:
		/* scale up */
		if (ndata->new_rate > ndata->old_rate)
			cdns_i2c_setclk(ndata->old_rate, id);
		return NOTIFY_OK;
	default:
		return NOTIFY_DONE;
	}
}

/**
 * cdns_i2c_runtime_suspend -  Runtime suspend method for the driver
 * @dev:	Address of the platform_device structure
 *
 * Put the driver into low power mode.
 *
 * Return: 0 always
 */
static int __maybe_unused cdns_i2c_runtime_suspend(struct device *dev)
{
	struct cdns_i2c *xi2c = dev_get_drvdata(dev);

	clk_disable(xi2c->clk);

	return 0;
}

/**
 * cdns_i2c_init -  Controller initialisation
 * @id:		Device private data structure
 *
 * Initialise the i2c controller.
 *
 */
static void cdns_i2c_init(struct cdns_i2c *id)
{
	cdns_i2c_writereg(id->ctrl_reg, CDNS_I2C_CR_OFFSET);
	/*
	 * Cadence I2C controller has a bug wherein it generates
	 * invalid read transaction after HW timeout in master receiver mode.
	 * HW timeout is not used by this driver and the interrupt is disabled.
	 * But the feature itself cannot be disabled. Hence maximum value
	 * is written to this register to reduce the chances of error.
	 */
	cdns_i2c_writereg(CDNS_I2C_TIMEOUT_MAX, CDNS_I2C_TIME_OUT_OFFSET);
}

/**
 * cdns_i2c_runtime_resume - Runtime resume
 * @dev:	Address of the platform_device structure
 *
 * Runtime resume callback.
 *
 * Return: 0 on success and error value on error
 */
static int __maybe_unused cdns_i2c_runtime_resume(struct device *dev)
{
	struct cdns_i2c *xi2c = dev_get_drvdata(dev);
	int ret;

	ret = clk_enable(xi2c->clk);
	if (ret) {
		dev_err(dev, "Cannot enable clock.\n");
		return ret;
	}
	cdns_i2c_init(xi2c);

	return 0;
}

/**
 * cdns_i2c_prepare_recovery - Withhold recovery state
 * @adapter:    Pointer to i2c adapter
 *
 * This function is called to prepare for recovery.
 * It changes the state of pins from SCL/SDA to GPIO.
 */
static void cdns_i2c_prepare_recovery(struct i2c_adapter *adapter)
{
	struct cdns_i2c *p_cdns_i2c;
	int ret;

	p_cdns_i2c = container_of(adapter, struct cdns_i2c, adap);

	/* Setting pin state as gpio */
	ret = pinctrl_select_state(p_cdns_i2c->pinctrl,
			     p_cdns_i2c->pinctrl_pins_gpio);
	if (ret < 0)
		dev_err(p_cdns_i2c->adap.dev.parent,
				"pinctrl_select_state failed\n");
}

/**
 * cdns_i2c_unprepare_recovery - Release recovery state
 * @adapter:    Pointer to i2c adapter
 *
 * This function is called on exiting recovery. It reverts
 * the state of pins from GPIO to SCL/SDA.
 */
static void cdns_i2c_unprepare_recovery(struct i2c_adapter *adapter)
{
	struct cdns_i2c *p_cdns_i2c;
	int ret;

	p_cdns_i2c = container_of(adapter, struct cdns_i2c, adap);

	/* Setting pin state to default(i2c) */
	ret = pinctrl_select_state(p_cdns_i2c->pinctrl,
			     p_cdns_i2c->pinctrl_pins_default);
	if (ret < 0)
		dev_err(p_cdns_i2c->adap.dev.parent,
				"pinctrl_select_state failed\n");
}

/**
 * cdns_i2c_init_recovery_info  - Initialize I2C bus recovery
 * @pid:        Pointer to cdns i2c structure
 * @pdev:       Handle to the platform device structure
 *
 * This function does required initialization for i2c bus
 * recovery. It registers three functions for prepare,
 * recover and unprepare
 *
 * Return: 0 on Success, negative error otherwise.
 */
static int cdns_i2c_init_recovery_info(struct cdns_i2c *pid,
		struct platform_device *pdev)
{
	struct i2c_bus_recovery_info *rinfo = &pid->rinfo;

	pid->pinctrl_pins_default = pinctrl_lookup_state(pid->pinctrl,
			PINCTRL_STATE_DEFAULT);
	pid->pinctrl_pins_gpio = pinctrl_lookup_state(pid->pinctrl, "gpio");

	/* Fetches GPIO pins */
	rinfo->sda_gpiod = devm_gpiod_get(&pdev->dev, "sda-gpios", GPIOD_ASIS);
	rinfo->scl_gpiod = devm_gpiod_get(&pdev->dev, "scl-gpios", GPIOD_ASIS);

	/* if GPIO driver isn't ready yet, deffer probe */
	if (PTR_ERR(rinfo->sda_gpiod) == -EPROBE_DEFER ||
	    PTR_ERR(rinfo->scl_gpiod) == -EPROBE_DEFER)
		return -EPROBE_DEFER;

	/* Validates fetched information */
	if (IS_ERR(rinfo->sda_gpiod) ||
	    IS_ERR(rinfo->scl_gpiod) ||
			IS_ERR(pid->pinctrl_pins_default) ||
			IS_ERR(pid->pinctrl_pins_gpio)) {
		dev_dbg(&pdev->dev, "recovery information incomplete\n");
		return 0;
	}

	rinfo->prepare_recovery     = cdns_i2c_prepare_recovery;
	rinfo->unprepare_recovery   = cdns_i2c_unprepare_recovery;
	rinfo->recover_bus          = i2c_generic_scl_recovery;
	pid->adap.bus_recovery_info = rinfo;

	return 0;
}

static const struct dev_pm_ops cdns_i2c_dev_pm_ops = {
	SET_RUNTIME_PM_OPS(cdns_i2c_runtime_suspend,
			   cdns_i2c_runtime_resume, NULL)
};

static const struct cdns_platform_data r1p10_i2c_def = {
	.quirks = CDNS_I2C_BROKEN_HOLD_BIT,
};

static const struct of_device_id cdns_i2c_of_match[] = {
	{ .compatible = "cdns,i2c-r1p10", .data = &r1p10_i2c_def },
	{ .compatible = "cdns,i2c-r1p14",},
	{ /* end of table */ }
};
MODULE_DEVICE_TABLE(of, cdns_i2c_of_match);

/**
 * cdns_i2c_probe - Platform registration call
 * @pdev:	Handle to the platform device structure
 *
 * This function does all the memory allocation and registration for the i2c
 * device. User can modify the address mode to 10 bit address mode using the
 * ioctl call with option I2C_TENBIT.
 *
 * Return: 0 on success, negative error otherwise
 */
static int cdns_i2c_probe(struct platform_device *pdev)
{
	struct resource *r_mem;
	struct cdns_i2c *id;
	int ret;
	const struct of_device_id *match;

	id = devm_kzalloc(&pdev->dev, sizeof(*id), GFP_KERNEL);
	if (!id)
		return -ENOMEM;

	id->dev = &pdev->dev;
	platform_set_drvdata(pdev, id);

	match = of_match_node(cdns_i2c_of_match, pdev->dev.of_node);
	if (match && match->data) {
		const struct cdns_platform_data *data = match->data;
		id->quirks = data->quirks;
	}

<<<<<<< HEAD
	id->pinctrl = devm_pinctrl_get(&pdev->dev);
	if (!IS_ERR(id->pinctrl)) {
		ret = cdns_i2c_init_recovery_info(id, pdev);
		if (ret)
			return ret;
=======
	id->rinfo.pinctrl = devm_pinctrl_get(&pdev->dev);
	if (IS_ERR(id->rinfo.pinctrl)) {
		int err = PTR_ERR(id->rinfo.pinctrl);

		dev_info(&pdev->dev, "can't get pinctrl, bus recovery not supported\n");
		if (err != -ENODEV)
			return err;
	} else {
		id->adap.bus_recovery_info = &id->rinfo;
>>>>>>> d82b0891
	}

	id->membase = devm_platform_get_and_ioremap_resource(pdev, 0, &r_mem);
	if (IS_ERR(id->membase))
		return PTR_ERR(id->membase);

	ret = platform_get_irq(pdev, 0);
	if (ret < 0)
		return ret;
	id->irq = ret;

	id->adap.owner = THIS_MODULE;
	id->adap.dev.of_node = pdev->dev.of_node;
	id->adap.algo = &cdns_i2c_algo;
	id->adap.timeout = CDNS_I2C_TIMEOUT;
	id->adap.retries = 3;		/* Default retry value. */
	id->adap.algo_data = id;
	id->adap.dev.parent = &pdev->dev;
	init_completion(&id->xfer_done);
	snprintf(id->adap.name, sizeof(id->adap.name),
		 "Cadence I2C at %08lx", (unsigned long)r_mem->start);

	id->clk = devm_clk_get(&pdev->dev, NULL);
	if (IS_ERR(id->clk))
		return dev_err_probe(&pdev->dev, PTR_ERR(id->clk),
				     "input clock not found.\n");

	ret = clk_prepare_enable(id->clk);
	if (ret)
		dev_err(&pdev->dev, "Unable to enable clock.\n");

	pm_runtime_set_autosuspend_delay(id->dev, CNDS_I2C_PM_TIMEOUT);
	pm_runtime_use_autosuspend(id->dev);
	pm_runtime_set_active(id->dev);
	pm_runtime_enable(id->dev);

	id->clk_rate_change_nb.notifier_call = cdns_i2c_clk_notifier_cb;
	if (clk_notifier_register(id->clk, &id->clk_rate_change_nb))
		dev_warn(&pdev->dev, "Unable to register clock notifier.\n");
	id->input_clk = clk_get_rate(id->clk);

	ret = of_property_read_u32(pdev->dev.of_node, "clock-frequency",
			&id->i2c_clk);
	if (ret || (id->i2c_clk > I2C_MAX_FAST_MODE_FREQ))
		id->i2c_clk = I2C_MAX_STANDARD_MODE_FREQ;

#if IS_ENABLED(CONFIG_I2C_SLAVE)
	/* Set initial mode to master */
	id->dev_mode = CDNS_I2C_MODE_MASTER;
	id->slave_state = CDNS_I2C_SLAVE_STATE_IDLE;
#endif
	id->ctrl_reg = CDNS_I2C_CR_ACK_EN | CDNS_I2C_CR_NEA | CDNS_I2C_CR_MS;

	ret = cdns_i2c_setclk(id->input_clk, id);
	if (ret) {
		dev_err(&pdev->dev, "invalid SCL clock: %u Hz\n", id->i2c_clk);
		ret = -EINVAL;
		goto err_clk_dis;
	}

	ret = devm_request_irq(&pdev->dev, id->irq, cdns_i2c_isr, 0,
				 DRIVER_NAME, id);
	if (ret) {
		dev_err(&pdev->dev, "cannot get irq %d\n", id->irq);
		goto err_clk_dis;
	}
	cdns_i2c_init(id);

	ret = i2c_add_adapter(&id->adap);
	if (ret < 0)
		goto err_clk_dis;

	dev_info(&pdev->dev, "%u kHz mmio %08lx irq %d\n",
		 id->i2c_clk / 1000, (unsigned long)r_mem->start, id->irq);

	return 0;

err_clk_dis:
	clk_notifier_unregister(id->clk, &id->clk_rate_change_nb);
	clk_disable_unprepare(id->clk);
	pm_runtime_disable(&pdev->dev);
	pm_runtime_set_suspended(&pdev->dev);
	return ret;
}

/**
 * cdns_i2c_remove - Unregister the device after releasing the resources
 * @pdev:	Handle to the platform device structure
 *
 * This function frees all the resources allocated to the device.
 *
 * Return: 0 always
 */
static int cdns_i2c_remove(struct platform_device *pdev)
{
	struct cdns_i2c *id = platform_get_drvdata(pdev);

	pm_runtime_disable(&pdev->dev);
	pm_runtime_set_suspended(&pdev->dev);
	pm_runtime_dont_use_autosuspend(&pdev->dev);

	i2c_del_adapter(&id->adap);
	clk_notifier_unregister(id->clk, &id->clk_rate_change_nb);
	clk_disable_unprepare(id->clk);

	return 0;
}

static struct platform_driver cdns_i2c_drv = {
	.driver = {
		.name  = DRIVER_NAME,
		.of_match_table = cdns_i2c_of_match,
		.pm = &cdns_i2c_dev_pm_ops,
	},
	.probe  = cdns_i2c_probe,
	.remove = cdns_i2c_remove,
};

module_platform_driver(cdns_i2c_drv);

MODULE_AUTHOR("Xilinx Inc.");
MODULE_DESCRIPTION("Cadence I2C bus driver");
MODULE_LICENSE("GPL");<|MERGE_RESOLUTION|>--- conflicted
+++ resolved
@@ -7,7 +7,6 @@
 
 #include <linux/clk.h>
 #include <linux/delay.h>
-#include <linux/gpio/consumer.h>
 #include <linux/i2c.h>
 #include <linux/interrupt.h>
 #include <linux/io.h>
@@ -15,7 +14,6 @@
 #include <linux/module.h>
 #include <linux/platform_device.h>
 #include <linux/of.h>
-#include <linux/of_gpio.h>
 #include <linux/pm_runtime.h>
 #include <linux/pinctrl/consumer.h>
 
@@ -26,14 +24,12 @@
 #define CDNS_I2C_DATA_OFFSET		0x0C /* I2C Data Register, RW */
 #define CDNS_I2C_ISR_OFFSET		0x10 /* IRQ Status Register, RW */
 #define CDNS_I2C_XFER_SIZE_OFFSET	0x14 /* Transfer Size Register, RW */
-#define CDNS_I2C_SLV_PAUSE_OFFSET	0x18 /* Transfer Size Register, RW */
 #define CDNS_I2C_TIME_OUT_OFFSET	0x1C /* Time Out Register, RW */
 #define CDNS_I2C_IMR_OFFSET		0x20 /* IRQ Mask Register, RO */
 #define CDNS_I2C_IER_OFFSET		0x24 /* IRQ Enable Register, WO */
 #define CDNS_I2C_IDR_OFFSET		0x28 /* IRQ Disable Register, WO */
 
 /* Control Register Bit mask definitions */
-#define CDNS_I2C_CR_SLVMON		BIT(5) /* Slave monitor mode bit */
 #define CDNS_I2C_CR_HOLD		BIT(4) /* Hold Bus bit */
 #define CDNS_I2C_CR_ACK_EN		BIT(3)
 #define CDNS_I2C_CR_NEA			BIT(2)
@@ -187,10 +183,6 @@
  * @clk_rate_change_nb:	Notifier block for clock rate changes
  * @quirks:		flag for broken hold bit usage in r1p10
  * @ctrl_reg:		Cached value of the control register.
- * @rinfo:		Structure holding recovery information.
- * @pinctrl:		Pin control state holder.
- * @pinctrl_pins_default: Default pin control state.
- * @pinctrl_pins_gpio:	GPIO pin control state.
  * @ctrl_reg_diva_divb: value of fields DIV_A and DIV_B from CR register
  * @slave:		Registered slave instance.
  * @dev_mode:		I2C operating role(master/slave).
@@ -217,12 +209,6 @@
 	u32 quirks;
 	u32 ctrl_reg;
 	struct i2c_bus_recovery_info rinfo;
-<<<<<<< HEAD
-	struct pinctrl *pinctrl;
-	struct pinctrl_state *pinctrl_pins_default;
-	struct pinctrl_state *pinctrl_pins_gpio;
-=======
->>>>>>> d82b0891
 #if IS_ENABLED(CONFIG_I2C_SLAVE)
 	u16 ctrl_reg_diva_divb;
 	struct i2c_client *slave;
@@ -539,23 +525,6 @@
 		status = IRQ_HANDLED;
 	}
 
-	/* Handling Slave monitor mode interrupt */
-	if (isr_status & CDNS_I2C_IXR_SLV_RDY) {
-		unsigned int ctrl_reg;
-		/* Read control register */
-		ctrl_reg = cdns_i2c_readreg(CDNS_I2C_CR_OFFSET);
-
-		/* Disable slave monitor mode */
-		ctrl_reg &= ~CDNS_I2C_CR_SLVMON;
-		cdns_i2c_writereg(ctrl_reg, CDNS_I2C_CR_OFFSET);
-
-		/* Clear interrupt flag for slvmon mode */
-		cdns_i2c_writereg(CDNS_I2C_IXR_SLV_RDY, CDNS_I2C_IDR_OFFSET);
-
-		done_flag = 1;
-		status = IRQ_HANDLED;
-	}
-
 	/* Update the status for errors */
 	id->err_status |= isr_status & CDNS_I2C_IXR_ERR_INTR_MASK;
 	if (id->err_status)
@@ -750,40 +719,6 @@
 }
 
 /**
- * cdns_i2c_slvmon - Handling Slav monitor mode feature
- * @id:		pointer to the i2c device
- */
-static void cdns_i2c_slvmon(struct cdns_i2c *id)
-{
-	unsigned int ctrl_reg;
-	unsigned int isr_status;
-
-	id->p_recv_buf = NULL;
-	id->p_send_buf = id->p_msg->buf;
-	id->send_count = id->p_msg->len;
-
-	/* Clear the interrupts in interrupt status register. */
-	isr_status = cdns_i2c_readreg(CDNS_I2C_ISR_OFFSET);
-	cdns_i2c_writereg(isr_status, CDNS_I2C_ISR_OFFSET);
-
-	/* Enable slvmon control reg */
-	ctrl_reg = cdns_i2c_readreg(CDNS_I2C_CR_OFFSET);
-	ctrl_reg |=  CDNS_I2C_CR_MS | CDNS_I2C_CR_NEA | CDNS_I2C_CR_SLVMON
-			| CDNS_I2C_CR_CLR_FIFO;
-	ctrl_reg &= ~(CDNS_I2C_CR_RW);
-	cdns_i2c_writereg(ctrl_reg, CDNS_I2C_CR_OFFSET);
-
-	/* Initialize slvmon reg */
-	cdns_i2c_writereg(0xF, CDNS_I2C_SLV_PAUSE_OFFSET);
-
-	/* Set the slave address to start the slave address transmission */
-	cdns_i2c_writereg(id->p_msg->addr, CDNS_I2C_ADDR_OFFSET);
-
-	/* Setup slvmon interrupt flag */
-	cdns_i2c_writereg(CDNS_I2C_IXR_SLV_RDY, CDNS_I2C_IER_OFFSET);
-}
-
-/**
  * cdns_i2c_master_reset - Reset the interface
  * @adap:	pointer to the i2c adapter driver instance
  *
@@ -799,7 +734,7 @@
 	cdns_i2c_writereg(CDNS_I2C_IXR_ALL_INTR_MASK, CDNS_I2C_IDR_OFFSET);
 	/* Clear the hold bit and fifos */
 	regval = cdns_i2c_readreg(CDNS_I2C_CR_OFFSET);
-	regval &= ~(CDNS_I2C_CR_HOLD | CDNS_I2C_CR_SLVMON);
+	regval &= ~CDNS_I2C_CR_HOLD;
 	regval |= CDNS_I2C_CR_CLR_FIFO;
 	cdns_i2c_writereg(regval, CDNS_I2C_CR_OFFSET);
 	/* Update the transfercount register to zero */
@@ -833,11 +768,9 @@
 			cdns_i2c_writereg(reg | CDNS_I2C_CR_NEA,
 					CDNS_I2C_CR_OFFSET);
 	}
-	/* Check for zero length - Slave monitor mode */
-	if (msg->len == 0)
-		cdns_i2c_slvmon(id);
-	 /* Check for the R/W flag on each msg */
-	else if (msg->flags & I2C_M_RD)
+
+	/* Check for the R/W flag on each msg */
+	if (msg->flags & I2C_M_RD)
 		cdns_i2c_mrecv(id);
 	else
 		cdns_i2c_msend(id);
@@ -853,7 +786,6 @@
 	/* Wait for the signal of completion */
 	time_left = wait_for_completion_timeout(&id->xfer_done, msg_timeout);
 	if (time_left == 0) {
-		i2c_recover_bus(adap);
 		cdns_i2c_master_reset(adap);
 		dev_err(id->adap.dev.parent,
 				"timeout waiting on completion\n");
@@ -913,13 +845,6 @@
 #endif
 
 	/* Check if the bus is free */
-<<<<<<< HEAD
-	if (msgs->len)
-		if (cdns_i2c_readreg(CDNS_I2C_SR_OFFSET) & CDNS_I2C_SR_BA) {
-			ret = -EAGAIN;
-			goto out;
-		}
-=======
 
 	ret = readl_relaxed_poll_timeout(id->membase + CDNS_I2C_SR_OFFSET,
 					 reg,
@@ -931,7 +856,6 @@
 			i2c_recover_bus(adap);
 		goto out;
 	}
->>>>>>> d82b0891
 
 	hold_quirk = !!(id->quirks & CDNS_I2C_BROKEN_HOLD_BIT);
 	/*
@@ -1292,96 +1216,6 @@
 	return 0;
 }
 
-/**
- * cdns_i2c_prepare_recovery - Withhold recovery state
- * @adapter:    Pointer to i2c adapter
- *
- * This function is called to prepare for recovery.
- * It changes the state of pins from SCL/SDA to GPIO.
- */
-static void cdns_i2c_prepare_recovery(struct i2c_adapter *adapter)
-{
-	struct cdns_i2c *p_cdns_i2c;
-	int ret;
-
-	p_cdns_i2c = container_of(adapter, struct cdns_i2c, adap);
-
-	/* Setting pin state as gpio */
-	ret = pinctrl_select_state(p_cdns_i2c->pinctrl,
-			     p_cdns_i2c->pinctrl_pins_gpio);
-	if (ret < 0)
-		dev_err(p_cdns_i2c->adap.dev.parent,
-				"pinctrl_select_state failed\n");
-}
-
-/**
- * cdns_i2c_unprepare_recovery - Release recovery state
- * @adapter:    Pointer to i2c adapter
- *
- * This function is called on exiting recovery. It reverts
- * the state of pins from GPIO to SCL/SDA.
- */
-static void cdns_i2c_unprepare_recovery(struct i2c_adapter *adapter)
-{
-	struct cdns_i2c *p_cdns_i2c;
-	int ret;
-
-	p_cdns_i2c = container_of(adapter, struct cdns_i2c, adap);
-
-	/* Setting pin state to default(i2c) */
-	ret = pinctrl_select_state(p_cdns_i2c->pinctrl,
-			     p_cdns_i2c->pinctrl_pins_default);
-	if (ret < 0)
-		dev_err(p_cdns_i2c->adap.dev.parent,
-				"pinctrl_select_state failed\n");
-}
-
-/**
- * cdns_i2c_init_recovery_info  - Initialize I2C bus recovery
- * @pid:        Pointer to cdns i2c structure
- * @pdev:       Handle to the platform device structure
- *
- * This function does required initialization for i2c bus
- * recovery. It registers three functions for prepare,
- * recover and unprepare
- *
- * Return: 0 on Success, negative error otherwise.
- */
-static int cdns_i2c_init_recovery_info(struct cdns_i2c *pid,
-		struct platform_device *pdev)
-{
-	struct i2c_bus_recovery_info *rinfo = &pid->rinfo;
-
-	pid->pinctrl_pins_default = pinctrl_lookup_state(pid->pinctrl,
-			PINCTRL_STATE_DEFAULT);
-	pid->pinctrl_pins_gpio = pinctrl_lookup_state(pid->pinctrl, "gpio");
-
-	/* Fetches GPIO pins */
-	rinfo->sda_gpiod = devm_gpiod_get(&pdev->dev, "sda-gpios", GPIOD_ASIS);
-	rinfo->scl_gpiod = devm_gpiod_get(&pdev->dev, "scl-gpios", GPIOD_ASIS);
-
-	/* if GPIO driver isn't ready yet, deffer probe */
-	if (PTR_ERR(rinfo->sda_gpiod) == -EPROBE_DEFER ||
-	    PTR_ERR(rinfo->scl_gpiod) == -EPROBE_DEFER)
-		return -EPROBE_DEFER;
-
-	/* Validates fetched information */
-	if (IS_ERR(rinfo->sda_gpiod) ||
-	    IS_ERR(rinfo->scl_gpiod) ||
-			IS_ERR(pid->pinctrl_pins_default) ||
-			IS_ERR(pid->pinctrl_pins_gpio)) {
-		dev_dbg(&pdev->dev, "recovery information incomplete\n");
-		return 0;
-	}
-
-	rinfo->prepare_recovery     = cdns_i2c_prepare_recovery;
-	rinfo->unprepare_recovery   = cdns_i2c_unprepare_recovery;
-	rinfo->recover_bus          = i2c_generic_scl_recovery;
-	pid->adap.bus_recovery_info = rinfo;
-
-	return 0;
-}
-
 static const struct dev_pm_ops cdns_i2c_dev_pm_ops = {
 	SET_RUNTIME_PM_OPS(cdns_i2c_runtime_suspend,
 			   cdns_i2c_runtime_resume, NULL)
@@ -1428,13 +1262,6 @@
 		id->quirks = data->quirks;
 	}
 
-<<<<<<< HEAD
-	id->pinctrl = devm_pinctrl_get(&pdev->dev);
-	if (!IS_ERR(id->pinctrl)) {
-		ret = cdns_i2c_init_recovery_info(id, pdev);
-		if (ret)
-			return ret;
-=======
 	id->rinfo.pinctrl = devm_pinctrl_get(&pdev->dev);
 	if (IS_ERR(id->rinfo.pinctrl)) {
 		int err = PTR_ERR(id->rinfo.pinctrl);
@@ -1444,7 +1271,6 @@
 			return err;
 	} else {
 		id->adap.bus_recovery_info = &id->rinfo;
->>>>>>> d82b0891
 	}
 
 	id->membase = devm_platform_get_and_ioremap_resource(pdev, 0, &r_mem);
