--- conflicted
+++ resolved
@@ -79,13 +79,8 @@
 	int			nmi_cpu;
 };
 
-<<<<<<< HEAD
-struct hwlat_kthread_data hwlat_single_cpu_data;
-DEFINE_PER_CPU(struct hwlat_kthread_data, hwlat_per_cpu_data);
-=======
 static struct hwlat_kthread_data hwlat_single_cpu_data;
 static DEFINE_PER_CPU(struct hwlat_kthread_data, hwlat_per_cpu_data);
->>>>>>> df0cc57e
 
 /* Tells NMIs to call back to the hwlat tracer to record timestamps */
 bool trace_hwlat_callback_enabled;
@@ -801,11 +796,7 @@
 	if (!hwlat_sample_width)
 		goto err;
 
-<<<<<<< HEAD
-	hwlat_thread_mode = trace_create_file("mode", 0644,
-=======
 	hwlat_thread_mode = trace_create_file("mode", TRACE_MODE_WRITE,
->>>>>>> df0cc57e
 					      top_dir,
 					      NULL,
 					      &thread_mode_fops);
