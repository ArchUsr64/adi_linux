--- conflicted
+++ resolved
@@ -817,12 +817,8 @@
 	u64 em_start;
 	struct extent_map *em;
 	blk_status_t ret;
-<<<<<<< HEAD
-	int faili = 0;
-=======
 	int ret2;
 	int i;
->>>>>>> 88084a3d
 	u8 *sums;
 
 	em_tree = &BTRFS_I(inode)->extent_tree;
@@ -862,23 +858,6 @@
 	cb->compress_type = em->compress_type;
 	cb->orig_bio = bio;
 
-<<<<<<< HEAD
-	nr_pages = DIV_ROUND_UP(compressed_len, PAGE_SIZE);
-	cb->compressed_pages = kcalloc(nr_pages, sizeof(struct page *),
-				       GFP_NOFS);
-	if (!cb->compressed_pages) {
-		ret = BLK_STS_RESOURCE;
-		goto fail1;
-	}
-
-	for (pg_index = 0; pg_index < nr_pages; pg_index++) {
-		cb->compressed_pages[pg_index] = alloc_page(GFP_NOFS);
-		if (!cb->compressed_pages[pg_index]) {
-			faili = pg_index - 1;
-			ret = BLK_STS_RESOURCE;
-			goto fail2;
-		}
-=======
 	free_extent_map(em);
 	em = NULL;
 
@@ -893,7 +872,6 @@
 	if (ret2) {
 		ret = BLK_STS_RESOURCE;
 		goto fail;
->>>>>>> 88084a3d
 	}
 
 	add_ra_bio_pages(inode, em_start + em_len, cb);
@@ -969,11 +947,7 @@
 			comp_bio = NULL;
 		}
 	}
-<<<<<<< HEAD
-	return BLK_STS_OK;
-=======
 	return;
->>>>>>> 88084a3d
 
 fail:
 	if (cb->compressed_pages) {
@@ -989,11 +963,7 @@
 	free_extent_map(em);
 	bio->bi_status = ret;
 	bio_endio(bio);
-<<<<<<< HEAD
-	return ret;
-=======
 	return;
->>>>>>> 88084a3d
 finish_cb:
 	if (comp_bio) {
 		comp_bio->bi_status = ret;
@@ -1013,10 +983,6 @@
 	ASSERT(refcount_read(&cb->pending_sectors));
 	/* Now we are the only one referring @cb, can finish it safely. */
 	finish_compressed_bio_read(cb);
-<<<<<<< HEAD
-	return ret;
-=======
->>>>>>> 88084a3d
 }
 
 /*
