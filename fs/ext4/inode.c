--- conflicted
+++ resolved
@@ -516,15 +516,12 @@
 		  "logical block %lu\n", inode->i_ino, flags, map->m_len,
 		  (unsigned long) map->m_lblk);
 
-<<<<<<< HEAD
-=======
 	/*
 	 * ext4_map_blocks returns an int, and m_len is an unsigned int
 	 */
 	if (unlikely(map->m_len > INT_MAX))
 		map->m_len = INT_MAX;
 
->>>>>>> 40dde7e2
 	/* We can handle the block number less than EXT_MAX_BLOCKS */
 	if (unlikely(map->m_lblk >= EXT_MAX_BLOCKS))
 		return -EIO;
@@ -1849,7 +1846,6 @@
 	struct buffer_head *page_bufs = NULL;
 	struct inode *inode = page->mapping->host;
 	struct ext4_io_submit io_submit;
-	bool keep_towrite = false;
 
 	trace_ext4_writepage(page);
 	size = i_size_read(inode);
@@ -1880,7 +1876,6 @@
 			unlock_page(page);
 			return 0;
 		}
-		keep_towrite = true;
 	}
 
 	if (PageChecked(page) && ext4_should_journal_data(inode))
@@ -1897,7 +1892,7 @@
 		unlock_page(page);
 		return -ENOMEM;
 	}
-	ret = ext4_bio_write_page(&io_submit, page, len, wbc, keep_towrite);
+	ret = ext4_bio_write_page(&io_submit, page, len, wbc);
 	ext4_io_submit(&io_submit);
 	/* Drop io_end reference we got from init */
 	ext4_put_io_end_defer(io_submit.io_end);
@@ -1916,7 +1911,7 @@
 	else
 		len = PAGE_CACHE_SIZE;
 	clear_page_dirty_for_io(page);
-	err = ext4_bio_write_page(&mpd->io_submit, page, len, mpd->wbc, false);
+	err = ext4_bio_write_page(&mpd->io_submit, page, len, mpd->wbc);
 	if (!err)
 		mpd->wbc->nr_to_write--;
 	mpd->first_page++;
