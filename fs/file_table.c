--- conflicted
+++ resolved
@@ -183,33 +183,6 @@
 }
 EXPORT_SYMBOL(alloc_file);
 
-<<<<<<< HEAD
-/**
- * drop_file_write_access - give up ability to write to a file
- * @file: the file to which we will stop writing
- *
- * This is a central place which will give up the ability
- * to write to @file, along with access to write through
- * its vfsmount.
- */
-static void drop_file_write_access(struct file *file)
-{
-	struct vfsmount *mnt = file->f_path.mnt;
-	struct dentry *dentry = file->f_path.dentry;
-	struct inode *inode = dentry->d_inode;
-
-	if (special_file(inode->i_mode))
-		return;
-
-	put_write_access(inode);
-	if (file_check_writeable(file) != 0)
-		return;
-	__mnt_drop_write(mnt);
-	file_release_write(file);
-}
-
-=======
->>>>>>> 40dde7e2
 /* the real guts of fput() - releasing the last reference to file
  */
 static void __fput(struct file *file)
