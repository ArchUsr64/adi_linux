--- conflicted
+++ resolved
@@ -109,10 +109,6 @@
 	depends on NFSD_V4 && BLOCK
 	select NFSD_PNFS
 	select EXPORTFS_BLOCK_OPS
-<<<<<<< HEAD
-	select SCSI_COMMON
-=======
->>>>>>> df0cc57e
 	help
 	  This option enables support for the exporting pNFS SCSI layouts
 	  in the kernel's NFS server. The pNFS SCSI layout enables NFS
