/*
 *  linux/fs/pnode.c
 *
 * (C) Copyright IBM Corporation 2005.
 *	Released under GPL v2.
 *	Author : Ram Pai (linuxram@us.ibm.com)
 *
 */
#include <linux/mnt_namespace.h>
#include <linux/mount.h>
#include <linux/fs.h>
#include <linux/nsproxy.h>
#include "internal.h"
#include "pnode.h"

/* return the next shared peer mount of @p */
static inline struct mount *next_peer(struct mount *p)
{
	return list_entry(p->mnt_share.next, struct mount, mnt_share);
}

static inline struct mount *first_slave(struct mount *p)
{
	return list_entry(p->mnt_slave_list.next, struct mount, mnt_slave);
}

static inline struct mount *next_slave(struct mount *p)
{
	return list_entry(p->mnt_slave.next, struct mount, mnt_slave);
}

static struct mount *get_peer_under_root(struct mount *mnt,
					 struct mnt_namespace *ns,
					 const struct path *root)
{
	struct mount *m = mnt;

	do {
		/* Check the namespace first for optimization */
		if (m->mnt_ns == ns && is_path_reachable(m, m->mnt.mnt_root, root))
			return m;

		m = next_peer(m);
	} while (m != mnt);

	return NULL;
}

/*
 * Get ID of closest dominating peer group having a representative
 * under the given root.
 *
 * Caller must hold namespace_sem
 */
int get_dominating_id(struct mount *mnt, const struct path *root)
{
	struct mount *m;

	for (m = mnt->mnt_master; m != NULL; m = m->mnt_master) {
		struct mount *d = get_peer_under_root(m, mnt->mnt_ns, root);
		if (d)
			return d->mnt_group_id;
	}

	return 0;
}

static int do_make_slave(struct mount *mnt)
{
	struct mount *peer_mnt = mnt, *master = mnt->mnt_master;
	struct mount *slave_mnt;

	/*
	 * slave 'mnt' to a peer mount that has the
	 * same root dentry. If none is available then
	 * slave it to anything that is available.
	 */
	while ((peer_mnt = next_peer(peer_mnt)) != mnt &&
	       peer_mnt->mnt.mnt_root != mnt->mnt.mnt_root) ;

	if (peer_mnt == mnt) {
		peer_mnt = next_peer(mnt);
		if (peer_mnt == mnt)
			peer_mnt = NULL;
	}
	if (mnt->mnt_group_id && IS_MNT_SHARED(mnt) &&
	    list_empty(&mnt->mnt_share))
		mnt_release_group_id(mnt);

	list_del_init(&mnt->mnt_share);
	mnt->mnt_group_id = 0;

	if (peer_mnt)
		master = peer_mnt;

	if (master) {
		list_for_each_entry(slave_mnt, &mnt->mnt_slave_list, mnt_slave)
			slave_mnt->mnt_master = master;
		list_move(&mnt->mnt_slave, &master->mnt_slave_list);
		list_splice(&mnt->mnt_slave_list, master->mnt_slave_list.prev);
		INIT_LIST_HEAD(&mnt->mnt_slave_list);
	} else {
		struct list_head *p = &mnt->mnt_slave_list;
		while (!list_empty(p)) {
                        slave_mnt = list_first_entry(p,
					struct mount, mnt_slave);
			list_del_init(&slave_mnt->mnt_slave);
			slave_mnt->mnt_master = NULL;
		}
	}
	mnt->mnt_master = master;
	CLEAR_MNT_SHARED(mnt);
	return 0;
}

/*
 * vfsmount lock must be held for write
 */
void change_mnt_propagation(struct mount *mnt, int type)
{
	if (type == MS_SHARED) {
		set_mnt_shared(mnt);
		return;
	}
	do_make_slave(mnt);
	if (type != MS_SLAVE) {
		list_del_init(&mnt->mnt_slave);
		mnt->mnt_master = NULL;
		if (type == MS_UNBINDABLE)
			mnt->mnt.mnt_flags |= MNT_UNBINDABLE;
		else
			mnt->mnt.mnt_flags &= ~MNT_UNBINDABLE;
	}
}

/*
 * get the next mount in the propagation tree.
 * @m: the mount seen last
 * @origin: the original mount from where the tree walk initiated
 *
 * Note that peer groups form contiguous segments of slave lists.
 * We rely on that in get_source() to be able to find out if
 * vfsmount found while iterating with propagation_next() is
 * a peer of one we'd found earlier.
 */
static struct mount *propagation_next(struct mount *m,
					 struct mount *origin)
{
	/* are there any slaves of this mount? */
	if (!IS_MNT_NEW(m) && !list_empty(&m->mnt_slave_list))
		return first_slave(m);

	while (1) {
		struct mount *master = m->mnt_master;

		if (master == origin->mnt_master) {
			struct mount *next = next_peer(m);
			return (next == origin) ? NULL : next;
		} else if (m->mnt_slave.next != &master->mnt_slave_list)
			return next_slave(m);

		/* back at master */
		m = master;
	}
}

static struct mount *next_group(struct mount *m, struct mount *origin)
{
	while (1) {
		while (1) {
			struct mount *next;
			if (!IS_MNT_NEW(m) && !list_empty(&m->mnt_slave_list))
				return first_slave(m);
			next = next_peer(m);
			if (m->mnt_group_id == origin->mnt_group_id) {
				if (next == origin)
					return NULL;
			} else if (m->mnt_slave.next != &next->mnt_slave)
				break;
			m = next;
		}
		/* m is the last peer */
		while (1) {
			struct mount *master = m->mnt_master;
			if (m->mnt_slave.next != &master->mnt_slave_list)
				return next_slave(m);
			m = next_peer(master);
			if (master->mnt_group_id == origin->mnt_group_id)
				break;
			if (master->mnt_slave.next == &m->mnt_slave)
				break;
			m = master;
		}
		if (m == origin)
			return NULL;
	}
}

/* all accesses are serialized by namespace_sem */
static struct user_namespace *user_ns;
static struct mount *last_dest, *last_source, *dest_master;
static struct mountpoint *mp;
static struct hlist_head *list;

static int propagate_one(struct mount *m)
{
	struct mount *child;
	int type;
	/* skip ones added by this propagate_mnt() */
	if (IS_MNT_NEW(m))
		return 0;
	/* skip if mountpoint isn't covered by it */
	if (!is_subdir(mp->m_dentry, m->mnt.mnt_root))
		return 0;
	if (m->mnt_group_id == last_dest->mnt_group_id) {
		type = CL_MAKE_SHARED;
	} else {
		struct mount *n, *p;
		for (n = m; ; n = p) {
			p = n->mnt_master;
			if (p == dest_master || IS_MNT_MARKED(p)) {
				while (last_dest->mnt_master != p) {
					last_source = last_source->mnt_master;
					last_dest = last_source->mnt_parent;
				}
				if (n->mnt_group_id != last_dest->mnt_group_id) {
					last_source = last_source->mnt_master;
					last_dest = last_source->mnt_parent;
				}
				break;
			}
		}
		type = CL_SLAVE;
		/* beginning of peer group among the slaves? */
		if (IS_MNT_SHARED(m))
			type |= CL_MAKE_SHARED;
	}
<<<<<<< HEAD

=======
		
>>>>>>> 40dde7e2
	/* Notice when we are propagating across user namespaces */
	if (m->mnt_ns->user_ns != user_ns)
		type |= CL_UNPRIVILEGED;
	child = copy_tree(last_source, last_source->mnt.mnt_root, type);
	if (IS_ERR(child))
		return PTR_ERR(child);
	mnt_set_mountpoint(m, mp, child);
	last_dest = m;
	last_source = child;
	if (m->mnt_master != dest_master) {
		read_seqlock_excl(&mount_lock);
		SET_MNT_MARK(m->mnt_master);
		read_sequnlock_excl(&mount_lock);
	}
	hlist_add_head(&child->mnt_hash, list);
	return 0;
}

/*
 * mount 'source_mnt' under the destination 'dest_mnt' at
 * dentry 'dest_dentry'. And propagate that mount to
 * all the peer and slave mounts of 'dest_mnt'.
 * Link all the new mounts into a propagation tree headed at
 * source_mnt. Also link all the new mounts using ->mnt_list
 * headed at source_mnt's ->mnt_list
 *
 * @dest_mnt: destination mount.
 * @dest_dentry: destination dentry.
 * @source_mnt: source mount.
 * @tree_list : list of heads of trees to be attached.
 */
int propagate_mnt(struct mount *dest_mnt, struct mountpoint *dest_mp,
		    struct mount *source_mnt, struct hlist_head *tree_list)
{
	struct mount *m, *n;
	int ret = 0;

	/*
	 * we don't want to bother passing tons of arguments to
	 * propagate_one(); everything is serialized by namespace_sem,
	 * so globals will do just fine.
	 */
	user_ns = current->nsproxy->mnt_ns->user_ns;
	last_dest = dest_mnt;
	last_source = source_mnt;
	mp = dest_mp;
	list = tree_list;
	dest_master = dest_mnt->mnt_master;

	/* all peers of dest_mnt, except dest_mnt itself */
	for (n = next_peer(dest_mnt); n != dest_mnt; n = next_peer(n)) {
		ret = propagate_one(n);
		if (ret)
			goto out;
	}

	/* all slave groups */
	for (m = next_group(dest_mnt, dest_mnt); m;
			m = next_group(m, dest_mnt)) {
		/* everything in that slave group */
		n = m;
		do {
			ret = propagate_one(n);
			if (ret)
				goto out;
			n = next_peer(n);
		} while (n != m);
	}
out:
	read_seqlock_excl(&mount_lock);
	hlist_for_each_entry(n, tree_list, mnt_hash) {
		m = n->mnt_parent;
		if (m->mnt_master != dest_mnt->mnt_master)
			CLEAR_MNT_MARK(m->mnt_master);
	}
	read_sequnlock_excl(&mount_lock);
	return ret;
}

/*
 * return true if the refcount is greater than count
 */
static inline int do_refcount_check(struct mount *mnt, int count)
{
	return mnt_get_count(mnt) > count;
}

/*
 * check if the mount 'mnt' can be unmounted successfully.
 * @mnt: the mount to be checked for unmount
 * NOTE: unmounting 'mnt' would naturally propagate to all
 * other mounts its parent propagates to.
 * Check if any of these mounts that **do not have submounts**
 * have more references than 'refcnt'. If so return busy.
 *
 * vfsmount lock must be held for write
 */
int propagate_mount_busy(struct mount *mnt, int refcnt)
{
	struct mount *m, *child;
	struct mount *parent = mnt->mnt_parent;
	int ret = 0;

	if (mnt == parent)
		return do_refcount_check(mnt, refcnt);

	/*
	 * quickly check if the current mount can be unmounted.
	 * If not, we don't have to go checking for all other
	 * mounts
	 */
	if (!list_empty(&mnt->mnt_mounts) || do_refcount_check(mnt, refcnt))
		return 1;

	for (m = propagation_next(parent, parent); m;
	     		m = propagation_next(m, parent)) {
		child = __lookup_mnt_last(&m->mnt, mnt->mnt_mountpoint);
		if (child && list_empty(&child->mnt_mounts) &&
		    (ret = do_refcount_check(child, 1)))
			break;
	}
	return ret;
}

/*
 * NOTE: unmounting 'mnt' naturally propagates to all other mounts its
 * parent propagates to.
 */
static void __propagate_umount(struct mount *mnt)
{
	struct mount *parent = mnt->mnt_parent;
	struct mount *m;

	BUG_ON(parent == mnt);

	for (m = propagation_next(parent, parent); m;
			m = propagation_next(m, parent)) {

		struct mount *child = __lookup_mnt_last(&m->mnt,
						mnt->mnt_mountpoint);
		/*
		 * umount the child only if the child has no
		 * other children
		 */
		if (child && list_empty(&child->mnt_mounts)) {
			hlist_del_init_rcu(&child->mnt_hash);
			hlist_add_before_rcu(&child->mnt_hash, &mnt->mnt_hash);
		}
	}
}

/*
 * collect all mounts that receive propagation from the mount in @list,
 * and return these additional mounts in the same list.
 * @list: the list of mounts to be unmounted.
 *
 * vfsmount lock must be held for write
 */
int propagate_umount(struct hlist_head *list)
{
	struct mount *mnt;

	hlist_for_each_entry(mnt, list, mnt_hash)
		__propagate_umount(mnt);
	return 0;
}<|MERGE_RESOLUTION|>--- conflicted
+++ resolved
@@ -235,11 +235,7 @@
 		if (IS_MNT_SHARED(m))
 			type |= CL_MAKE_SHARED;
 	}
-<<<<<<< HEAD
-
-=======
 		
->>>>>>> 40dde7e2
 	/* Notice when we are propagating across user namespaces */
 	if (m->mnt_ns->user_ns != user_ns)
 		type |= CL_UNPRIVILEGED;
