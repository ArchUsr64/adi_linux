--- conflicted
+++ resolved
@@ -682,24 +682,6 @@
 
 		emmc {
 			emmc_bus8: emmc-bus8 {
-<<<<<<< HEAD
-				rockchip,pins = <2 RK_PA0 RK_FUNC_2 &pcfg_pull_up_drv_8ma>,
-						<2 RK_PA1 RK_FUNC_2 &pcfg_pull_up_drv_8ma>,
-						<2 RK_PA2 RK_FUNC_2 &pcfg_pull_up_drv_8ma>,
-						<2 RK_PA3 RK_FUNC_2 &pcfg_pull_up_drv_8ma>,
-						<2 RK_PA4 RK_FUNC_2 &pcfg_pull_up_drv_8ma>,
-						<2 RK_PA5 RK_FUNC_2 &pcfg_pull_up_drv_8ma>,
-						<2 RK_PA6 RK_FUNC_2 &pcfg_pull_up_drv_8ma>,
-						<2 RK_PA7 RK_FUNC_2 &pcfg_pull_up_drv_8ma>;
-			};
-
-			emmc_clk: emmc-clk {
-				rockchip,pins = <2 RK_PB6 RK_FUNC_1 &pcfg_pull_none_drv_8ma>;
-			};
-
-			emmc_cmd: emmc-cmd {
-				rockchip,pins = <2 RK_PB4 RK_FUNC_2 &pcfg_pull_up_drv_8ma>;
-=======
 				rockchip,pins = <2 RK_PA0 2 &pcfg_pull_up_drv_8ma>,
 						<2 RK_PA1 2 &pcfg_pull_up_drv_8ma>,
 						<2 RK_PA2 2 &pcfg_pull_up_drv_8ma>,
@@ -716,24 +698,11 @@
 
 			emmc_cmd: emmc-cmd {
 				rockchip,pins = <2 RK_PB4 2 &pcfg_pull_up_drv_8ma>;
->>>>>>> 0ecfebd2
 			};
 		};
 
 		gmac {
 			rmii_pins: rmii-pins {
-<<<<<<< HEAD
-				rockchip,pins =	<1 RK_PC5 RK_FUNC_2 &pcfg_pull_none>,
-						<1 RK_PC3 RK_FUNC_2 &pcfg_pull_none>,
-						<1 RK_PC4 RK_FUNC_2 &pcfg_pull_none>,
-						<1 RK_PB2 RK_FUNC_3 &pcfg_pull_none_drv_12ma>,
-						<1 RK_PB3 RK_FUNC_3 &pcfg_pull_none_drv_12ma>,
-						<1 RK_PB4 RK_FUNC_3 &pcfg_pull_none_drv_12ma>,
-						<1 RK_PB5 RK_FUNC_3 &pcfg_pull_none>,
-						<1 RK_PB6 RK_FUNC_3 &pcfg_pull_none>,
-						<1 RK_PB7 RK_FUNC_3 &pcfg_pull_none>,
-						<1 RK_PC2 RK_FUNC_3 &pcfg_pull_none>;
-=======
 				rockchip,pins =	<1 RK_PC5 2 &pcfg_pull_none>,
 						<1 RK_PC3 2 &pcfg_pull_none>,
 						<1 RK_PC4 2 &pcfg_pull_none>,
@@ -744,7 +713,6 @@
 						<1 RK_PB6 3 &pcfg_pull_none>,
 						<1 RK_PB7 3 &pcfg_pull_none>,
 						<1 RK_PC2 3 &pcfg_pull_none>;
->>>>>>> 0ecfebd2
 			};
 		};
 
@@ -902,42 +870,6 @@
 			};
 		};
 
-		spim0 {
-			spim0_clk: spim0-clk {
-				rockchip,pins = <1 RK_PD0 RK_FUNC_2 &pcfg_pull_up>;
-			};
-
-			spim0_cs0: spim0-cs0 {
-				rockchip,pins = <1 RK_PD1 RK_FUNC_2 &pcfg_pull_up>;
-			};
-
-			spim0_tx: spim0-tx {
-				rockchip,pins = <1 RK_PD3 RK_FUNC_2 &pcfg_pull_up>;
-			};
-
-			spim0_rx: spim0-rx {
-				rockchip,pins = <1 RK_PD2 RK_FUNC_2 &pcfg_pull_up>;
-			};
-		};
-
-		spim1 {
-			spim1_clk: spim1-clk {
-				rockchip,pins = <0 RK_PA3 RK_FUNC_1 &pcfg_pull_up>;
-			};
-
-			spim1_cs0: spim1-cs0 {
-				rockchip,pins = <0 RK_PA4 RK_FUNC_1 &pcfg_pull_up>;
-			};
-
-			spim1_rx: spim1-rx {
-				rockchip,pins = <0 RK_PB0 RK_FUNC_1 &pcfg_pull_up>;
-			};
-
-			spim1_tx: spim1-tx {
-				rockchip,pins = <0 RK_PA7 RK_FUNC_1 &pcfg_pull_up>;
-			};
-		};
-
 		tsadc {
 			otp_out: otp-out {
 				rockchip,pins = <0 RK_PB7 1 &pcfg_pull_none>;
