// SPDX-License-Identifier: (GPL-2.0+ OR MIT)
/*
 * Device Tree file for Globalscale Marvell ESPRESSOBin Board V7
 * Copyright (C) 2018 Marvell
 *
 * Romain Perier <romain.perier@free-electrons.com>
 * Konstantin Porotchkin <kostap@marvell.com>
 *
 */
/*
 * Schematic available at http://espressobin.net/wp-content/uploads/2020/05/ESPRESSObin_V7-0_Schematic.pdf
 */

/dts-v1/;

#include "armada-3720-espressobin.dtsi"

/ {
	model = "Globalscale Marvell ESPRESSOBin Board V7";
	compatible = "globalscale,espressobin-v7", "globalscale,espressobin",
		     "marvell,armada3720", "marvell,armada3710";

	aliases {
		/* ethernet1 is wan port */
		ethernet1 = &switch0port3;
		ethernet3 = &switch0port1;
	};
<<<<<<< HEAD
};

&switch0 {
	ports {
		switch0port1: port@1 {
			reg = <1>;
			label = "lan1";
			phy-handle = <&switch0phy0>;
		};

		switch0port3: port@3 {
			reg = <3>;
			label = "wan";
			phy-handle = <&switch0phy2>;
		};
	};
=======
};

&switch0port1 {
	label = "lan1";
};

&switch0port3 {
	label = "wan";
};

&led2 {
	status = "okay";
>>>>>>> 13719d8d
};<|MERGE_RESOLUTION|>--- conflicted
+++ resolved
@@ -25,24 +25,6 @@
 		ethernet1 = &switch0port3;
 		ethernet3 = &switch0port1;
 	};
-<<<<<<< HEAD
-};
-
-&switch0 {
-	ports {
-		switch0port1: port@1 {
-			reg = <1>;
-			label = "lan1";
-			phy-handle = <&switch0phy0>;
-		};
-
-		switch0port3: port@3 {
-			reg = <3>;
-			label = "wan";
-			phy-handle = <&switch0phy2>;
-		};
-	};
-=======
 };
 
 &switch0port1 {
@@ -55,5 +37,4 @@
 
 &led2 {
 	status = "okay";
->>>>>>> 13719d8d
 };