--- conflicted
+++ resolved
@@ -7,23 +7,9 @@
 
 extern void set_handle_irq(void (*handle_irq)(struct pt_regs *));
 
-<<<<<<< HEAD
-=======
-static inline void acpi_irq_init(void)
-{
-	/*
-	 * Hardcode ACPI IRQ chip initialization to GICv2 for now.
-	 * Proper irqchip infrastructure will be implemented along with
-	 * incoming  GICv2m|GICv3|ITS bits.
-	 */
-	acpi_gic_init();
-}
-#define acpi_irq_init acpi_irq_init
-
 static inline int nr_legacy_irqs(void)
 {
 	return 0;
 }
 
->>>>>>> 86200154
 #endif